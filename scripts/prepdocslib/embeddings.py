--- conflicted
+++ resolved
@@ -1,10 +1,6 @@
 import time
 from abc import ABC
-<<<<<<< HEAD
-from typing import Any, Awaitable, Callable, List, Optional, Union
-=======
-from typing import List, Optional, Union
->>>>>>> 6cc78369
+from typing import Awaitable, Callable, List, Optional, Union
 from urllib.parse import urljoin
 
 import aiohttp

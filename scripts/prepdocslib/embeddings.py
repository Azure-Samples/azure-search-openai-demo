import logging
from abc import ABC
from typing import Awaitable, Callable, List, Optional, Union
from urllib.parse import urljoin

import aiohttp
import tiktoken
from azure.core.credentials import AzureKeyCredential
from azure.core.credentials_async import AsyncTokenCredential
from azure.identity.aio import get_bearer_token_provider
from openai import AsyncAzureOpenAI, AsyncOpenAI, RateLimitError
from tenacity import (
    AsyncRetrying,
    retry_if_exception_type,
    stop_after_attempt,
    wait_random_exponential,
)
from typing_extensions import TypedDict

logger = logging.getLogger("ingester")


class EmbeddingBatch:
    """
    Represents a batch of text that is going to be embedded
    """

    def __init__(self, texts: List[str], token_length: int):
        self.texts = texts
        self.token_length = token_length


class OpenAIEmbeddings(ABC):
    """
    Contains common logic across both OpenAI and Azure OpenAI embedding services
    Can split source text into batches for more efficient embedding calls
    """

    SUPPORTED_BATCH_AOAI_MODEL = {
        "text-embedding-ada-002": {"token_limit": 8100, "max_batch_size": 16},
        "text-embedding-3-small": {"token_limit": 8100, "max_batch_size": 16},
        "text-embedding-3-large": {"token_limit": 8100, "max_batch_size": 16},
    }

<<<<<<< HEAD
    def __init__(
        self, open_ai_model_name: str, open_ai_dimensions: int, disable_batch: bool = False, verbose: bool = False
    ):
=======
    def __init__(self, open_ai_model_name: str, disable_batch: bool = False):
>>>>>>> 7595a1ef
        self.open_ai_model_name = open_ai_model_name
        self.open_ai_dimensions = open_ai_dimensions
        self.disable_batch = disable_batch

    async def create_client(self) -> AsyncOpenAI:
        raise NotImplementedError

    def before_retry_sleep(self, retry_state):
        logger.info("Rate limited on the OpenAI embeddings API, sleeping before retrying...")

    def calculate_token_length(self, text: str):
        encoding = tiktoken.encoding_for_model(self.open_ai_model_name)
        return len(encoding.encode(text))

    def split_text_into_batches(self, texts: List[str]) -> List[EmbeddingBatch]:
        batch_info = OpenAIEmbeddings.SUPPORTED_BATCH_AOAI_MODEL.get(self.open_ai_model_name)
        if not batch_info:
            raise NotImplementedError(
                f"Model {self.open_ai_model_name} is not supported with batch embedding operations"
            )

        batch_token_limit = batch_info["token_limit"]
        batch_max_size = batch_info["max_batch_size"]
        batches: List[EmbeddingBatch] = []
        batch: List[str] = []
        batch_token_length = 0
        for text in texts:
            text_token_length = self.calculate_token_length(text)
            if batch_token_length + text_token_length >= batch_token_limit and len(batch) > 0:
                batches.append(EmbeddingBatch(batch, batch_token_length))
                batch = []
                batch_token_length = 0

            batch.append(text)
            batch_token_length = batch_token_length + text_token_length
            if len(batch) == batch_max_size:
                batches.append(EmbeddingBatch(batch, batch_token_length))
                batch = []
                batch_token_length = 0

        if len(batch) > 0:
            batches.append(EmbeddingBatch(batch, batch_token_length))

        return batches

    async def create_embedding_batch(self, texts: List[str]) -> List[List[float]]:
        batches = self.split_text_into_batches(texts)
        embeddings = []
        client = await self.create_client()
        for batch in batches:
            async for attempt in AsyncRetrying(
                retry=retry_if_exception_type(RateLimitError),
                wait=wait_random_exponential(min=15, max=60),
                stop=stop_after_attempt(15),
                before_sleep=self.before_retry_sleep,
            ):
                with attempt:
                    emb_response = await client.embeddings.create(
                        model=self.open_ai_model_name, input=batch.texts, dimensions=self.open_ai_dimensions
                    )
                    embeddings.extend([data.embedding for data in emb_response.data])
                    logger.info(
                        "Computed embeddings in batch. Batch size: %d, Token count: %d",
                        len(batch.texts),
                        batch.token_length,
                    )

        return embeddings

    async def create_embedding_single(self, text: str) -> List[float]:
        client = await self.create_client()
        async for attempt in AsyncRetrying(
            retry=retry_if_exception_type(RateLimitError),
            wait=wait_random_exponential(min=15, max=60),
            stop=stop_after_attempt(15),
            before_sleep=self.before_retry_sleep,
        ):
            with attempt:
<<<<<<< HEAD
                emb_response = await client.embeddings.create(
                    model=self.open_ai_model_name, input=text, dimensions=self.open_ai_dimensions
                )
=======
                emb_response = await client.embeddings.create(model=self.open_ai_model_name, input=text)
                logger.info("Computed embedding for text section. Character count: %d", len(text))
>>>>>>> 7595a1ef

        return emb_response.data[0].embedding

    async def create_embeddings(self, texts: List[str]) -> List[List[float]]:
        if not self.disable_batch and self.open_ai_model_name in OpenAIEmbeddings.SUPPORTED_BATCH_AOAI_MODEL:
            return await self.create_embedding_batch(texts)

        return [await self.create_embedding_single(text) for text in texts]


class AzureOpenAIEmbeddingService(OpenAIEmbeddings):
    """
    Class for using Azure OpenAI embeddings
    To learn more please visit https://learn.microsoft.com/azure/ai-services/openai/concepts/understand-embeddings
    """

    def __init__(
        self,
        open_ai_service: str,
        open_ai_deployment: str,
        open_ai_model_name: str,
        open_ai_dimensions: int,
        credential: Union[AsyncTokenCredential, AzureKeyCredential],
        disable_batch: bool = False,
    ):
<<<<<<< HEAD
        super().__init__(open_ai_model_name, open_ai_dimensions, disable_batch, verbose)
=======
        super().__init__(open_ai_model_name, disable_batch)
>>>>>>> 7595a1ef
        self.open_ai_service = open_ai_service
        self.open_ai_deployment = open_ai_deployment
        self.credential = credential

    async def create_client(self) -> AsyncOpenAI:
        class AuthArgs(TypedDict, total=False):
            api_key: str
            azure_ad_token_provider: Callable[[], Union[str, Awaitable[str]]]

        auth_args = AuthArgs()
        if isinstance(self.credential, AzureKeyCredential):
            auth_args["api_key"] = self.credential.key
        elif isinstance(self.credential, AsyncTokenCredential):
            auth_args["azure_ad_token_provider"] = get_bearer_token_provider(
                self.credential, "https://cognitiveservices.azure.com/.default"
            )
        else:
            raise TypeError("Invalid credential type")

        return AsyncAzureOpenAI(
            azure_endpoint=f"https://{self.open_ai_service}.openai.azure.com",
            azure_deployment=self.open_ai_deployment,
            api_version="2023-05-15",
            **auth_args,
        )


class OpenAIEmbeddingService(OpenAIEmbeddings):
    """
    Class for using OpenAI embeddings
    To learn more please visit https://platform.openai.com/docs/guides/embeddings
    """

    def __init__(
<<<<<<< HEAD
        self,
        open_ai_model_name: str,
        open_ai_dimensions: int,
        credential: str,
        organization: Optional[str] = None,
        disable_batch: bool = False,
        verbose: bool = False,
    ):
        super().__init__(open_ai_model_name, open_ai_dimensions, disable_batch, verbose)
=======
        self, open_ai_model_name: str, credential: str, organization: Optional[str] = None, disable_batch: bool = False
    ):
        super().__init__(open_ai_model_name, disable_batch)
>>>>>>> 7595a1ef
        self.credential = credential
        self.organization = organization

    async def create_client(self) -> AsyncOpenAI:
        return AsyncOpenAI(api_key=self.credential, organization=self.organization)


class ImageEmbeddings:
    """
    Class for using image embeddings from Azure AI Vision
    To learn more, please visit https://learn.microsoft.com/azure/ai-services/computer-vision/how-to/image-retrieval#call-the-vectorize-image-api
    """

    def __init__(self, endpoint: str, token_provider: Callable[[], Awaitable[str]]):
        self.token_provider = token_provider
        self.endpoint = endpoint

    async def create_embeddings(self, blob_urls: List[str]) -> List[List[float]]:
        endpoint = urljoin(self.endpoint, "computervision/retrieval:vectorizeImage")
        headers = {"Content-Type": "application/json"}
        params = {"api-version": "2023-02-01-preview", "modelVersion": "latest"}
        headers["Authorization"] = "Bearer " + await self.token_provider()

        embeddings: List[List[float]] = []
        async with aiohttp.ClientSession(headers=headers) as session:
            for blob_url in blob_urls:
                async for attempt in AsyncRetrying(
                    retry=retry_if_exception_type(Exception),
                    wait=wait_random_exponential(min=15, max=60),
                    stop=stop_after_attempt(15),
                    before_sleep=self.before_retry_sleep,
                ):
                    with attempt:
                        body = {"url": blob_url}
                        async with session.post(url=endpoint, params=params, json=body) as resp:
                            resp_json = await resp.json()
                            embeddings.append(resp_json["vector"])

        return embeddings

    def before_retry_sleep(self, retry_state):
        logger.info("Rate limited on the Vision embeddings API, sleeping before retrying...")<|MERGE_RESOLUTION|>--- conflicted
+++ resolved
@@ -42,13 +42,7 @@
         "text-embedding-3-large": {"token_limit": 8100, "max_batch_size": 16},
     }
 
-<<<<<<< HEAD
-    def __init__(
-        self, open_ai_model_name: str, open_ai_dimensions: int, disable_batch: bool = False, verbose: bool = False
-    ):
-=======
-    def __init__(self, open_ai_model_name: str, disable_batch: bool = False):
->>>>>>> 7595a1ef
+    def __init__(self, open_ai_model_name: str, open_ai_dimensions: int, disable_batch: bool = False):
         self.open_ai_model_name = open_ai_model_name
         self.open_ai_dimensions = open_ai_dimensions
         self.disable_batch = disable_batch
@@ -127,14 +121,10 @@
             before_sleep=self.before_retry_sleep,
         ):
             with attempt:
-<<<<<<< HEAD
                 emb_response = await client.embeddings.create(
                     model=self.open_ai_model_name, input=text, dimensions=self.open_ai_dimensions
                 )
-=======
-                emb_response = await client.embeddings.create(model=self.open_ai_model_name, input=text)
                 logger.info("Computed embedding for text section. Character count: %d", len(text))
->>>>>>> 7595a1ef
 
         return emb_response.data[0].embedding
 
@@ -160,11 +150,7 @@
         credential: Union[AsyncTokenCredential, AzureKeyCredential],
         disable_batch: bool = False,
     ):
-<<<<<<< HEAD
-        super().__init__(open_ai_model_name, open_ai_dimensions, disable_batch, verbose)
-=======
-        super().__init__(open_ai_model_name, disable_batch)
->>>>>>> 7595a1ef
+        super().__init__(open_ai_model_name, open_ai_dimensions, disable_batch)
         self.open_ai_service = open_ai_service
         self.open_ai_deployment = open_ai_deployment
         self.credential = credential
@@ -199,21 +185,14 @@
     """
 
     def __init__(
-<<<<<<< HEAD
         self,
         open_ai_model_name: str,
         open_ai_dimensions: int,
         credential: str,
         organization: Optional[str] = None,
         disable_batch: bool = False,
-        verbose: bool = False,
     ):
-        super().__init__(open_ai_model_name, open_ai_dimensions, disable_batch, verbose)
-=======
-        self, open_ai_model_name: str, credential: str, organization: Optional[str] = None, disable_batch: bool = False
-    ):
-        super().__init__(open_ai_model_name, disable_batch)
->>>>>>> 7595a1ef
+        super().__init__(open_ai_model_name, open_ai_dimensions, disable_batch)
         self.credential = credential
         self.organization = organization
 

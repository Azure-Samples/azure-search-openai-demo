--- conflicted
+++ resolved
@@ -12,16 +12,21 @@
 
 
 async def parse_file(
-    file: File, file_processors: dict[str, FileProcessor], category: Optional[str] = None
+    file: File,
+    file_processors: dict[str, FileProcessor],
+    category: Optional[str] = None,
+    image_embeddings: Optional[ImageEmbeddings] = None,
 ) -> List[Section]:
     key = file.file_extension()
     processor = file_processors.get(key)
     if processor is None:
-        logger.info(f"Skipping '{file.filename()}', no parser found.")
+        logger.info("Skipping '%s', no parser found.", file.filename())
         return []
-    logger.info(f"Parsing '{file.filename()}'")
+    logger.info("Ingesting '%s'", file.filename())
     pages = [page async for page in processor.parser.parse(content=file.content)]
-    logger.info(f"Splitting '{file.filename()}' into sections")
+    logger.info("Splitting '%s' into sections", file.filename())
+    if image_embeddings:
+        logger.warning("Each page will be split into smaller chunks of text, but images will be of the entire page.")
     sections = [
         Section(split_page, content=file, category=category) for split_page in processor.splitter.split_pages(pages)
     ]
@@ -76,42 +81,13 @@
             files = self.list_file_strategy.list()
             async for file in files:
                 try:
-<<<<<<< HEAD
-                    key = file.file_extension()
-                    processor = self.file_processors.get(key)
-                    if processor is None:
-                        # skip file if no parser is found
-                        if search_info.verbose:
-                            print(f"Skipping '{file.filename()}'.")
-                        continue
-                    if search_info.verbose:
-                        print(f"Ingesting '{file.filename()}'")
-                    pages = [page async for page in processor.parser.parse(content=file.content)]
-                    if search_info.verbose:
-                        print(f"\tSplitting '{file.filename()}' into sections")
-                        if self.image_embeddings:
-                            print(
-                                "\tWarning: Each page will be split into smaller chunks of text, but images will be of the entire page."
-                            )
-                    sections = [
-                        Section(split_page, content=file, category=self.category)
-                        for split_page in processor.splitter.split_pages(pages)
-                    ]
-
-                    blob_sas_uris = await self.blob_manager.upload_blob(file)
-                    blob_image_embeddings: Optional[List[List[float]]] = None
-                    if self.image_embeddings and blob_sas_uris:
-                        blob_image_embeddings = await self.image_embeddings.create_embeddings(blob_sas_uris)
-                    await search_manager.update_content(sections, blob_image_embeddings)
-=======
-                    sections = await parse_file(file, self.file_processors, self.category)
+                    sections = await parse_file(file, self.file_processors, self.category, self.image_embeddings)
                     if sections:
                         blob_sas_uris = await self.blob_manager.upload_blob(file)
                         blob_image_embeddings: Optional[List[List[float]]] = None
                         if self.image_embeddings and blob_sas_uris:
                             blob_image_embeddings = await self.image_embeddings.create_embeddings(blob_sas_uris)
                         await search_manager.update_content(sections, blob_image_embeddings)
->>>>>>> 87f2b9d9
                 finally:
                     if file:
                         file.close()

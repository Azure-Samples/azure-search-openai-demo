import argparse
import base64
import glob
import html
import io
import os
import re
import tempfile
import time

import openai
import tiktoken
from azure.ai.formrecognizer import DocumentAnalysisClient
from azure.core.credentials import AzureKeyCredential
from azure.identity import AzureDeveloperCliCredential
from azure.search.documents import SearchClient
from azure.search.documents.indexes import SearchIndexClient
from azure.search.documents.indexes.models import (
    HnswParameters,
    PrioritizedFields,
    SearchableField,
    SearchField,
    SearchFieldDataType,
    SearchIndex,
    SemanticConfiguration,
    SemanticField,
    SemanticSettings,
    SimpleField,
    VectorSearch,
    VectorSearchAlgorithmConfiguration,
)
from azure.storage.blob import BlobServiceClient
from azure.storage.filedatalake import (
    DataLakeServiceClient,
)
from pypdf import PdfReader, PdfWriter
from tenacity import (
    retry,
    retry_if_exception_type,
    stop_after_attempt,
    wait_random_exponential,
)

args = argparse.Namespace(verbose=False, openaihost="azure")

MAX_SECTION_LENGTH = 1000
SENTENCE_SEARCH_LIMIT = 100
SECTION_OVERLAP = 100

open_ai_token_cache = {}
CACHE_KEY_TOKEN_CRED = "openai_token_cred"
CACHE_KEY_CREATED_TIME = "created_time"
CACHE_KEY_TOKEN_TYPE = "token_type"

# Embedding batch support section
SUPPORTED_BATCH_AOAI_MODEL = {"text-embedding-ada-002": {"token_limit": 8100, "max_batch_size": 16}}


def calculate_tokens_emb_aoai(input: str):
    encoding = tiktoken.encoding_for_model(args.openaimodelname)
    return len(encoding.encode(input))


def blob_name_from_file_page(filename, page=0):
    if os.path.splitext(filename)[1].lower() == ".pdf":
        return os.path.splitext(os.path.basename(filename))[0] + f"-{page}" + ".pdf"
    else:
        return os.path.basename(filename)


def upload_blobs(filename):
    blob_service = BlobServiceClient(
        account_url=f"https://{args.storageaccount}.blob.core.windows.net", credential=storage_creds
    )
    blob_container = blob_service.get_container_client(args.container)
    if not blob_container.exists():
        blob_container.create_container()

    # if file is PDF split into pages and upload each page as a separate blob
    if os.path.splitext(filename)[1].lower() == ".pdf":
        reader = PdfReader(filename)
        pages = reader.pages
        for i in range(len(pages)):
            blob_name = blob_name_from_file_page(filename, i)
            if args.verbose:
                print(f"\tUploading blob for page {i} -> {blob_name}")
            f = io.BytesIO()
            writer = PdfWriter()
            writer.add_page(pages[i])
            writer.write(f)
            f.seek(0)
            blob_container.upload_blob(blob_name, f, overwrite=True)
    else:
        blob_name = blob_name_from_file_page(filename)
        with open(filename, "rb") as data:
            blob_container.upload_blob(blob_name, data, overwrite=True)


def remove_blobs(filename):
    if args.verbose:
        print(f"Removing blobs for '{filename or '<all>'}'")
    blob_service = BlobServiceClient(
        account_url=f"https://{args.storageaccount}.blob.core.windows.net", credential=storage_creds
    )
    blob_container = blob_service.get_container_client(args.container)
    if blob_container.exists():
        if filename is None:
            blobs = blob_container.list_blob_names()
        else:
            prefix = os.path.splitext(os.path.basename(filename))[0]
            blobs = filter(
                lambda b: re.match(f"{prefix}-\d+\.pdf", b),
                blob_container.list_blob_names(name_starts_with=os.path.splitext(os.path.basename(prefix))[0]),
            )
        for b in blobs:
            if args.verbose:
                print(f"\tRemoving blob {b}")
            blob_container.delete_blob(b)


def table_to_html(table):
    table_html = "<table>"
    rows = [
        sorted([cell for cell in table.cells if cell.row_index == i], key=lambda cell: cell.column_index)
        for i in range(table.row_count)
    ]
    for row_cells in rows:
        table_html += "<tr>"
        for cell in row_cells:
            tag = "th" if (cell.kind == "columnHeader" or cell.kind == "rowHeader") else "td"
            cell_spans = ""
            if cell.column_span > 1:
                cell_spans += f" colSpan={cell.column_span}"
            if cell.row_span > 1:
                cell_spans += f" rowSpan={cell.row_span}"
            table_html += f"<{tag}{cell_spans}>{html.escape(cell.content)}</{tag}>"
        table_html += "</tr>"
    table_html += "</table>"
    return table_html


def get_document_text(filename):
    offset = 0
    page_map = []
    if args.localpdfparser:
        reader = PdfReader(filename)
        pages = reader.pages
        for page_num, p in enumerate(pages):
            page_text = p.extract_text()
            page_map.append((page_num, offset, page_text))
            offset += len(page_text)
    else:
        if args.verbose:
            print(f"Extracting text from '{filename}' using Azure Form Recognizer")
        form_recognizer_client = DocumentAnalysisClient(
            endpoint=f"https://{args.formrecognizerservice}.cognitiveservices.azure.com/",
            credential=formrecognizer_creds,
            headers={"x-ms-useragent": "azure-search-chat-demo/1.0.0"},
        )
        with open(filename, "rb") as f:
            poller = form_recognizer_client.begin_analyze_document("prebuilt-layout", document=f)
        form_recognizer_results = poller.result()

        for page_num, page in enumerate(form_recognizer_results.pages):
            tables_on_page = [
                table
                for table in form_recognizer_results.tables
                if table.bounding_regions[0].page_number == page_num + 1
            ]

            # mark all positions of the table spans in the page
            page_offset = page.spans[0].offset
            page_length = page.spans[0].length
            table_chars = [-1] * page_length
            for table_id, table in enumerate(tables_on_page):
                for span in table.spans:
                    # replace all table spans with "table_id" in table_chars array
                    for i in range(span.length):
                        idx = span.offset - page_offset + i
                        if idx >= 0 and idx < page_length:
                            table_chars[idx] = table_id

            # build page text by replacing characters in table spans with table html
            page_text = ""
            added_tables = set()
            for idx, table_id in enumerate(table_chars):
                if table_id == -1:
                    page_text += form_recognizer_results.content[page_offset + idx]
                elif table_id not in added_tables:
                    page_text += table_to_html(tables_on_page[table_id])
                    added_tables.add(table_id)

            page_text += " "
            page_map.append((page_num, offset, page_text))
            offset += len(page_text)

    return page_map


def split_text(page_map, filename):
    SENTENCE_ENDINGS = [".", "!", "?"]
    WORDS_BREAKS = [",", ";", ":", " ", "(", ")", "[", "]", "{", "}", "\t", "\n"]
    if args.verbose:
        print(f"Splitting '{filename}' into sections")

    def find_page(offset):
        num_pages = len(page_map)
        for i in range(num_pages - 1):
            if offset >= page_map[i][1] and offset < page_map[i + 1][1]:
                return i
        return num_pages - 1

    all_text = "".join(p[2] for p in page_map)
    length = len(all_text)
    start = 0
    end = length
    while start + SECTION_OVERLAP < length:
        last_word = -1
        end = start + MAX_SECTION_LENGTH

        if end > length:
            end = length
        else:
            # Try to find the end of the sentence
            while (
                end < length
                and (end - start - MAX_SECTION_LENGTH) < SENTENCE_SEARCH_LIMIT
                and all_text[end] not in SENTENCE_ENDINGS
            ):
                if all_text[end] in WORDS_BREAKS:
                    last_word = end
                end += 1
            if end < length and all_text[end] not in SENTENCE_ENDINGS and last_word > 0:
                end = last_word  # Fall back to at least keeping a whole word
        if end < length:
            end += 1

        # Try to find the start of the sentence or at least a whole word boundary
        last_word = -1
        while (
            start > 0
            and start > end - MAX_SECTION_LENGTH - 2 * SENTENCE_SEARCH_LIMIT
            and all_text[start] not in SENTENCE_ENDINGS
        ):
            if all_text[start] in WORDS_BREAKS:
                last_word = start
            start -= 1
        if all_text[start] not in SENTENCE_ENDINGS and last_word > 0:
            start = last_word
        if start > 0:
            start += 1

        section_text = all_text[start:end]
        yield (section_text, find_page(start))

        last_table_start = section_text.rfind("<table")
        if last_table_start > 2 * SENTENCE_SEARCH_LIMIT and last_table_start > section_text.rfind("</table"):
            # If the section ends with an unclosed table, we need to start the next section with the table.
            # If table starts inside SENTENCE_SEARCH_LIMIT, we ignore it, as that will cause an infinite loop for tables longer than MAX_SECTION_LENGTH
            # If last table starts inside SECTION_OVERLAP, keep overlapping
            if args.verbose:
                print(
                    f"Section ends with unclosed table, starting next section with the table at page {find_page(start)} offset {start} table start {last_table_start}"
                )
            start = min(end - SECTION_OVERLAP, start + last_table_start)
        else:
            start = end - SECTION_OVERLAP

    if start + SECTION_OVERLAP < end:
        yield (all_text[start:end], find_page(start))


def filename_to_id(filename):
    filename_ascii = re.sub("[^0-9a-zA-Z_-]", "_", filename)
    filename_hash = base64.b16encode(filename.encode("utf-8")).decode("ascii")
    return f"file-{filename_ascii}-{filename_hash}"


def create_sections(filename, page_map, use_vectors, embedding_deployment: str = None, embedding_model: str = None):
    file_id = filename_to_id(filename)
    for i, (content, pagenum) in enumerate(split_text(page_map, filename)):
        section = {
            "id": f"{file_id}-page-{i}",
            "content": content,
            "category": args.category,
            "sourcepage": blob_name_from_file_page(filename, pagenum),
            "sourcefile": filename,
        }
        if use_vectors:
            section["embedding"] = compute_embedding(content, embedding_deployment, embedding_model)
        yield section


def before_retry_sleep(retry_state):
    if args.verbose:
        print("Rate limited on the OpenAI embeddings API, sleeping before retrying...")


@retry(
    retry=retry_if_exception_type(openai.error.RateLimitError),
    wait=wait_random_exponential(min=15, max=60),
    stop=stop_after_attempt(15),
    before_sleep=before_retry_sleep,
)
def compute_embedding(text, embedding_deployment, embedding_model):
    refresh_openai_token()
    embedding_args = {"deployment_id": embedding_deployment} if args.openaihost == "azure" else {}
    return openai.Embedding.create(**embedding_args, model=embedding_model, input=text)["data"][0]["embedding"]


@retry(
    retry=retry_if_exception_type(openai.error.RateLimitError),
    wait=wait_random_exponential(min=15, max=60),
    stop=stop_after_attempt(15),
    before_sleep=before_retry_sleep,
)
def compute_embedding_in_batch(texts):
    refresh_openai_token()
    embedding_args = {"deployment_id": args.openaideployment} if args.openaihost == "azure" else {}
    emb_response = openai.Embedding.create(**embedding_args, model=args.openaimodelname, input=texts)
    return [data.embedding for data in emb_response.data]


def create_search_index():
    if args.verbose:
        print(f"Ensuring search index {args.index} exists")
    index_client = SearchIndexClient(
        endpoint=f"https://{args.searchservice}.search.windows.net/", credential=search_creds
    )
    fields = [
        SimpleField(name="id", type="Edm.String", key=True),
        SearchableField(name="content", type="Edm.String", analyzer_name="en.microsoft"),
        SearchField(
            name="embedding",
            type=SearchFieldDataType.Collection(SearchFieldDataType.Single),
            hidden=False,
            searchable=True,
            filterable=False,
            sortable=False,
            facetable=False,
            vector_search_dimensions=1536,
            vector_search_configuration="default",
        ),
        SimpleField(name="category", type="Edm.String", filterable=True, facetable=True),
        SimpleField(name="sourcepage", type="Edm.String", filterable=True, facetable=True),
        SimpleField(name="sourcefile", type="Edm.String", filterable=True, facetable=True),
    ]
    if args.useacls:
        fields.append(
            SimpleField(name="oids", type=SearchFieldDataType.Collection(SearchFieldDataType.String), filterable=True)
        )
        fields.append(
            SimpleField(name="groups", type=SearchFieldDataType.Collection(SearchFieldDataType.String), filterable=True)
        )

    if args.index not in index_client.list_index_names():
        index = SearchIndex(
            name=args.index,
            fields=fields,
            semantic_settings=SemanticSettings(
                configurations=[
                    SemanticConfiguration(
                        name="default",
                        prioritized_fields=PrioritizedFields(
                            title_field=None, prioritized_content_fields=[SemanticField(field_name="content")]
                        ),
                    )
                ]
            ),
            vector_search=VectorSearch(
                algorithm_configurations=[
                    VectorSearchAlgorithmConfiguration(
                        name="default", kind="hnsw", hnsw_parameters=HnswParameters(metric="cosine")
                    )
                ]
            ),
        )
        if args.verbose:
            print(f"Creating {args.index} search index")
        index_client.create_index(index)
    else:
        if args.verbose:
            print(f"Search index {args.index} already exists")


def update_embeddings_in_batch(sections):
    batch_queue = []
    copy_s = []
    batch_response = {}
    token_count = 0
    for s in sections:
        token_count += calculate_tokens_emb_aoai(s["content"])
        if (
            token_count <= SUPPORTED_BATCH_AOAI_MODEL[args.openaimodelname]["token_limit"]
            and len(batch_queue) < SUPPORTED_BATCH_AOAI_MODEL[args.openaimodelname]["max_batch_size"]
        ):
            batch_queue.append(s)
            copy_s.append(s)
        else:
            emb_responses = compute_embedding_in_batch([item["content"] for item in batch_queue])
            if args.verbose:
                print(f"Batch Completed. Batch size  {len(batch_queue)} Token count {token_count}")
            for emb, item in zip(emb_responses, batch_queue):
                batch_response[item["id"]] = emb
            batch_queue = []
            batch_queue.append(s)
            token_count = calculate_tokens_emb_aoai(s["content"])

    if batch_queue:
        emb_responses = compute_embedding_in_batch([item["content"] for item in batch_queue])
        if args.verbose:
            print(f"Batch Completed. Batch size  {len(batch_queue)} Token count {token_count}")
        for emb, item in zip(emb_responses, batch_queue):
            batch_response[item["id"]] = emb

    for s in copy_s:
        s["embedding"] = batch_response[s["id"]]
        yield s


def index_sections(filename, sections, acls=None):
    if args.verbose:
        print(f"Indexing sections from '{filename}' into search index '{args.index}'")
    search_client = SearchClient(
        endpoint=f"https://{args.searchservice}.search.windows.net/", index_name=args.index, credential=search_creds
    )
    i = 0
    batch = []
    for s in sections:
        if acls:
            s.update(acls)
        batch.append(s)
        i += 1
        if i % 1000 == 0:
            results = search_client.upload_documents(documents=batch)
            succeeded = sum([1 for r in results if r.succeeded])
            if args.verbose:
                print(f"\tIndexed {len(results)} sections, {succeeded} succeeded")
            batch = []

    if len(batch) > 0:
        results = search_client.upload_documents(documents=batch)
        succeeded = sum([1 for r in results if r.succeeded])
        if args.verbose:
            print(f"\tIndexed {len(results)} sections, {succeeded} succeeded")


def remove_from_index(filename):
    if args.verbose:
        print(f"Removing sections from '{filename or '<all>'}' from search index '{args.index}'")
    search_client = SearchClient(
        endpoint=f"https://{args.searchservice}.search.windows.net/", index_name=args.index, credential=search_creds
    )
    while True:
        filter = None if filename is None else f"sourcefile eq '{os.path.basename(filename)}'"
        r = search_client.search("", filter=filter, top=1000, include_total_count=True)
        if r.get_count() == 0:
            break
        r = search_client.delete_documents(documents=[{"id": d["id"]} for d in r])
        if args.verbose:
            print(f"\tRemoved {len(r)} sections from index")
        # It can take a few seconds for search results to reflect changes, so wait a bit
        time.sleep(2)


def refresh_openai_token():
    """
    Refresh OpenAI token every 5 minutes
    """
    if (
        CACHE_KEY_TOKEN_TYPE in open_ai_token_cache
        and open_ai_token_cache[CACHE_KEY_TOKEN_TYPE] == "azure_ad"
        and open_ai_token_cache[CACHE_KEY_CREATED_TIME] + 300 < time.time()
    ):
        token_cred = open_ai_token_cache[CACHE_KEY_TOKEN_CRED]
        openai.api_key = token_cred.get_token("https://cognitiveservices.azure.com/.default").token
        open_ai_token_cache[CACHE_KEY_CREATED_TIME] = time.time()


def read_files(
    path_pattern: str,
    use_vectors: bool,
    vectors_batch_support: bool,
    embedding_deployment: str = None,
    embedding_model: str = None,
):
    """
    Recursively read directory structure under `path_pattern`
    and execute indexing for the individual files
    """
    for filename in glob.glob(path_pattern):
        if args.verbose:
            print(f"Processing '{filename}'")
        if args.remove:
            remove_blobs(filename)
            remove_from_index(filename)
        else:
            if os.path.isdir(filename):
                read_files(filename + "/*", use_vectors, vectors_batch_support)
                continue
            try:
                if not args.skipblobs:
                    upload_blobs(filename)
                page_map = get_document_text(filename)
                sections = create_sections(
                    os.path.basename(filename),
                    page_map,
                    use_vectors and not vectors_batch_support,
                    embedding_deployment,
                    embedding_model,
                )
                if use_vectors and vectors_batch_support:
                    sections = update_embeddings_in_batch(sections)
                index_sections(os.path.basename(filename), sections)
            except Exception as e:
                print(f"\tGot an error while reading {filename} -> {e} --> skipping file")


def read_adls_gen2_files(use_vectors: bool, vectors_batch_support: bool, embedding_deployment: str = None):
    datalake_service = DataLakeServiceClient(
        account_url=f"https://{args.datalakestorageaccount}.dfs.core.windows.net", credential=adls_gen2_creds
    )
    filesystem_client = datalake_service.get_file_system_client(file_system=args.datalakefilesystem)
    paths = filesystem_client.get_paths(path=args.datalakepath, recursive=True)
    for path in paths:
        if not path.is_directory:
            if args.remove:
                remove_blobs(path.name)
                remove_from_index(path.name)
            else:
                temp_file_path = os.path.join(tempfile.gettempdir(), os.path.basename(path.name))
                try:
                    temp_file = open(temp_file_path, "wb")
                    file_client = filesystem_client.get_file_client(path)
                    file_client.download_file().readinto(temp_file)

                    acls = None
                    if args.useacls:
                        # Parse out user ids and group ids
                        acls = {"oids": [], "groups": []}
                        # https://learn.microsoft.com/python/api/azure-storage-file-datalake/azure.storage.filedatalake.datalakefileclient?view=azure-python#azure-storage-filedatalake-datalakefileclient-get-access-control
                        # Request ACLs as GUIDs
                        acl_list = file_client.get_access_control(upn=False)["acl"]
                        # https://learn.microsoft.com/azure/storage/blobs/data-lake-storage-access-control
                        # ACL Format: user::rwx,group::r-x,other::r--,user:xxxxxxxx-xxxx-xxxx-xxxx-xxxxxxxxxxxx:r--
                        acl_list = acl_list.split(",")
                        for acl in acl_list:
                            acl_parts = acl.split(":")
                            if len(acl_parts) != 3:
                                continue
                            if len(acl_parts[1]) == 0:
                                continue
                            if acl_parts[0] == "user" and acl_parts[2].contains("r"):
                                acls["oids"].append(acl_parts[1])
                            if acl_parts[0] == "group" and acl_parts[2].contains("r"):
                                acls["groups"].append(acl_parts[1])

                    temp_file.close()
                    if not args.skipblobs:
                        upload_blobs(temp_file.name)
                    page_map = get_document_text(temp_file.name)
                    sections = create_sections(
                        os.path.basename(path.name),
                        page_map,
                        use_vectors and not vectors_batch_support,
                        embedding_deployment,
                    )
                    if use_vectors and vectors_batch_support:
                        sections = update_embeddings_in_batch(sections)
                    index_sections(os.path.basename(path.name), sections, acls)
                except Exception as e:
                    print(f"\tGot an error while reading {path.name} -> {e} --> skipping file")
                finally:
                    try:
                        os.remove(temp_file_path)
                    except Exception as e:
                        print(f"\tGot an error while delete {temp_file_path} -> {e}")


if __name__ == "__main__":
    parser = argparse.ArgumentParser(
        description="Prepare documents by extracting content from PDFs, splitting content into sections, uploading to blob storage, and indexing in a search index.",
        epilog="Example: prepdocs.py '..\data\*' --storageaccount myaccount --container mycontainer --searchservice mysearch --index myindex -v",
    )
    parser.add_argument("files", nargs="?", help="Files to be processed")
    parser.add_argument(
        "--datalakestorageaccount", required=False, help="Optional. Azure Data Lake Storage Gen2 Account name"
    )
    parser.add_argument(
        "--datalakefilesystem",
        required=False,
        default="gptkbcontainer",
        help="Optional. Azure Data Lake Storage Gen2 filesystem name",
    )
    parser.add_argument(
        "--datalakepath",
        required=False,
        help="Optional. Azure Data Lake Storage Gen2 filesystem path containing files to index. If omitted, index the entire filesystem",
    )
    parser.add_argument(
        "--datalakekey", required=False, help="Optional. Use this key when authenticating to Azure Data Lake Gen2"
    )
    parser.add_argument(
        "--useacls", action="store_true", help="Store ACLs from Azure Data Lake Gen2 Filesystem in the search index"
    )
    parser.add_argument(
        "--category", help="Value for the category field in the search index for all sections indexed in this run"
    )
    parser.add_argument(
        "--skipblobs", action="store_true", help="Skip uploading individual pages to Azure Blob Storage"
    )
    parser.add_argument("--storageaccount", help="Azure Blob Storage account name")
    parser.add_argument("--container", help="Azure Blob Storage container name")
    parser.add_argument(
        "--storagekey",
        required=False,
        help="Optional. Use this Azure Blob Storage account key instead of the current user identity to login (use az login to set current user for Azure)",
    )
    parser.add_argument(
        "--tenantid", required=False, help="Optional. Use this to define the Azure directory where to authenticate)"
    )
    parser.add_argument(
        "--searchservice",
        help="Name of the Azure Cognitive Search service where content should be indexed (must exist already)",
    )
    parser.add_argument(
        "--index",
        help="Name of the Azure Cognitive Search index where content should be indexed (will be created if it doesn't exist)",
    )
    parser.add_argument(
        "--searchkey",
        required=False,
        help="Optional. Use this Azure Cognitive Search account key instead of the current user identity to login (use az login to set current user for Azure)",
    )
    parser.add_argument("--openaihost", help="Host of the API used to compute embeddings ('azure' or 'openai')")
    parser.add_argument("--openaiservice", help="Name of the Azure OpenAI service used to compute embeddings")
    parser.add_argument(
        "--openaideployment",
        help="Name of the Azure OpenAI model deployment for an embedding model ('text-embedding-ada-002' recommended)",
    )
    parser.add_argument(
        "--openaimodelname", help="Name of the Azure OpenAI embedding model ('text-embedding-ada-002' recommended)"
    )
    parser.add_argument(
        "--novectors",
        action="store_true",
        help="Don't compute embeddings for the sections (e.g. don't call the OpenAI embeddings API during indexing)",
    )
    parser.add_argument(
        "--disablebatchvectors", action="store_true", help="Don't compute embeddings in batch for the sections"
    )
    parser.add_argument(
        "--openaikey",
        required=False,
        help="Optional. Use this Azure OpenAI account key instead of the current user identity to login (use az login to set current user for Azure). This is required only when using non-Azure endpoints.",
    )
    parser.add_argument("--openaiorg", required=False, help="This is required only when using non-Azure endpoints.")
    parser.add_argument(
        "--remove",
        action="store_true",
        help="Remove references to this document from blob storage and the search index",
    )
    parser.add_argument(
        "--removeall",
        action="store_true",
        help="Remove all blobs from blob storage and documents from the search index",
    )
    parser.add_argument(
        "--localpdfparser",
        action="store_true",
        help="Use PyPdf local PDF parser (supports only digital PDFs) instead of Azure Form Recognizer service to extract text, tables and layout from the documents",
    )
    parser.add_argument(
        "--formrecognizerservice",
        required=False,
        help="Optional. Name of the Azure Form Recognizer service which will be used to extract text, tables and layout from the documents (must exist already)",
    )
    parser.add_argument(
        "--formrecognizerkey",
        required=False,
        help="Optional. Use this Azure Form Recognizer account key instead of the current user identity to login (use az login to set current user for Azure)",
    )

    parser.add_argument("--verbose", "-v", action="store_true", help="Verbose output")
    args = parser.parse_args()

    # Use the current user identity to connect to Azure services unless a key is explicitly set for any of them
    azd_credential = (
        AzureDeveloperCliCredential()
        if args.tenantid is None
        else AzureDeveloperCliCredential(tenant_id=args.tenantid, process_timeout=60)
    )
    default_creds = azd_credential if args.searchkey is None or args.storagekey is None else None
    adls_gen2_creds = azd_credential if args.datalakekey is None else AzureKeyCredential(args.datalakekey)
    search_creds = default_creds if args.searchkey is None else AzureKeyCredential(args.searchkey)
    use_vectors = not args.novectors
    compute_vectors_in_batch = not args.disablebatchvectors and args.openaimodelname in SUPPORTED_BATCH_AOAI_MODEL

    if args.files and args.datalakestorageaccount:
        print(
            "Error: Only files, or only data lake storage account / filesystem should be provided. Please provide only one of these arguments."
        )
        exit(1)

    if not args.skipblobs:
        storage_creds = default_creds if args.storagekey is None else args.storagekey
    if not args.localpdfparser:
        # check if Azure Form Recognizer credentials are provided
        if args.formrecognizerservice is None:
            print(
                "Error: Azure Form Recognizer service is not provided. Please provide formrecognizerservice or use --localpdfparser for local pypdf parser."
            )
            exit(1)
        formrecognizer_creds = (
            default_creds if args.formrecognizerkey is None else AzureKeyCredential(args.formrecognizerkey)
        )

    if use_vectors:
        if args.openaihost == "azure":
            if not args.openaikey:
                openai.api_key = azd_credential.get_token("https://cognitiveservices.azure.com/.default").token
                openai.api_type = "azure_ad"
                open_ai_token_cache[CACHE_KEY_CREATED_TIME] = time.time()
                open_ai_token_cache[CACHE_KEY_TOKEN_CRED] = azd_credential
                open_ai_token_cache[CACHE_KEY_TOKEN_TYPE] = "azure_ad"
            else:
                openai.api_key = args.openaikey
                openai.api_type = "azure"
            openai.api_base = f"https://{args.openaiservice}.openai.azure.com"
            openai.api_version = "2023-05-15"
        else:
            print("using normal openai")
            openai.api_key = args.openaikey
            openai.organization = args.openaiorg
            openai.api_type = "openai"

    if args.removeall:
        remove_blobs(None)
        remove_from_index(None)
    else:
        if not args.remove:
            create_search_index()

        print("Processing files...")
<<<<<<< HEAD
        if args.files:
            read_files(args.files, use_vectors, compute_vectors_in_batch, args.openaideployment)
        else:
            read_adls_gen2_files(use_vectors, compute_vectors_in_batch, args.openaideployment)
=======
        read_files(args.files, use_vectors, compute_vectors_in_batch, args.openaideployment, args.openaimodelname)
>>>>>>> cd318008
<|MERGE_RESOLUTION|>--- conflicted
+++ resolved
@@ -516,7 +516,9 @@
                 print(f"\tGot an error while reading {filename} -> {e} --> skipping file")
 
 
-def read_adls_gen2_files(use_vectors: bool, vectors_batch_support: bool, embedding_deployment: str = None):
+def read_adls_gen2_files(
+    use_vectors: bool, vectors_batch_support: bool, embedding_deployment: str = None, embedding_model: str = None
+):
     datalake_service = DataLakeServiceClient(
         account_url=f"https://{args.datalakestorageaccount}.dfs.core.windows.net", credential=adls_gen2_creds
     )
@@ -564,6 +566,7 @@
                         page_map,
                         use_vectors and not vectors_batch_support,
                         embedding_deployment,
+                        embedding_model,
                     )
                     if use_vectors and vectors_batch_support:
                         sections = update_embeddings_in_batch(sections)
@@ -742,11 +745,7 @@
             create_search_index()
 
         print("Processing files...")
-<<<<<<< HEAD
         if args.files:
-            read_files(args.files, use_vectors, compute_vectors_in_batch, args.openaideployment)
+            read_files(args.files, use_vectors, compute_vectors_in_batch, args.openaideployment, args.openaimodelname)
         else:
-            read_adls_gen2_files(use_vectors, compute_vectors_in_batch, args.openaideployment)
-=======
-        read_files(args.files, use_vectors, compute_vectors_in_batch, args.openaideployment, args.openaimodelname)
->>>>>>> cd318008
+            read_adls_gen2_files(use_vectors, compute_vectors_in_batch, args.openaideployment, args.openaimodelname)
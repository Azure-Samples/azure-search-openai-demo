--- conflicted
+++ resolved
@@ -122,6 +122,7 @@
     openai_model_name: str,
     openai_service: str,
     openai_deployment: str,
+    openai_dimensions: int,
     openai_key: Union[str, None],
     openai_org: Union[str, None],
     disable_vectors: bool = False,
@@ -139,6 +140,7 @@
             open_ai_service=openai_service,
             open_ai_deployment=openai_deployment,
             open_ai_model_name=openai_model_name,
+            open_ai_dimensions=openai_dimensions,
             credential=azure_open_ai_credential,
             disable_batch=disable_batch_vectors,
         )
@@ -147,6 +149,7 @@
             raise ValueError("OpenAI key is required when using the non-Azure OpenAI API")
         return OpenAIEmbeddingService(
             open_ai_model_name=openai_model_name,
+            open_ai_dimensions=openai_dimensions,
             credential=openai_key,
             organization=openai_org,
             disable_batch=disable_batch_vectors,
@@ -199,108 +202,7 @@
         ".md": FileProcessor(TextParser(), sentence_text_splitter),
         ".txt": FileProcessor(TextParser(), sentence_text_splitter),
     }
-<<<<<<< HEAD
-    use_vectors = not args.novectors
-    embeddings: Optional[OpenAIEmbeddings] = None
-    if use_vectors and args.openaihost != "openai":
-        azure_open_ai_credential: Union[AsyncTokenCredential, AzureKeyCredential] = (
-            credential if is_key_empty(args.openaikey) else AzureKeyCredential(args.openaikey)
-        )
-        embeddings = AzureOpenAIEmbeddingService(
-            open_ai_service=args.openaiservice,
-            open_ai_deployment=args.openaideployment,
-            open_ai_model_name=args.openaimodelname,
-            open_ai_dimensions=args.openaidimensions,
-            credential=azure_open_ai_credential,
-            disable_batch=args.disablebatchvectors,
-            verbose=args.verbose,
-        )
-    elif use_vectors:
-        embeddings = OpenAIEmbeddingService(
-            open_ai_model_name=args.openaimodelname,
-            open_ai_dimensions=args.openaidimensions,
-            credential=args.openaikey,
-            organization=args.openaiorg,
-            disable_batch=args.disablebatchvectors,
-            verbose=args.verbose,
-        )
-
-    image_embeddings: Optional[ImageEmbeddings] = None
-
-    if args.searchimages:
-        image_embeddings = ImageEmbeddings(
-            endpoint=args.visionendpoint,
-            token_provider=get_bearer_token_provider(credential, "https://cognitiveservices.azure.com/.default"),
-            verbose=args.verbose,
-        )
-
-    print("Processing files...")
-    list_file_strategy: ListFileStrategy
-    if args.datalakestorageaccount:
-        adls_gen2_creds = credential if is_key_empty(args.datalakekey) else args.datalakekey
-        print(f"Using Data Lake Gen2 Storage Account {args.datalakestorageaccount}")
-        list_file_strategy = ADLSGen2ListFileStrategy(
-            data_lake_storage_account=args.datalakestorageaccount,
-            data_lake_filesystem=args.datalakefilesystem,
-            data_lake_path=args.datalakepath,
-            credential=adls_gen2_creds,
-            verbose=args.verbose,
-        )
-    else:
-        print(f"Using local files in {args.files}")
-        list_file_strategy = LocalListFileStrategy(path_pattern=args.files, verbose=args.verbose)
-
-    if args.removeall:
-        document_action = DocumentAction.RemoveAll
-    elif args.remove:
-        document_action = DocumentAction.Remove
-    else:
-        document_action = DocumentAction.Add
-
-    return FileStrategy(
-        list_file_strategy=list_file_strategy,
-        blob_manager=blob_manager,
-        file_processors=file_processors,
-        document_action=document_action,
-        embeddings=embeddings,
-        image_embeddings=image_embeddings,
-        search_analyzer_name=args.searchanalyzername,
-        use_acls=args.useacls,
-        category=args.category,
-    )
-
-
-async def setup_intvectorizer_strategy(credential: AsyncTokenCredential, args: Any) -> Strategy:
-    storage_creds = credential if is_key_empty(args.storagekey) else args.storagekey
-    blob_manager = BlobManager(
-        endpoint=f"https://{args.storageaccount}.blob.core.windows.net",
-        container=args.container,
-        account=args.storageaccount,
-        credential=storage_creds,
-        resourceGroup=args.storageresourcegroup,
-        subscriptionId=args.subscriptionid,
-        store_page_images=args.searchimages,
-        verbose=args.verbose,
-    )
-
-    use_vectors = not args.novectors
-    embeddings: Union[AzureOpenAIEmbeddingService, None] = None
-    if use_vectors and args.openaihost != "openai":
-        azure_open_ai_credential: Union[AsyncTokenCredential, AzureKeyCredential] = (
-            credential if is_key_empty(args.openaikey) else AzureKeyCredential(args.openaikey)
-        )
-        embeddings = AzureOpenAIEmbeddingService(
-            open_ai_service=args.openaiservice,
-            open_ai_deployment=args.openaideployment,
-            open_ai_model_name=args.openaimodelname,
-            open_ai_dimensions=args.openaidimensions,
-            credential=azure_open_ai_credential,
-            disable_batch=args.disablebatchvectors,
-            verbose=args.verbose,
-        )
-=======
-
->>>>>>> 7595a1ef
+
 
 def setup_image_embeddings_service(
     azure_credential: AsyncTokenCredential, vision_endpoint: Union[str, None], search_images: bool
@@ -542,6 +444,7 @@
         openai_model_name=args.openaimodelname,
         openai_service=args.openaiservice,
         openai_deployment=args.openaideployment,
+        open_ai_dimensions=args.openaidimensions,
         openai_key=clean_key_if_exists(args.openaikey),
         openai_org=args.openaiorg,
         disable_vectors=args.novectors,

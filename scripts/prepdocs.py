--- conflicted
+++ resolved
@@ -249,13 +249,8 @@
 def before_retry_sleep(retry_state):
     if args.verbose: print("Rate limited on the OpenAI embeddings API, sleeping before retrying...")
 
-<<<<<<< HEAD
-@retry(retry=retry_if_exception_type(openai.error.RateLimitError), wait=wait_random_exponential(min=1, max=60), stop=stop_after_attempt(15), before_sleep=before_retry_sleep)
+@retry(retry=retry_if_exception_type(openai.error.RateLimitError), wait=wait_random_exponential(min=15, max=60), stop=stop_after_attempt(15), before_sleep=before_retry_sleep)
 def compute_embedding(text, embedding_deployment):
-=======
-@retry(wait=wait_random_exponential(min=15, max=60), stop=stop_after_attempt(15), before_sleep=before_retry_sleep)
-def compute_embedding(text):
->>>>>>> f277771e
     refresh_openai_token()
     return openai.Embedding.create(engine=embedding_deployment, input=text)["data"][0]["embedding"]
 
@@ -326,7 +321,7 @@
         if args.verbose: print(f"Batch Completed. Batch size  {len(batch_queue)} Token count {token_count}")
         for emb, item in zip(emb_responses, batch_queue):
             batch_response[item["id"]] = emb
-    
+
     for s in copy_s:
         s["embedding"] = batch_response[s["id"]]
         yield s
@@ -377,12 +372,8 @@
         openai.api_key = token_cred.get_token("https://cognitiveservices.azure.com/.default").token
         open_ai_token_cache[CACHE_KEY_CREATED_TIME] = time.time()
 
-<<<<<<< HEAD
-
-def read_files(path_pattern: str, use_vectors: bool, embedding_deployment: str = None):
-=======
-def read_files(path_pattern: str, use_vectors: bool, vectors_batch_support: bool):
->>>>>>> f277771e
+
+def read_files(path_pattern: str, use_vectors: bool, vectors_batch_support: bool, embedding_deployment: str = None):
     """
     Recursively read directory structure under `path_pattern`
     and execute indexing for the individual files
@@ -400,14 +391,9 @@
                 if not args.skipblobs:
                     upload_blobs(filename)
                 page_map = get_document_text(filename)
-<<<<<<< HEAD
-                sections = create_sections(os.path.basename(filename), page_map, use_vectors, embedding_deployment)
-=======
-                sections = create_sections(os.path.basename(filename), page_map, use_vectors and not vectors_batch_support)
-                print (use_vectors and vectors_batch_support)
+                sections = create_sections(os.path.basename(filename), page_map, use_vectors and not vectors_batch_support, embedding_deployment)
                 if use_vectors and vectors_batch_support:
                     sections = update_embeddings_in_batch(sections)
->>>>>>> f277771e
                 index_sections(os.path.basename(filename), sections)
             except Exception as e:
                 print(type(e))
@@ -481,8 +467,4 @@
             create_search_index()
 
         print("Processing files...")
-<<<<<<< HEAD
-        read_files(args.files, use_vectors, args.openaideployment)
-=======
-        read_files(args.files, use_vectors, compute_vectors_in_batch)
->>>>>>> f277771e
+        read_files(args.files, use_vectors, compute_vectors_in_batch, args.openaideployment)
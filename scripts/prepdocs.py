--- conflicted
+++ resolved
@@ -5,6 +5,7 @@
 from azure.core.credentials import AzureKeyCredential
 from azure.core.credentials_async import AsyncTokenCredential
 from azure.identity.aio import AzureDeveloperCliCredential, get_bearer_token_provider
+from azure.keyvault.secrets.aio import SecretClient
 
 from prepdocslib.blobmanager import BlobManager
 from prepdocslib.embeddings import (
@@ -34,24 +35,7 @@
     return key is None or len(key.strip()) == 0
 
 
-<<<<<<< HEAD
-async def setup_file_strategy(credential: AsyncTokenCredential, args: Any) -> FileStrategy:
-=======
-async def get_vision_key(credential: AsyncTokenCredential) -> Optional[str]:
-    if args.visionkey:
-        return args.visionkey
-
-    if args.keyvaultname and args.visionsecretname:
-        key_vault_client = SecretClient(vault_url=f"https://{args.keyvaultname}.vault.azure.net", credential=credential)
-        visionkey = await key_vault_client.get_secret(args.visionsecretname)
-        return visionkey.value
-    else:
-        print("Error: Please provide --visionkey or --keyvaultname and --visionsecretname when using --searchimages.")
-        exit(1)
-
-
 async def setup_file_strategy(credential: AsyncTokenCredential, args: Any) -> Strategy:
->>>>>>> 1c32a28f
     storage_creds = credential if is_key_empty(args.storagekey) else args.storagekey
     blob_manager = BlobManager(
         endpoint=f"https://{args.storageaccount}.blob.core.windows.net",

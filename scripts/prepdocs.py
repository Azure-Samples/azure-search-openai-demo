import argparse
import asyncio
from typing import Any, Optional, Union

from azure.core.credentials import AzureKeyCredential
from azure.core.credentials_async import AsyncTokenCredential
from azure.identity.aio import AzureDeveloperCliCredential

from prepdocslib.blobmanager import BlobManager
from prepdocslib.embeddings import (
    AzureOpenAIEmbeddingService,
    OpenAIEmbeddings,
    OpenAIEmbeddingService,
)
from prepdocslib.filestrategy import DocumentAction, FileStrategy
from prepdocslib.listfilestrategy import (
    ADLSGen2ListFileStrategy,
    ListFileStrategy,
    LocalListFileStrategy,
)
from prepdocslib.pdfparser import DocumentAnalysisPdfParser, LocalPdfParser, PdfParser
from prepdocslib.strategy import SearchInfo, Strategy
from prepdocslib.textsplitter import TextSplitter


def is_key_empty(key):
    return key is None or len(key.strip()) == 0


def setup_file_strategy(credential: AsyncTokenCredential, args: Any) -> FileStrategy:
    storage_creds = credential if is_key_empty(args.storagekey) else args.storagekey
    blob_manager = BlobManager(
        endpoint=f"https://{args.storageaccount}.blob.core.windows.net",
        container=args.container,
        credential=storage_creds,
        verbose=args.verbose,
    )

    pdf_parser: PdfParser
    if args.localpdfparser:
        pdf_parser = LocalPdfParser()
    else:
<<<<<<< HEAD
        if args.verbose:
            print(f"Extracting text from '{filename}' using Azure Form Recognizer")
        form_recognizer_client = DocumentAnalysisClient(
            endpoint=f"https://{args.docintelligenceservice}.cognitiveservices.azure.com/",
            credential=docintelligence_creds,
            headers={"x-ms-useragent": "azure-search-chat-demo/1.0.0"},
=======
        # check if Azure Form Recognizer credentials are provided
        if args.formrecognizerservice is None:
            print(
                "Error: Azure Form Recognizer service is not provided. Please provide formrecognizerservice or use --localpdfparser for local pypdf parser."
            )
            exit(1)
        formrecognizer_creds: Union[AsyncTokenCredential, AzureKeyCredential] = (
            credential if is_key_empty(args.formrecognizerkey) else AzureKeyCredential(args.formrecognizerkey)
        )
        pdf_parser = DocumentAnalysisPdfParser(
            endpoint=f"https://{args.formrecognizerservice}.cognitiveservices.azure.com/",
            credential=formrecognizer_creds,
            verbose=args.verbose,
>>>>>>> ab1e6038
        )

    use_vectors = not args.novectors
    embeddings: Optional[OpenAIEmbeddings] = None
    if use_vectors and args.openaihost != "openai":
        azure_open_ai_credential: Union[AsyncTokenCredential, AzureKeyCredential] = (
            credential if is_key_empty(args.openaikey) else AzureKeyCredential(args.openaikey)
        )
        embeddings = AzureOpenAIEmbeddingService(
            open_ai_service=args.openaiservice,
            open_ai_deployment=args.openaideployment,
            open_ai_model_name=args.openaimodelname,
            credential=azure_open_ai_credential,
            disable_batch=args.disablebatchvectors,
            verbose=args.verbose,
        )
    elif use_vectors:
        embeddings = OpenAIEmbeddingService(
            open_ai_model_name=args.openaimodelname,
            credential=args.openaikey,
            organization=args.openaiorg,
            disable_batch=args.disablebatchvectors,
            verbose=args.verbose,
        )

    print("Processing files...")
    list_file_strategy: ListFileStrategy
    if args.datalakestorageaccount:
        adls_gen2_creds = credential if is_key_empty(args.datalakekey) else args.datalakekey
        print(f"Using Data Lake Gen2 Storage Account {args.datalakestorageaccount}")
        list_file_strategy = ADLSGen2ListFileStrategy(
            data_lake_storage_account=args.datalakestorageaccount,
            data_lake_filesystem=args.datalakefilesystem,
            data_lake_path=args.datalakepath,
            credential=adls_gen2_creds,
            verbose=args.verbose,
        )
    else:
        print(f"Using local files in {args.files}")
        list_file_strategy = LocalListFileStrategy(path_pattern=args.files, verbose=args.verbose)

    if args.removeall:
        document_action = DocumentAction.RemoveAll
    elif args.remove:
        document_action = DocumentAction.Remove
    else:
        document_action = DocumentAction.Add

    return FileStrategy(
        list_file_strategy=list_file_strategy,
        blob_manager=blob_manager,
        pdf_parser=pdf_parser,
        text_splitter=TextSplitter(),
        document_action=document_action,
        embeddings=embeddings,
        search_analyzer_name=args.searchanalyzername,
        use_acls=args.useacls,
        category=args.category,
    )


async def main(strategy: Strategy, credential: AsyncTokenCredential, args: Any):
    search_creds: Union[AsyncTokenCredential, AzureKeyCredential] = (
        credential if is_key_empty(args.searchkey) else AzureKeyCredential(args.searchkey)
    )
    search_info = SearchInfo(
        endpoint=f"https://{args.searchservice}.search.windows.net/",
        credential=search_creds,
        index_name=args.index,
        verbose=args.verbose,
    )

    if not args.remove and not args.removeall:
        await strategy.setup(search_info)

    await strategy.run(search_info)


if __name__ == "__main__":
    parser = argparse.ArgumentParser(
        description="Prepare documents by extracting content from PDFs, splitting content into sections, uploading to blob storage, and indexing in a search index.",
        epilog="Example: prepdocs.py '..\data\*' --storageaccount myaccount --container mycontainer --searchservice mysearch --index myindex -v",
    )
    parser.add_argument("files", nargs="?", help="Files to be processed")
    parser.add_argument(
        "--datalakestorageaccount", required=False, help="Optional. Azure Data Lake Storage Gen2 Account name"
    )
    parser.add_argument(
        "--datalakefilesystem",
        required=False,
        default="gptkbcontainer",
        help="Optional. Azure Data Lake Storage Gen2 filesystem name",
    )
    parser.add_argument(
        "--datalakepath",
        required=False,
        help="Optional. Azure Data Lake Storage Gen2 filesystem path containing files to index. If omitted, index the entire filesystem",
    )
    parser.add_argument(
        "--datalakekey", required=False, help="Optional. Use this key when authenticating to Azure Data Lake Gen2"
    )
    parser.add_argument(
        "--useacls", action="store_true", help="Store ACLs from Azure Data Lake Gen2 Filesystem in the search index"
    )
    parser.add_argument(
        "--category", help="Value for the category field in the search index for all sections indexed in this run"
    )
    parser.add_argument(
        "--skipblobs", action="store_true", help="Skip uploading individual pages to Azure Blob Storage"
    )
    parser.add_argument("--storageaccount", help="Azure Blob Storage account name")
    parser.add_argument("--container", help="Azure Blob Storage container name")
    parser.add_argument(
        "--storagekey",
        required=False,
        help="Optional. Use this Azure Blob Storage account key instead of the current user identity to login (use az login to set current user for Azure)",
    )
    parser.add_argument(
        "--tenantid", required=False, help="Optional. Use this to define the Azure directory where to authenticate)"
    )
    parser.add_argument(
        "--searchservice",
        help="Name of the Azure Cognitive Search service where content should be indexed (must exist already)",
    )
    parser.add_argument(
        "--index",
        help="Name of the Azure Cognitive Search index where content should be indexed (will be created if it doesn't exist)",
    )
    parser.add_argument(
        "--searchkey",
        required=False,
        help="Optional. Use this Azure Cognitive Search account key instead of the current user identity to login (use az login to set current user for Azure)",
    )
    parser.add_argument(
        "--searchanalyzername",
        required=False,
        default="en.microsoft",
        help="Optional. Name of the Azure Cognitive Search analyzer to use for the content field in the index",
    )
    parser.add_argument("--openaihost", help="Host of the API used to compute embeddings ('azure' or 'openai')")
    parser.add_argument("--openaiservice", help="Name of the Azure OpenAI service used to compute embeddings")
    parser.add_argument(
        "--openaideployment",
        help="Name of the Azure OpenAI model deployment for an embedding model ('text-embedding-ada-002' recommended)",
    )
    parser.add_argument(
        "--openaimodelname", help="Name of the Azure OpenAI embedding model ('text-embedding-ada-002' recommended)"
    )
    parser.add_argument(
        "--novectors",
        action="store_true",
        help="Don't compute embeddings for the sections (e.g. don't call the OpenAI embeddings API during indexing)",
    )
    parser.add_argument(
        "--disablebatchvectors", action="store_true", help="Don't compute embeddings in batch for the sections"
    )
    parser.add_argument(
        "--openaikey",
        required=False,
        help="Optional. Use this Azure OpenAI account key instead of the current user identity to login (use az login to set current user for Azure). This is required only when using non-Azure endpoints.",
    )
    parser.add_argument("--openaiorg", required=False, help="This is required only when using non-Azure endpoints.")
    parser.add_argument(
        "--remove",
        action="store_true",
        help="Remove references to this document from blob storage and the search index",
    )
    parser.add_argument(
        "--removeall",
        action="store_true",
        help="Remove all blobs from blob storage and documents from the search index",
    )
    parser.add_argument(
        "--localpdfparser",
        action="store_true",
        help="Use PyPdf local PDF parser (supports only digital PDFs) instead of Azure Form Recognizer service to extract text, tables and layout from the documents",
    )
    parser.add_argument(
        "--docintelligenceservice",
        required=False,
        help="Optional. Name of the Azure Form Recognizer service which will be used to extract text, tables and layout from the documents (must exist already)",
    )
    parser.add_argument(
        "--docintelligencekey",
        required=False,
        help="Optional. Use this Azure Form Recognizer account key instead of the current user identity to login (use az login to set current user for Azure)",
    )

    parser.add_argument("--verbose", "-v", action="store_true", help="Verbose output")
    args = parser.parse_args()

    # Use the current user identity to connect to Azure services unless a key is explicitly set for any of them
    azd_credential = (
        AzureDeveloperCliCredential()
        if args.tenantid is None
        else AzureDeveloperCliCredential(tenant_id=args.tenantid, process_timeout=60)
    )
<<<<<<< HEAD
    adls_gen2_creds = azd_credential if args.datalakekey is None else AzureKeyCredential(args.datalakekey)
    search_creds: Union[TokenCredential, AzureKeyCredential] = azd_credential
    if args.searchkey is not None:
        search_creds = AzureKeyCredential(args.searchkey)
    use_vectors = not args.novectors
    compute_vectors_in_batch = not args.disablebatchvectors and args.openaimodelname in SUPPORTED_BATCH_AOAI_MODEL

    if not args.skipblobs:
        storage_creds = azd_credential if args.storagekey is None else args.storagekey
    if not args.localpdfparser:
        # check if Azure Form Recognizer credentials are provided
        if args.docintelligenceservice is None:
            print(
                "Error: Azure Document Intelligent service name is not provided. Please provide docintelligenceservice or use --localpdfparser for local pypdf parser."
            )
            exit(1)
        docintelligence_creds: Union[TokenCredential, AzureKeyCredential] = azd_credential
        if args.docintelligencekey is not None:
            docintelligence_creds = AzureKeyCredential(args.docintelligencekey)

    if use_vectors:
        if args.openaihost != "openai":
            if not args.openaikey:
                openai.api_key = azd_credential.get_token("https://cognitiveservices.azure.com/.default").token
                openai.api_type = "azure_ad"
                open_ai_token_cache[CACHE_KEY_CREATED_TIME] = time.time()
                open_ai_token_cache[CACHE_KEY_TOKEN_CRED] = azd_credential
                open_ai_token_cache[CACHE_KEY_TOKEN_TYPE] = "azure_ad"
            else:
                openai.api_key = args.openaikey
                openai.api_type = "azure"
            openai.api_base = f"https://{args.openaiservice}.openai.azure.com"
            openai.api_version = "2023-05-15"
        else:
            print("using normal openai")
            openai.api_key = args.openaikey
            openai.organization = args.openaiorg
            openai.api_type = "openai"

    if args.removeall:
        remove_blobs(None)
        remove_from_index(None)
    else:
        if not args.remove:
            create_search_index()
=======
>>>>>>> ab1e6038

    file_strategy = setup_file_strategy(azd_credential, args)
    loop = asyncio.get_event_loop()
    loop.run_until_complete(main(file_strategy, azd_credential, args))
    loop.close()<|MERGE_RESOLUTION|>--- conflicted
+++ resolved
@@ -40,28 +40,12 @@
     if args.localpdfparser:
         pdf_parser = LocalPdfParser()
     else:
-<<<<<<< HEAD
         if args.verbose:
             print(f"Extracting text from '{filename}' using Azure Form Recognizer")
         form_recognizer_client = DocumentAnalysisClient(
             endpoint=f"https://{args.docintelligenceservice}.cognitiveservices.azure.com/",
             credential=docintelligence_creds,
             headers={"x-ms-useragent": "azure-search-chat-demo/1.0.0"},
-=======
-        # check if Azure Form Recognizer credentials are provided
-        if args.formrecognizerservice is None:
-            print(
-                "Error: Azure Form Recognizer service is not provided. Please provide formrecognizerservice or use --localpdfparser for local pypdf parser."
-            )
-            exit(1)
-        formrecognizer_creds: Union[AsyncTokenCredential, AzureKeyCredential] = (
-            credential if is_key_empty(args.formrecognizerkey) else AzureKeyCredential(args.formrecognizerkey)
-        )
-        pdf_parser = DocumentAnalysisPdfParser(
-            endpoint=f"https://{args.formrecognizerservice}.cognitiveservices.azure.com/",
-            credential=formrecognizer_creds,
-            verbose=args.verbose,
->>>>>>> ab1e6038
         )
 
     use_vectors = not args.novectors
@@ -259,54 +243,6 @@
         if args.tenantid is None
         else AzureDeveloperCliCredential(tenant_id=args.tenantid, process_timeout=60)
     )
-<<<<<<< HEAD
-    adls_gen2_creds = azd_credential if args.datalakekey is None else AzureKeyCredential(args.datalakekey)
-    search_creds: Union[TokenCredential, AzureKeyCredential] = azd_credential
-    if args.searchkey is not None:
-        search_creds = AzureKeyCredential(args.searchkey)
-    use_vectors = not args.novectors
-    compute_vectors_in_batch = not args.disablebatchvectors and args.openaimodelname in SUPPORTED_BATCH_AOAI_MODEL
-
-    if not args.skipblobs:
-        storage_creds = azd_credential if args.storagekey is None else args.storagekey
-    if not args.localpdfparser:
-        # check if Azure Form Recognizer credentials are provided
-        if args.docintelligenceservice is None:
-            print(
-                "Error: Azure Document Intelligent service name is not provided. Please provide docintelligenceservice or use --localpdfparser for local pypdf parser."
-            )
-            exit(1)
-        docintelligence_creds: Union[TokenCredential, AzureKeyCredential] = azd_credential
-        if args.docintelligencekey is not None:
-            docintelligence_creds = AzureKeyCredential(args.docintelligencekey)
-
-    if use_vectors:
-        if args.openaihost != "openai":
-            if not args.openaikey:
-                openai.api_key = azd_credential.get_token("https://cognitiveservices.azure.com/.default").token
-                openai.api_type = "azure_ad"
-                open_ai_token_cache[CACHE_KEY_CREATED_TIME] = time.time()
-                open_ai_token_cache[CACHE_KEY_TOKEN_CRED] = azd_credential
-                open_ai_token_cache[CACHE_KEY_TOKEN_TYPE] = "azure_ad"
-            else:
-                openai.api_key = args.openaikey
-                openai.api_type = "azure"
-            openai.api_base = f"https://{args.openaiservice}.openai.azure.com"
-            openai.api_version = "2023-05-15"
-        else:
-            print("using normal openai")
-            openai.api_key = args.openaikey
-            openai.organization = args.openaiorg
-            openai.api_type = "openai"
-
-    if args.removeall:
-        remove_blobs(None)
-        remove_from_index(None)
-    else:
-        if not args.remove:
-            create_search_index()
-=======
->>>>>>> ab1e6038
 
     file_strategy = setup_file_strategy(azd_credential, args)
     loop = asyncio.get_event_loop()

--- conflicted
+++ resolved
@@ -731,18 +731,12 @@
         # check if Azure Form Recognizer credentials are provided
         if args.docintelligenceservice is None:
             print(
-                "Error: Azure Form Recognizer service is not provided. Please provide docintelligenceservice or use --localpdfparser for local pypdf parser."
+                "Error: Azure Document Intelligent service name is not provided. Please provide docintelligenceservice or use --localpdfparser for local pypdf parser."
             )
             exit(1)
-<<<<<<< HEAD
-        docintelligence_creds = (
-            default_creds if args.docintelligencekey is None else AzureKeyCredential(args.docintelligencekey)
-        )
-=======
-        formrecognizer_creds: Union[TokenCredential, AzureKeyCredential] = azd_credential
-        if args.formrecognizerkey is not None:
-            formrecognizer_creds = AzureKeyCredential(args.formrecognizerkey)
->>>>>>> 97433c16
+        docintelligence_creds: Union[TokenCredential, AzureKeyCredential] = azd_credential
+        if args.docintelligencekey is not None:
+            docintelligence_creds = AzureKeyCredential(args.docintelligencekey)
 
     if use_vectors:
         if args.openaihost != "openai":

--- conflicted
+++ resolved
@@ -45,15 +45,6 @@
 3. Split the PDFs into chunks of text.
 4. Upload the chunks to Azure AI Search. If using vectors (the default), also compute the embeddings and upload those alongside the text.
 
-<<<<<<< HEAD
-### Enhancing search functionality with data categorization
-
-To enhance search functionality, categorize data during the ingestion process with the `--category` argument, for example `scripts/prepdocs.ps1 --category ExampleCategoryName`. This argument specifies the category to which the data belongs, enabling you to filter search results based on these categories.
-
-After running the script with the desired category, ensure these categories are added to the 'Include Category' dropdown list. This can be found in the developer settings in [`Settings.tsx`](../app/frontend/src/components/settings/Settings.tsx). The default option for this dropdown is "All". By including specific categories, you can refine your search results more effectively.
-
-=======
->>>>>>> fa9a6387
 ### Chunking
 
 We're often asked why we need to break up the PDFs into chunks when Azure AI Search supports searching large documents.
@@ -66,7 +57,7 @@
 
 To enhance search functionality, categorize data during the ingestion process with the `--category` argument, for example `scripts/prepdocs.ps1 --category ExampleCategoryName`. This argument specifies the category to which the data belongs, enabling you to filter search results based on these categories.
 
-After running the script with the desired category, ensure these categories are added to the 'Include Category' dropdown list. This can be found in the developer settings of [`Chat.tsx`](../app/frontend/src/pages/chat/Chat.tsx) and [`Ask.tsx`](../app/frontend/src/pages/ask/Ask.tsx). The default option for this dropdown is "All". By including specific categories, you can refine your search results more effectively.
+After running the script with the desired category, ensure these categories are added to the 'Include Category' dropdown list. This can be found in the developer settings in [`Settings.tsx`](../app/frontend/src/components/settings/Settings.tsx). The default option for this dropdown is "All". By including specific categories, you can refine your search results more effectively.
 
 ### Indexing additional documents
 

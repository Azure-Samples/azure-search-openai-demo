--- conflicted
+++ resolved
@@ -4,14 +4,9 @@
 You should typically enable these features before running `azd up`. Once you've set them, return to the [deployment steps](../README.md#deploying).
 
 * [Using different chat completion models](#using-different-chat-completion-models)
-<<<<<<< HEAD
+* [Using reasoning models](#using-reasoning-models)
 * [Using different embedding models](#using-different-embedding-models)
 * [Enabling GPT vision feature](#enabling-gpt-vision-feature)
-=======
-* [Using reasoning models](#using-reasoning-models)
-* [Using text-embedding-3 models](#using-text-embedding-3-models)
-* [Enabling GPT-4 Turbo with Vision](#enabling-gpt-4-turbo-with-vision)
->>>>>>> 6cc5d195
 * [Enabling media description with Azure Content Understanding](#enabling-media-description-with-azure-content-understanding)
 * [Enabling client-side chat history](#enabling-client-side-chat-history)
 * [Enabling persistent chat history with Azure Cosmos DB](#enabling-persistent-chat-history-with-azure-cosmos-db)
@@ -126,9 +121,6 @@
 > [!NOTE]
 > To revert back to a previous model, run the same commands with the previous model name and version.
 
-<<<<<<< HEAD
-## Using different embedding models
-=======
 ## Using reasoning models
 
 ⚠️ This feature is not currently compatible with [vision integration](./gpt4v.md).
@@ -136,8 +128,7 @@
 This feature allows you to use reasoning models to generate responses based on retrieved content. These models spend more time processing and understanding the user's request.
 To enable reasoning models, follow the steps in [the reasoning models guide](./reasoning.md).
 
-## Using text-embedding-3 models
->>>>>>> 6cc5d195
+## Using different embedding models
 
 By default, the deployed Azure web app uses the `text-embedding-3-large` embedding model. If you want to use a different embeddig model, you can do so by following these steps:
 
@@ -203,13 +194,12 @@
     azd env set AZURE_OPENAI_EMB_DEPLOYMENT_SKU Standard
     ```
 
-5. When prompted during `azd up`, make sure to select a region for the OpenAI resource group location that supports the desired embedding model and deployment SKU. There are [limited regions available](https://learn.microsoft.com/azure/ai-services/openai/concepts/models?tabs=global-standard%2Cstandard-chat-completions#models-by-deployment-type).
+5. When prompted during `azd up`, make sure to select a region for the OpenAI resource group location that supports the desired embedding model and deployment SKU. There are [limited regions available](https://learn.microsoft.com/en-us/azure/ai-services/openai/concepts/models?tabs=global-standard%2Cstandard-chat-completions#models-by-deployment-type).
 
 If you have already deployed:
 
-* You'll need to change the deployment name by running `azd env set AZURE_OPENAI_EMB_DEPLOYMENT <new-deployment-name>`
-* You'll need to create a new index, and re-index all of the data using the new model. You can either delete the current index in the Azure Portal, or create an index with a different name by running `azd env set AZURE_SEARCH_INDEX new-index-name`. When you next run `azd up`, the new index will be created and the data will be re-indexed.
-* If your OpenAI resource is not in one of the supported regions, you should delete `openAiResourceGroupLocation` from `.azure/YOUR-ENV-NAME/config.json`. When running `azd up`, you will be prompted to select a new region.
+* You'll need to change the deployment name by running the appropriate commands for the model above.
+* You'll need to create a new index, and re-index all of the data using the new model. You can either delete the current index in the Azure Portal, or create an index with a different name by running `azd env set AZURE_SEARCH_INDEX new-index-name`. When you next run `azd up`, the new index will be created. See the [data ingestion guide](./data_ingestion.md) for more details.
 
 ## Enabling GPT vision feature
 

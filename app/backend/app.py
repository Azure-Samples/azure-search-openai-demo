import io
import json
import logging
import mimetypes
import os
import time
from typing import AsyncGenerator

import aiohttp
import openai
from azure.identity.aio import DefaultAzureCredential
from azure.monitor.opentelemetry import configure_azure_monitor
from azure.search.documents.aio import SearchClient
from azure.storage.blob.aio import BlobServiceClient
from opentelemetry.instrumentation.aiohttp_client import AioHttpClientInstrumentor
from opentelemetry.instrumentation.asgi import OpenTelemetryMiddleware
from quart import (
    Blueprint,
    Quart,
    abort,
    current_app,
    jsonify,
    make_response,
    request,
    send_file,
    send_from_directory,
)

from approaches.chatreadretrieveread import ChatReadRetrieveReadApproach
from approaches.readdecomposeask import ReadDecomposeAsk
from approaches.readretrieveread import ReadRetrieveReadApproach
from approaches.retrievethenread import RetrieveThenReadApproach

CONFIG_OPENAI_TOKEN = "openai_token"
CONFIG_CREDENTIAL = "azure_credential"
CONFIG_ASK_APPROACHES = "ask_approaches"
CONFIG_CHAT_APPROACHES = "chat_approaches"
CONFIG_BLOB_CONTAINER_CLIENT = "blob_container_client"

bp = Blueprint("routes", __name__, static_folder="static")


@bp.route("/")
async def index():
    return await bp.send_static_file("index.html")


@bp.route("/favicon.ico")
async def favicon():
    return await bp.send_static_file("favicon.ico")


@bp.route("/assets/<path:path>")
async def assets(path):
    return await send_from_directory("static/assets", path)


# Serve content files from blob storage from within the app to keep the example self-contained.
# *** NOTE *** this assumes that the content files are public, or at least that all users of the app
# can access all the files. This is also slow and memory hungry.
@bp.route("/content/<path>")
async def content_file(path):
    blob_container_client = current_app.config[CONFIG_BLOB_CONTAINER_CLIENT]
    blob = await blob_container_client.get_blob_client(path).download_blob()
    if not blob.properties or not blob.properties.has_key("content_settings"):
        abort(404)
    mime_type = blob.properties["content_settings"]["content_type"]
    if mime_type == "application/octet-stream":
        mime_type = mimetypes.guess_type(path)[0] or "application/octet-stream"
    blob_file = io.BytesIO()
    await blob.readinto(blob_file)
    blob_file.seek(0)
    return await send_file(blob_file, mimetype=mime_type, as_attachment=False, attachment_filename=path)


@bp.route("/ask", methods=["POST"])
async def ask():
    if not request.is_json:
        return jsonify({"error": "request must be json"}), 415
    request_json = await request.get_json()
    approach = request_json["approach"]
    try:
        impl = current_app.config[CONFIG_ASK_APPROACHES].get(approach)
        if not impl:
            return jsonify({"error": "unknown approach"}), 400
        # Workaround for: https://github.com/openai/openai-python/issues/371
        async with aiohttp.ClientSession() as s:
            openai.aiosession.set(s)
            r = await impl.run(request_json["question"], request_json.get("overrides") or {})
        return jsonify(r)
    except Exception as e:
        logging.exception("Exception in /ask")
        return jsonify({"error": str(e)}), 500


@bp.route("/chat", methods=["POST"])
async def chat():
    if not request.is_json:
        return jsonify({"error": "request must be json"}), 415
    request_json = await request.get_json()
    approach = request_json["approach"]
    try:
        impl = current_app.config[CONFIG_CHAT_APPROACHES].get(approach)
        if not impl:
            return jsonify({"error": "unknown approach"}), 400
        # Workaround for: https://github.com/openai/openai-python/issues/371
        async with aiohttp.ClientSession() as s:
            openai.aiosession.set(s)
            r = await impl.run_without_streaming(request_json["history"], request_json.get("overrides", {}))
        return jsonify(r)
    except Exception as e:
        logging.exception("Exception in /chat")
        return jsonify({"error": str(e)}), 500


async def format_as_ndjson(r: AsyncGenerator[dict, None]) -> AsyncGenerator[str, None]:
    async for event in r:
        yield json.dumps(event, ensure_ascii=False) + "\n"


@bp.route("/chat_stream", methods=["POST"])
async def chat_stream():
    if not request.is_json:
        return jsonify({"error": "request must be json"}), 415
    request_json = await request.get_json()
    approach = request_json["approach"]
    try:
        impl = current_app.config[CONFIG_CHAT_APPROACHES].get(approach)
        if not impl:
            return jsonify({"error": "unknown approach"}), 400
        response_generator = impl.run_with_streaming(request_json["history"], request_json.get("overrides", {}))
        response = await make_response(format_as_ndjson(response_generator))
        response.timeout = None  # type: ignore
        return response
    except Exception as e:
        logging.exception("Exception in /chat")
        return jsonify({"error": str(e)}), 500


@bp.before_request
async def ensure_openai_token():
    if openai.api_type != "azure_ad":
        return
    openai_token = current_app.config[CONFIG_OPENAI_TOKEN]
    if openai_token.expires_on < time.time() + 60:
        openai_token = await current_app.config[CONFIG_CREDENTIAL].get_token(
            "https://cognitiveservices.azure.com/.default"
        )
        current_app.config[CONFIG_OPENAI_TOKEN] = openai_token
        openai.api_key = openai_token.token


@bp.before_app_serving
async def setup_clients():
    # Replace these with your own values, either in environment variables or directly here
    AZURE_STORAGE_ACCOUNT = os.environ["AZURE_STORAGE_ACCOUNT"]
    AZURE_STORAGE_CONTAINER = os.environ["AZURE_STORAGE_CONTAINER"]
    AZURE_SEARCH_SERVICE = os.environ["AZURE_SEARCH_SERVICE"]
    AZURE_SEARCH_INDEX = os.environ["AZURE_SEARCH_INDEX"]
    # Shared by all OpenAI deployments
    OPENAI_HOST = os.getenv("OPENAI_HOST", "azure")
    OPENAI_CHATGPT_MODEL = os.environ["AZURE_OPENAI_CHATGPT_MODEL"]
    OPENAI_EMB_MODEL = os.getenv("AZURE_OPENAI_EMB_MODEL_NAME", "text-embedding-ada-002")
    # Used with Azure OpenAI deployments
    AZURE_OPENAI_SERVICE = os.getenv("AZURE_OPENAI_SERVICE")
    AZURE_OPENAI_CHATGPT_DEPLOYMENT = os.getenv("AZURE_OPENAI_CHATGPT_DEPLOYMENT")
    AZURE_OPENAI_EMB_DEPLOYMENT = os.getenv("AZURE_OPENAI_EMB_DEPLOYMENT")
    # Used only with non-Azure OpenAI deployments
    OPENAI_API_KEY = os.getenv("OPENAI_API_KEY")
    OPENAI_ORGANIZATION = os.getenv("OPENAI_ORGANIZATION")

    KB_FIELDS_CONTENT = os.getenv("KB_FIELDS_CONTENT", "content")
    KB_FIELDS_SOURCEPAGE = os.getenv("KB_FIELDS_SOURCEPAGE", "sourcepage")

    # Use the current user identity to authenticate with Azure OpenAI, Cognitive Search and Blob Storage (no secrets needed,
    # just use 'az login' locally, and managed identity when deployed on Azure). If you need to use keys, use separate AzureKeyCredential instances with the
    # keys for each service
    # If you encounter a blocking error during a DefaultAzureCredential resolution, you can exclude the problematic credential by using a parameter (ex. exclude_shared_token_cache_credential=True)
    azure_credential = DefaultAzureCredential(exclude_shared_token_cache_credential=True)

    # Set up clients for Cognitive Search and Storage
    search_client = SearchClient(
        endpoint=f"https://{AZURE_SEARCH_SERVICE}.search.windows.net",
        index_name=AZURE_SEARCH_INDEX,
        credential=azure_credential,
    )
    blob_client = BlobServiceClient(
        account_url=f"https://{AZURE_STORAGE_ACCOUNT}.blob.core.windows.net", credential=azure_credential
    )
    blob_container_client = blob_client.get_container_client(AZURE_STORAGE_CONTAINER)

    # Used by the OpenAI SDK
<<<<<<< HEAD
    if OPENAI_HOST == "azure":
        openai.api_type = "azure_ad"
        openai.api_base = f"https://{AZURE_OPENAI_SERVICE}.openai.azure.com"
        openai.api_version = "2023-05-15"
        openai_token = await azure_credential.get_token(
            "https://cognitiveservices.azure.com/.default"
        )
        openai.api_key = openai_token.token
        # Store on app.config for later use inside requests
        current_app.config[CONFIG_OPENAI_TOKEN] = openai_token
    else:
        openai.api_type = "openai"
        openai.api_key = OPENAI_API_KEY
        openai.organization = OPENAI_ORGANIZATION

=======
    openai.api_base = f"https://{AZURE_OPENAI_SERVICE}.openai.azure.com"
    openai.api_version = "2023-05-15"
    openai.api_type = "azure_ad"
    openai_token = await azure_credential.get_token("https://cognitiveservices.azure.com/.default")
    openai.api_key = openai_token.token

    # Store on app.config for later use inside requests
    current_app.config[CONFIG_OPENAI_TOKEN] = openai_token
>>>>>>> 38dd16c0
    current_app.config[CONFIG_CREDENTIAL] = azure_credential
    current_app.config[CONFIG_BLOB_CONTAINER_CLIENT] = blob_container_client

    # Various approaches to integrate GPT and external knowledge, most applications will use a single one of these patterns
    # or some derivative, here we include several for exploration purposes
    current_app.config[CONFIG_ASK_APPROACHES] = {
        "rtr": RetrieveThenReadApproach(
            search_client,
            OPENAI_HOST,
            AZURE_OPENAI_CHATGPT_DEPLOYMENT,
            OPENAI_CHATGPT_MODEL,
            AZURE_OPENAI_EMB_DEPLOYMENT,
            OPENAI_EMB_MODEL,
            KB_FIELDS_SOURCEPAGE,
            KB_FIELDS_CONTENT,
        ),
        "rrr": ReadRetrieveReadApproach(
            search_client,
            OPENAI_HOST,
            AZURE_OPENAI_CHATGPT_DEPLOYMENT,
            OPENAI_CHATGPT_MODEL,
            AZURE_OPENAI_EMB_DEPLOYMENT,
            OPENAI_EMB_MODEL,
            KB_FIELDS_SOURCEPAGE,
            KB_FIELDS_CONTENT,
        ),
        "rda": ReadDecomposeAsk(
            search_client,
<<<<<<< HEAD
            OPENAI_HOST,
=======
>>>>>>> 38dd16c0
            AZURE_OPENAI_CHATGPT_DEPLOYMENT,
            OPENAI_CHATGPT_MODEL,
            AZURE_OPENAI_EMB_DEPLOYMENT,
            OPENAI_EMB_MODEL,
            KB_FIELDS_SOURCEPAGE,
            KB_FIELDS_CONTENT,
        ),
    }
    current_app.config[CONFIG_CHAT_APPROACHES] = {
        "rrr": ChatReadRetrieveReadApproach(
            search_client,
            OPENAI_HOST,
            AZURE_OPENAI_CHATGPT_DEPLOYMENT,
            OPENAI_CHATGPT_MODEL,
            AZURE_OPENAI_EMB_DEPLOYMENT,
            OPENAI_EMB_MODEL,
            KB_FIELDS_SOURCEPAGE,
            KB_FIELDS_CONTENT
        )
    }


def create_app():
    if os.getenv("APPLICATIONINSIGHTS_CONNECTION_STRING"):
        configure_azure_monitor()
        AioHttpClientInstrumentor().instrument()
    app = Quart(__name__)
    app.register_blueprint(bp)
    app.asgi_app = OpenTelemetryMiddleware(app.asgi_app)
    # Level should be one of https://docs.python.org/3/library/logging.html#logging-levels
    logging.basicConfig(level=os.getenv("APP_LOG_LEVEL", "ERROR"))
    return app<|MERGE_RESOLUTION|>--- conflicted
+++ resolved
@@ -190,14 +190,11 @@
     blob_container_client = blob_client.get_container_client(AZURE_STORAGE_CONTAINER)
 
     # Used by the OpenAI SDK
-<<<<<<< HEAD
     if OPENAI_HOST == "azure":
         openai.api_type = "azure_ad"
         openai.api_base = f"https://{AZURE_OPENAI_SERVICE}.openai.azure.com"
         openai.api_version = "2023-05-15"
-        openai_token = await azure_credential.get_token(
-            "https://cognitiveservices.azure.com/.default"
-        )
+        openai_token = await azure_credential.get_token("https://cognitiveservices.azure.com/.default")
         openai.api_key = openai_token.token
         # Store on app.config for later use inside requests
         current_app.config[CONFIG_OPENAI_TOKEN] = openai_token
@@ -206,16 +203,6 @@
         openai.api_key = OPENAI_API_KEY
         openai.organization = OPENAI_ORGANIZATION
 
-=======
-    openai.api_base = f"https://{AZURE_OPENAI_SERVICE}.openai.azure.com"
-    openai.api_version = "2023-05-15"
-    openai.api_type = "azure_ad"
-    openai_token = await azure_credential.get_token("https://cognitiveservices.azure.com/.default")
-    openai.api_key = openai_token.token
-
-    # Store on app.config for later use inside requests
-    current_app.config[CONFIG_OPENAI_TOKEN] = openai_token
->>>>>>> 38dd16c0
     current_app.config[CONFIG_CREDENTIAL] = azure_credential
     current_app.config[CONFIG_BLOB_CONTAINER_CLIENT] = blob_container_client
 
@@ -244,10 +231,7 @@
         ),
         "rda": ReadDecomposeAsk(
             search_client,
-<<<<<<< HEAD
-            OPENAI_HOST,
-=======
->>>>>>> 38dd16c0
+            OPENAI_HOST,
             AZURE_OPENAI_CHATGPT_DEPLOYMENT,
             OPENAI_CHATGPT_MODEL,
             AZURE_OPENAI_EMB_DEPLOYMENT,

import dataclasses
import io
import json
import logging
import mimetypes
import os
import time
from pathlib import Path
from typing import Any, AsyncGenerator, Dict, Union, cast

from azure.cognitiveservices.speech import (
    ResultReason,
    SpeechConfig,
    SpeechSynthesisOutputFormat,
    SpeechSynthesisResult,
    SpeechSynthesizer,
)
from azure.core.exceptions import ResourceNotFoundError
from azure.identity.aio import (
    AzureDeveloperCliCredential,
    ManagedIdentityCredential,
    get_bearer_token_provider,
)
from azure.monitor.opentelemetry import configure_azure_monitor
from azure.search.documents.aio import SearchClient
from azure.search.documents.indexes.aio import SearchIndexClient
from azure.storage.blob.aio import ContainerClient
from azure.storage.blob.aio import StorageStreamDownloader as BlobDownloader
from azure.storage.filedatalake.aio import FileSystemClient
from azure.storage.filedatalake.aio import StorageStreamDownloader as DatalakeDownloader
from openai import AsyncAzureOpenAI, AsyncOpenAI
from opentelemetry.instrumentation.aiohttp_client import AioHttpClientInstrumentor
from opentelemetry.instrumentation.asgi import OpenTelemetryMiddleware
from opentelemetry.instrumentation.httpx import (
    HTTPXClientInstrumentor,
)
from opentelemetry.instrumentation.openai import OpenAIInstrumentor
from quart import (
    Blueprint,
    Quart,
    abort,
    current_app,
    jsonify,
    make_response,
    request,
    send_file,
    send_from_directory,
)
from quart_cors import cors

from approaches.approach import Approach
from approaches.chatreadretrieveread import ChatReadRetrieveReadApproach
from approaches.chatreadretrievereadvision import ChatReadRetrieveReadVisionApproach
from approaches.retrievethenread import RetrieveThenReadApproach
from approaches.retrievethenreadvision import RetrieveThenReadVisionApproach
from config import (
    CONFIG_ASK_APPROACH,
    CONFIG_ASK_VISION_APPROACH,
    CONFIG_AUTH_CLIENT,
    CONFIG_BLOB_CONTAINER_CLIENT,
    CONFIG_CHAT_APPROACH,
    CONFIG_CHAT_VISION_APPROACH,
    CONFIG_CREDENTIAL,
    CONFIG_GPT4V_DEPLOYED,
    CONFIG_INGESTER,
    CONFIG_LANGUAGE_PICKER_ENABLED,
    CONFIG_OPENAI_CLIENT,
    CONFIG_SEARCH_CLIENT,
    CONFIG_SEMANTIC_RANKER_DEPLOYED,
    CONFIG_SPEECH_INPUT_ENABLED,
    CONFIG_SPEECH_OUTPUT_AZURE_ENABLED,
    CONFIG_SPEECH_OUTPUT_BROWSER_ENABLED,
    CONFIG_SPEECH_SERVICE_ID,
    CONFIG_SPEECH_SERVICE_LOCATION,
    CONFIG_SPEECH_SERVICE_TOKEN,
    CONFIG_SPEECH_SERVICE_VOICE,
    CONFIG_USER_BLOB_CONTAINER_CLIENT,
    CONFIG_USER_UPLOAD_ENABLED,
    CONFIG_VECTOR_SEARCH_ENABLED,
)
from core.authentication import AuthenticationHelper
from decorators import authenticated, authenticated_path
from error import error_dict, error_response
from prepdocs import (
    clean_key_if_exists,
    setup_embeddings_service,
    setup_file_processors,
    setup_search_info,
)
from prepdocslib.filestrategy import UploadUserFileStrategy
from prepdocslib.listfilestrategy import File

bp = Blueprint("routes", __name__, static_folder="static")
# Fix Windows registry issue with mimetypes
mimetypes.add_type("application/javascript", ".js")
mimetypes.add_type("text/css", ".css")


@bp.route("/")
async def index():
    return await bp.send_static_file("index.html")


# Empty page is recommended for login redirect to work.
# See https://github.com/AzureAD/microsoft-authentication-library-for-js/blob/dev/lib/msal-browser/docs/initialization.md#redirecturi-considerations for more information
@bp.route("/redirect")
async def redirect():
    return ""


@bp.route("/favicon.ico")
async def favicon():
    return await bp.send_static_file("favicon.ico")


@bp.route("/assets/<path:path>")
async def assets(path):
    return await send_from_directory(Path(__file__).resolve().parent / "static" / "assets", path)


@bp.route("/content/<path>")
@authenticated_path
async def content_file(path: str, auth_claims: Dict[str, Any]):
    """
    Serve content files from blob storage from within the app to keep the example self-contained.
    *** NOTE *** if you are using app services authentication, this route will return unauthorized to all users that are not logged in
    if AZURE_ENFORCE_ACCESS_CONTROL is not set or false, logged in users can access all files regardless of access control
    if AZURE_ENFORCE_ACCESS_CONTROL is set to true, logged in users can only access files they have access to
    This is also slow and memory hungry.
    """
    # Remove page number from path, filename-1.txt -> filename.txt
    # This shouldn't typically be necessary as browsers don't send hash fragments to servers
    if path.find("#page=") > 0:
        path_parts = path.rsplit("#page=", 1)
        path = path_parts[0]
    current_app.logger.info("Opening file %s", path)
    blob_container_client: ContainerClient = current_app.config[CONFIG_BLOB_CONTAINER_CLIENT]
    blob: Union[BlobDownloader, DatalakeDownloader]
    try:
        blob = await blob_container_client.get_blob_client(path).download_blob()
    except ResourceNotFoundError:
        current_app.logger.info("Path not found in general Blob container: %s", path)
        if current_app.config[CONFIG_USER_UPLOAD_ENABLED]:
            try:
                user_oid = auth_claims["oid"]
                user_blob_container_client = current_app.config[CONFIG_USER_BLOB_CONTAINER_CLIENT]
                user_directory_client: FileSystemClient = user_blob_container_client.get_directory_client(user_oid)
                file_client = user_directory_client.get_file_client(path)
                blob = await file_client.download_file()
            except ResourceNotFoundError:
                current_app.logger.exception("Path not found in DataLake: %s", path)
                abort(404)
        else:
            abort(404)
    if not blob.properties or not blob.properties.has_key("content_settings"):
        abort(404)
    mime_type = blob.properties["content_settings"]["content_type"]
    if mime_type == "application/octet-stream":
        mime_type = mimetypes.guess_type(path)[0] or "application/octet-stream"
    blob_file = io.BytesIO()
    await blob.readinto(blob_file)
    blob_file.seek(0)
    return await send_file(blob_file, mimetype=mime_type, as_attachment=False, attachment_filename=path)


@bp.route("/ask", methods=["POST"])
@authenticated
async def ask(auth_claims: Dict[str, Any]):
    if not request.is_json:
        return jsonify({"error": "request must be json"}), 415
    request_json = await request.get_json()
    context = request_json.get("context", {})
    context["auth_claims"] = auth_claims
    try:
        use_gpt4v = context.get("overrides", {}).get("use_gpt4v", False)
        approach: Approach
        if use_gpt4v and CONFIG_ASK_VISION_APPROACH in current_app.config:
            approach = cast(Approach, current_app.config[CONFIG_ASK_VISION_APPROACH])
        else:
            approach = cast(Approach, current_app.config[CONFIG_ASK_APPROACH])
        r = await approach.run(
            request_json["messages"], context=context, session_state=request_json.get("session_state")
        )
        return jsonify(r)
    except Exception as error:
        return error_response(error, "/ask")


class JSONEncoder(json.JSONEncoder):
    def default(self, o):
        if dataclasses.is_dataclass(o) and not isinstance(o, type):
            return dataclasses.asdict(o)
        return super().default(o)


async def format_as_ndjson(r: AsyncGenerator[dict, None]) -> AsyncGenerator[str, None]:
    try:
        async for event in r:
            yield json.dumps(event, ensure_ascii=False, cls=JSONEncoder) + "\n"
    except Exception as error:
        logging.exception("Exception while generating response stream: %s", error)
        yield json.dumps(error_dict(error))


@bp.route("/chat", methods=["POST"])
@authenticated
async def chat(auth_claims: Dict[str, Any]):
    if not request.is_json:
        return jsonify({"error": "request must be json"}), 415
    request_json = await request.get_json()
    context = request_json.get("context", {})
    context["auth_claims"] = auth_claims
    try:
        use_gpt4v = context.get("overrides", {}).get("use_gpt4v", False)
        approach: Approach
        if use_gpt4v and CONFIG_CHAT_VISION_APPROACH in current_app.config:
            approach = cast(Approach, current_app.config[CONFIG_CHAT_VISION_APPROACH])
        else:
            approach = cast(Approach, current_app.config[CONFIG_CHAT_APPROACH])

        result = await approach.run(
            request_json["messages"],
            context=context,
            session_state=request_json.get("session_state"),
        )
        return jsonify(result)
    except Exception as error:
        return error_response(error, "/chat")


@bp.route("/chat/stream", methods=["POST"])
@authenticated
async def chat_stream(auth_claims: Dict[str, Any]):
    if not request.is_json:
        return jsonify({"error": "request must be json"}), 415
    request_json = await request.get_json()
    context = request_json.get("context", {})
    context["auth_claims"] = auth_claims
    try:
        use_gpt4v = context.get("overrides", {}).get("use_gpt4v", False)
        approach: Approach
        if use_gpt4v and CONFIG_CHAT_VISION_APPROACH in current_app.config:
            approach = cast(Approach, current_app.config[CONFIG_CHAT_VISION_APPROACH])
        else:
            approach = cast(Approach, current_app.config[CONFIG_CHAT_APPROACH])

        result = await approach.run_stream(
            request_json["messages"],
            context=context,
            session_state=request_json.get("session_state"),
        )
        response = await make_response(format_as_ndjson(result))
        response.timeout = None  # type: ignore
        response.mimetype = "application/json-lines"
        return response
    except Exception as error:
        return error_response(error, "/chat")


# Send MSAL.js settings to the client UI
@bp.route("/auth_setup", methods=["GET"])
def auth_setup():
    auth_helper = current_app.config[CONFIG_AUTH_CLIENT]
    return jsonify(auth_helper.get_auth_setup_for_client())


@bp.route("/config", methods=["GET"])
def config():
    return jsonify(
        {
            "showGPT4VOptions": current_app.config[CONFIG_GPT4V_DEPLOYED],
            "showSemanticRankerOption": current_app.config[CONFIG_SEMANTIC_RANKER_DEPLOYED],
            "showVectorOption": current_app.config[CONFIG_VECTOR_SEARCH_ENABLED],
            "showUserUpload": current_app.config[CONFIG_USER_UPLOAD_ENABLED],
            "showLanguagePicker": current_app.config[CONFIG_LANGUAGE_PICKER_ENABLED],
            "showSpeechInput": current_app.config[CONFIG_SPEECH_INPUT_ENABLED],
            "showSpeechOutputBrowser": current_app.config[CONFIG_SPEECH_OUTPUT_BROWSER_ENABLED],
            "showSpeechOutputAzure": current_app.config[CONFIG_SPEECH_OUTPUT_AZURE_ENABLED],
        }
    )


@bp.route("/speech", methods=["POST"])
async def speech():
    if not request.is_json:
        return jsonify({"error": "request must be json"}), 415

    speech_token = current_app.config.get(CONFIG_SPEECH_SERVICE_TOKEN)
    if speech_token is None or speech_token.expires_on < time.time() + 60:
        speech_token = await current_app.config[CONFIG_CREDENTIAL].get_token(
            "https://cognitiveservices.azure.com/.default"
        )
        current_app.config[CONFIG_SPEECH_SERVICE_TOKEN] = speech_token

    request_json = await request.get_json()
    text = request_json["text"]
    try:
        # Construct a token as described in documentation:
        # https://learn.microsoft.com/azure/ai-services/speech-service/how-to-configure-azure-ad-auth?pivots=programming-language-python
        auth_token = (
            "aad#"
            + current_app.config[CONFIG_SPEECH_SERVICE_ID]
            + "#"
            + current_app.config[CONFIG_SPEECH_SERVICE_TOKEN].token
        )
        speech_config = SpeechConfig(auth_token=auth_token, region=current_app.config[CONFIG_SPEECH_SERVICE_LOCATION])
        speech_config.speech_synthesis_voice_name = current_app.config[CONFIG_SPEECH_SERVICE_VOICE]
        speech_config.speech_synthesis_output_format = SpeechSynthesisOutputFormat.Audio16Khz32KBitRateMonoMp3
        synthesizer = SpeechSynthesizer(speech_config=speech_config, audio_config=None)
        result: SpeechSynthesisResult = synthesizer.speak_text_async(text).get()
        if result.reason == ResultReason.SynthesizingAudioCompleted:
            return result.audio_data, 200, {"Content-Type": "audio/mp3"}
        elif result.reason == ResultReason.Canceled:
            cancellation_details = result.cancellation_details
            current_app.logger.error(
                "Speech synthesis canceled: %s %s", cancellation_details.reason, cancellation_details.error_details
            )
            raise Exception("Speech synthesis canceled. Check logs for details.")
        else:
            current_app.logger.error("Unexpected result reason: %s", result.reason)
            raise Exception("Speech synthesis failed. Check logs for details.")
    except Exception as e:
        current_app.logger.exception("Exception in /speech")
        return jsonify({"error": str(e)}), 500


@bp.post("/upload")
@authenticated
async def upload(auth_claims: dict[str, Any]):
    request_files = await request.files
    if "file" not in request_files:
        # If no files were included in the request, return an error response
        return jsonify({"message": "No file part in the request", "status": "failed"}), 400

    user_oid = auth_claims["oid"]
    file = request_files.getlist("file")[0]
    user_blob_container_client: FileSystemClient = current_app.config[CONFIG_USER_BLOB_CONTAINER_CLIENT]
    user_directory_client = user_blob_container_client.get_directory_client(user_oid)
    try:
        await user_directory_client.get_directory_properties()
    except ResourceNotFoundError:
        current_app.logger.info("Creating directory for user %s", user_oid)
        await user_directory_client.create_directory()
    await user_directory_client.set_access_control(owner=user_oid)
    file_client = user_directory_client.get_file_client(file.filename)
    file_io = file
    file_io.name = file.filename
    file_io = io.BufferedReader(file_io)
    await file_client.upload_data(file_io, overwrite=True, metadata={"UploadedBy": user_oid})
    file_io.seek(0)
    ingester: UploadUserFileStrategy = current_app.config[CONFIG_INGESTER]
    await ingester.add_file(File(content=file_io, acls={"oids": [user_oid]}, url=file_client.url))
    return jsonify({"message": "File uploaded successfully"}), 200


@bp.post("/delete_uploaded")
@authenticated
async def delete_uploaded(auth_claims: dict[str, Any]):
    request_json = await request.get_json()
    filename = request_json.get("filename")
    user_oid = auth_claims["oid"]
    user_blob_container_client: FileSystemClient = current_app.config[CONFIG_USER_BLOB_CONTAINER_CLIENT]
    user_directory_client = user_blob_container_client.get_directory_client(user_oid)
    file_client = user_directory_client.get_file_client(filename)
    await file_client.delete_file()
    ingester = current_app.config[CONFIG_INGESTER]
    await ingester.remove_file(filename, user_oid)
    return jsonify({"message": f"File {filename} deleted successfully"}), 200


@bp.get("/list_uploaded")
@authenticated
async def list_uploaded(auth_claims: dict[str, Any]):
    user_oid = auth_claims["oid"]
    user_blob_container_client: FileSystemClient = current_app.config[CONFIG_USER_BLOB_CONTAINER_CLIENT]
    files = []
    try:
        all_paths = user_blob_container_client.get_paths(path=user_oid)
        async for path in all_paths:
            files.append(path.name.split("/", 1)[1])
    except ResourceNotFoundError as error:
        if error.status_code != 404:
            current_app.logger.exception("Error listing uploaded files", error)
    return jsonify(files), 200


@bp.before_app_serving
async def setup_clients():
    # Replace these with your own values, either in environment variables or directly here
    AZURE_STORAGE_ACCOUNT = os.environ["AZURE_STORAGE_ACCOUNT"]
    AZURE_STORAGE_CONTAINER = os.environ["AZURE_STORAGE_CONTAINER"]
    AZURE_USERSTORAGE_ACCOUNT = os.environ.get("AZURE_USERSTORAGE_ACCOUNT")
    AZURE_USERSTORAGE_CONTAINER = os.environ.get("AZURE_USERSTORAGE_CONTAINER")
    AZURE_SEARCH_SERVICE = os.environ["AZURE_SEARCH_SERVICE"]
    AZURE_SEARCH_INDEX = os.environ["AZURE_SEARCH_INDEX"]
    # Shared by all OpenAI deployments
    OPENAI_HOST = os.getenv("OPENAI_HOST", "azure")
    OPENAI_CHATGPT_MODEL = os.environ["AZURE_OPENAI_CHATGPT_MODEL"]
    OPENAI_EMB_MODEL = os.getenv("AZURE_OPENAI_EMB_MODEL_NAME", "text-embedding-ada-002")
    OPENAI_EMB_DIMENSIONS = int(os.getenv("AZURE_OPENAI_EMB_DIMENSIONS", 1536))
    # Used with Azure OpenAI deployments
    AZURE_OPENAI_SERVICE = os.getenv("AZURE_OPENAI_SERVICE")
    AZURE_OPENAI_GPT4V_DEPLOYMENT = os.environ.get("AZURE_OPENAI_GPT4V_DEPLOYMENT")
    AZURE_OPENAI_GPT4V_MODEL = os.environ.get("AZURE_OPENAI_GPT4V_MODEL")
    AZURE_OPENAI_CHATGPT_DEPLOYMENT = (
        os.getenv("AZURE_OPENAI_CHATGPT_DEPLOYMENT") if OPENAI_HOST.startswith("azure") else None
    )
    AZURE_OPENAI_EMB_DEPLOYMENT = os.getenv("AZURE_OPENAI_EMB_DEPLOYMENT") if OPENAI_HOST.startswith("azure") else None
    AZURE_OPENAI_CUSTOM_URL = os.getenv("AZURE_OPENAI_CUSTOM_URL")
    AZURE_VISION_ENDPOINT = os.getenv("AZURE_VISION_ENDPOINT", "")
    # Used only with non-Azure OpenAI deployments
    OPENAI_API_KEY = os.getenv("OPENAI_API_KEY")
    OPENAI_ORGANIZATION = os.getenv("OPENAI_ORGANIZATION")

    AZURE_TENANT_ID = os.getenv("AZURE_TENANT_ID")
    AZURE_USE_AUTHENTICATION = os.getenv("AZURE_USE_AUTHENTICATION", "").lower() == "true"
    AZURE_ENFORCE_ACCESS_CONTROL = os.getenv("AZURE_ENFORCE_ACCESS_CONTROL", "").lower() == "true"
    AZURE_ENABLE_GLOBAL_DOCUMENT_ACCESS = os.getenv("AZURE_ENABLE_GLOBAL_DOCUMENT_ACCESS", "").lower() == "true"
    AZURE_ENABLE_UNAUTHENTICATED_ACCESS = os.getenv("AZURE_ENABLE_UNAUTHENTICATED_ACCESS", "").lower() == "true"
    AZURE_SERVER_APP_ID = os.getenv("AZURE_SERVER_APP_ID")
    AZURE_SERVER_APP_SECRET = os.getenv("AZURE_SERVER_APP_SECRET")
    AZURE_CLIENT_APP_ID = os.getenv("AZURE_CLIENT_APP_ID")
    AZURE_AUTH_TENANT_ID = os.getenv("AZURE_AUTH_TENANT_ID", AZURE_TENANT_ID)

    KB_FIELDS_CONTENT = os.getenv("KB_FIELDS_CONTENT", "content")
    KB_FIELDS_SOURCEPAGE = os.getenv("KB_FIELDS_SOURCEPAGE", "sourcepage")

    AZURE_SEARCH_QUERY_LANGUAGE = os.getenv("AZURE_SEARCH_QUERY_LANGUAGE", "en-us")
    AZURE_SEARCH_QUERY_SPELLER = os.getenv("AZURE_SEARCH_QUERY_SPELLER", "lexicon")
    AZURE_SEARCH_SEMANTIC_RANKER = os.getenv("AZURE_SEARCH_SEMANTIC_RANKER", "free").lower()

    AZURE_SPEECH_SERVICE_ID = os.getenv("AZURE_SPEECH_SERVICE_ID")
    AZURE_SPEECH_SERVICE_LOCATION = os.getenv("AZURE_SPEECH_SERVICE_LOCATION")
    AZURE_SPEECH_VOICE = os.getenv("AZURE_SPEECH_VOICE", "en-US-AndrewMultilingualNeural")

    USE_GPT4V = os.getenv("USE_GPT4V", "").lower() == "true"
    USE_USER_UPLOAD = os.getenv("USE_USER_UPLOAD", "").lower() == "true"
    ENABLE_LANGUAGE_PICKER = os.getenv("ENABLE_LANGUAGE_PICKER", "").lower() == "true"
    USE_SPEECH_INPUT_BROWSER = os.getenv("USE_SPEECH_INPUT_BROWSER", "").lower() == "true"
    USE_SPEECH_OUTPUT_BROWSER = os.getenv("USE_SPEECH_OUTPUT_BROWSER", "").lower() == "true"
    USE_SPEECH_OUTPUT_AZURE = os.getenv("USE_SPEECH_OUTPUT_AZURE", "").lower() == "true"

    # Use the current user identity for keyless authentication to Azure services.
    # This assumes you use 'azd auth login' locally, and managed identity when deployed on Azure.
    # The managed identity is setup in the infra/ folder.
<<<<<<< HEAD
    azure_credential: Union[AzureDeveloperCliCredential, ManagedIdentityCredential]
    if os.getenv("WEBSITE_HOSTNAME"):
        current_app.logger.info("Setting up Azure credential using ManagedIdentityCredential")
=======
    if os.getenv("WEBSITE_HOSTNAME"):  # Environment variable set on Azure Web Apps
>>>>>>> 5ad3bd0e
        azure_credential = ManagedIdentityCredential()
    elif AZURE_TENANT_ID:
        current_app.logger.info(
            "Setting up Azure credential using AzureDeveloperCliCredential with tenant_id %s", AZURE_TENANT_ID
        )
        azure_credential = AzureDeveloperCliCredential(tenant_id=AZURE_TENANT_ID)
    else:
        current_app.logger.info("Setting up Azure credential using AzureDeveloperCliCredential for home tenant")
        azure_credential = AzureDeveloperCliCredential()

    # Set up clients for AI Search and Storage
    search_client = SearchClient(
        endpoint=f"https://{AZURE_SEARCH_SERVICE}.search.windows.net",
        index_name=AZURE_SEARCH_INDEX,
        credential=azure_credential,
    )

    blob_container_client = ContainerClient(
        f"https://{AZURE_STORAGE_ACCOUNT}.blob.core.windows.net", AZURE_STORAGE_CONTAINER, credential=azure_credential
    )

    # Set up authentication helper
    search_index = None
    if AZURE_USE_AUTHENTICATION:
        current_app.logger.info("AZURE_USE_AUTHENTICATION is true, setting up search index client")
        search_index_client = SearchIndexClient(
            endpoint=f"https://{AZURE_SEARCH_SERVICE}.search.windows.net",
            credential=azure_credential,
        )
        search_index = await search_index_client.get_index(AZURE_SEARCH_INDEX)
        await search_index_client.close()
    auth_helper = AuthenticationHelper(
        search_index=search_index,
        use_authentication=AZURE_USE_AUTHENTICATION,
        server_app_id=AZURE_SERVER_APP_ID,
        server_app_secret=AZURE_SERVER_APP_SECRET,
        client_app_id=AZURE_CLIENT_APP_ID,
        tenant_id=AZURE_AUTH_TENANT_ID,
        require_access_control=AZURE_ENFORCE_ACCESS_CONTROL,
        enable_global_documents=AZURE_ENABLE_GLOBAL_DOCUMENT_ACCESS,
        enable_unauthenticated_access=AZURE_ENABLE_UNAUTHENTICATED_ACCESS,
    )

    if USE_USER_UPLOAD:
        current_app.logger.info("USE_USER_UPLOAD is true, setting up user upload feature")
        if not AZURE_USERSTORAGE_ACCOUNT or not AZURE_USERSTORAGE_CONTAINER:
            raise ValueError(
                "AZURE_USERSTORAGE_ACCOUNT and AZURE_USERSTORAGE_CONTAINER must be set when USE_USER_UPLOAD is true"
            )
        user_blob_container_client = FileSystemClient(
            f"https://{AZURE_USERSTORAGE_ACCOUNT}.dfs.core.windows.net",
            AZURE_USERSTORAGE_CONTAINER,
            credential=azure_credential,
        )
        current_app.config[CONFIG_USER_BLOB_CONTAINER_CLIENT] = user_blob_container_client

        # Set up ingester
        file_processors = setup_file_processors(
            azure_credential=azure_credential,
            document_intelligence_service=os.getenv("AZURE_DOCUMENTINTELLIGENCE_SERVICE"),
            local_pdf_parser=os.getenv("USE_LOCAL_PDF_PARSER", "").lower() == "true",
            local_html_parser=os.getenv("USE_LOCAL_HTML_PARSER", "").lower() == "true",
            search_images=USE_GPT4V,
        )
        search_info = await setup_search_info(
            search_service=AZURE_SEARCH_SERVICE, index_name=AZURE_SEARCH_INDEX, azure_credential=azure_credential
        )
        text_embeddings_service = setup_embeddings_service(
            azure_credential=azure_credential,
            openai_host=OPENAI_HOST,
            openai_model_name=OPENAI_EMB_MODEL,
            openai_service=AZURE_OPENAI_SERVICE,
            openai_custom_url=AZURE_OPENAI_CUSTOM_URL,
            openai_deployment=AZURE_OPENAI_EMB_DEPLOYMENT,
            openai_dimensions=OPENAI_EMB_DIMENSIONS,
            openai_key=clean_key_if_exists(OPENAI_API_KEY),
            openai_org=OPENAI_ORGANIZATION,
            disable_vectors=os.getenv("USE_VECTORS", "").lower() == "false",
        )
        ingester = UploadUserFileStrategy(
            search_info=search_info, embeddings=text_embeddings_service, file_processors=file_processors
        )
        current_app.config[CONFIG_INGESTER] = ingester

    # Used by the OpenAI SDK
    openai_client: AsyncOpenAI

    if USE_SPEECH_OUTPUT_AZURE:
        current_app.logger.info("USE_SPEECH_OUTPUT_AZURE is true, setting up Azure speech service")
        if not AZURE_SPEECH_SERVICE_ID or AZURE_SPEECH_SERVICE_ID == "":
            raise ValueError("Azure speech resource not configured correctly, missing AZURE_SPEECH_SERVICE_ID")
        if not AZURE_SPEECH_SERVICE_LOCATION or AZURE_SPEECH_SERVICE_LOCATION == "":
            raise ValueError("Azure speech resource not configured correctly, missing AZURE_SPEECH_SERVICE_LOCATION")
        current_app.config[CONFIG_SPEECH_SERVICE_ID] = AZURE_SPEECH_SERVICE_ID
        current_app.config[CONFIG_SPEECH_SERVICE_LOCATION] = AZURE_SPEECH_SERVICE_LOCATION
        current_app.config[CONFIG_SPEECH_SERVICE_VOICE] = AZURE_SPEECH_VOICE
        # Wait until token is needed to fetch for the first time
        current_app.config[CONFIG_SPEECH_SERVICE_TOKEN] = None
        current_app.config[CONFIG_CREDENTIAL] = azure_credential

    if OPENAI_HOST.startswith("azure"):
        api_version = os.getenv("AZURE_OPENAI_API_VERSION") or "2024-03-01-preview"
        if OPENAI_HOST == "azure_custom":
            current_app.logger.info("OPENAI_HOST is azure_custom, setting up Azure OpenAI custom client")
            if not AZURE_OPENAI_CUSTOM_URL:
                raise ValueError("AZURE_OPENAI_CUSTOM_URL must be set when OPENAI_HOST is azure_custom")
            endpoint = AZURE_OPENAI_CUSTOM_URL
        else:
            current_app.logger.info("OPENAI_HOST is azure, setting up Azure OpenAI client")
            if not AZURE_OPENAI_SERVICE:
                raise ValueError("AZURE_OPENAI_SERVICE must be set when OPENAI_HOST is azure")
            endpoint = f"https://{AZURE_OPENAI_SERVICE}.openai.azure.com"
        if api_key := os.getenv("AZURE_OPENAI_API_KEY_OVERRIDE"):
            current_app.logger.info("AZURE_OPENAI_API_KEY_OVERRIDE found, using as api_key for Azure OpenAI client")
            openai_client = AsyncAzureOpenAI(api_version=api_version, azure_endpoint=endpoint, api_key=api_key)
        else:
            current_app.logger.info("Using Azure credential (passwordless authentication) for Azure OpenAI client")
            token_provider = get_bearer_token_provider(azure_credential, "https://cognitiveservices.azure.com/.default")
            openai_client = AsyncAzureOpenAI(
                api_version=api_version,
                azure_endpoint=endpoint,
                azure_ad_token_provider=token_provider,
            )
    elif OPENAI_HOST == "local":
        current_app.logger.info("OPENAI_HOST is local, setting up local OpenAI client for OPENAI_BASE_URL with no key")
        openai_client = AsyncOpenAI(
            base_url=os.environ["OPENAI_BASE_URL"],
            api_key="no-key-required",
        )
    else:
        current_app.logger.info(
            "OPENAI_HOST is not azure, setting up OpenAI client using OPENAI_API_KEY and OPENAI_ORGANIZATION environment variables"
        )
        openai_client = AsyncOpenAI(
            api_key=OPENAI_API_KEY,
            organization=OPENAI_ORGANIZATION,
        )

    current_app.config[CONFIG_OPENAI_CLIENT] = openai_client
    current_app.config[CONFIG_SEARCH_CLIENT] = search_client
    current_app.config[CONFIG_BLOB_CONTAINER_CLIENT] = blob_container_client
    current_app.config[CONFIG_AUTH_CLIENT] = auth_helper

    current_app.config[CONFIG_GPT4V_DEPLOYED] = bool(USE_GPT4V)
    current_app.config[CONFIG_SEMANTIC_RANKER_DEPLOYED] = AZURE_SEARCH_SEMANTIC_RANKER != "disabled"
    current_app.config[CONFIG_VECTOR_SEARCH_ENABLED] = os.getenv("USE_VECTORS", "").lower() != "false"
    current_app.config[CONFIG_USER_UPLOAD_ENABLED] = bool(USE_USER_UPLOAD)
    current_app.config[CONFIG_LANGUAGE_PICKER_ENABLED] = ENABLE_LANGUAGE_PICKER
    current_app.config[CONFIG_SPEECH_INPUT_ENABLED] = USE_SPEECH_INPUT_BROWSER
    current_app.config[CONFIG_SPEECH_OUTPUT_BROWSER_ENABLED] = USE_SPEECH_OUTPUT_BROWSER
    current_app.config[CONFIG_SPEECH_OUTPUT_AZURE_ENABLED] = USE_SPEECH_OUTPUT_AZURE

    # Various approaches to integrate GPT and external knowledge, most applications will use a single one of these patterns
    # or some derivative, here we include several for exploration purposes
    current_app.config[CONFIG_ASK_APPROACH] = RetrieveThenReadApproach(
        search_client=search_client,
        openai_client=openai_client,
        auth_helper=auth_helper,
        chatgpt_model=OPENAI_CHATGPT_MODEL,
        chatgpt_deployment=AZURE_OPENAI_CHATGPT_DEPLOYMENT,
        embedding_model=OPENAI_EMB_MODEL,
        embedding_deployment=AZURE_OPENAI_EMB_DEPLOYMENT,
        embedding_dimensions=OPENAI_EMB_DIMENSIONS,
        sourcepage_field=KB_FIELDS_SOURCEPAGE,
        content_field=KB_FIELDS_CONTENT,
        query_language=AZURE_SEARCH_QUERY_LANGUAGE,
        query_speller=AZURE_SEARCH_QUERY_SPELLER,
    )

    current_app.config[CONFIG_CHAT_APPROACH] = ChatReadRetrieveReadApproach(
        search_client=search_client,
        openai_client=openai_client,
        auth_helper=auth_helper,
        chatgpt_model=OPENAI_CHATGPT_MODEL,
        chatgpt_deployment=AZURE_OPENAI_CHATGPT_DEPLOYMENT,
        embedding_model=OPENAI_EMB_MODEL,
        embedding_deployment=AZURE_OPENAI_EMB_DEPLOYMENT,
        embedding_dimensions=OPENAI_EMB_DIMENSIONS,
        sourcepage_field=KB_FIELDS_SOURCEPAGE,
        content_field=KB_FIELDS_CONTENT,
        query_language=AZURE_SEARCH_QUERY_LANGUAGE,
        query_speller=AZURE_SEARCH_QUERY_SPELLER,
    )

    if USE_GPT4V:
        current_app.logger.info("USE_GPT4V is true, setting up GPT4V approach")
        if not AZURE_OPENAI_GPT4V_MODEL:
            raise ValueError("AZURE_OPENAI_GPT4V_MODEL must be set when USE_GPT4V is true")
        token_provider = get_bearer_token_provider(azure_credential, "https://cognitiveservices.azure.com/.default")

        current_app.config[CONFIG_ASK_VISION_APPROACH] = RetrieveThenReadVisionApproach(
            search_client=search_client,
            openai_client=openai_client,
            blob_container_client=blob_container_client,
            auth_helper=auth_helper,
            vision_endpoint=AZURE_VISION_ENDPOINT,
            vision_token_provider=token_provider,
            gpt4v_deployment=AZURE_OPENAI_GPT4V_DEPLOYMENT,
            gpt4v_model=AZURE_OPENAI_GPT4V_MODEL,
            embedding_model=OPENAI_EMB_MODEL,
            embedding_deployment=AZURE_OPENAI_EMB_DEPLOYMENT,
            embedding_dimensions=OPENAI_EMB_DIMENSIONS,
            sourcepage_field=KB_FIELDS_SOURCEPAGE,
            content_field=KB_FIELDS_CONTENT,
            query_language=AZURE_SEARCH_QUERY_LANGUAGE,
            query_speller=AZURE_SEARCH_QUERY_SPELLER,
        )

        current_app.config[CONFIG_CHAT_VISION_APPROACH] = ChatReadRetrieveReadVisionApproach(
            search_client=search_client,
            openai_client=openai_client,
            blob_container_client=blob_container_client,
            auth_helper=auth_helper,
            vision_endpoint=AZURE_VISION_ENDPOINT,
            vision_token_provider=token_provider,
            chatgpt_model=OPENAI_CHATGPT_MODEL,
            chatgpt_deployment=AZURE_OPENAI_CHATGPT_DEPLOYMENT,
            gpt4v_deployment=AZURE_OPENAI_GPT4V_DEPLOYMENT,
            gpt4v_model=AZURE_OPENAI_GPT4V_MODEL,
            embedding_model=OPENAI_EMB_MODEL,
            embedding_deployment=AZURE_OPENAI_EMB_DEPLOYMENT,
            embedding_dimensions=OPENAI_EMB_DIMENSIONS,
            sourcepage_field=KB_FIELDS_SOURCEPAGE,
            content_field=KB_FIELDS_CONTENT,
            query_language=AZURE_SEARCH_QUERY_LANGUAGE,
            query_speller=AZURE_SEARCH_QUERY_SPELLER,
        )


@bp.after_app_serving
async def close_clients():
    await current_app.config[CONFIG_SEARCH_CLIENT].close()
    await current_app.config[CONFIG_BLOB_CONTAINER_CLIENT].close()
    if current_app.config.get(CONFIG_USER_BLOB_CONTAINER_CLIENT):
        await current_app.config[CONFIG_USER_BLOB_CONTAINER_CLIENT].close()


def create_app():
    app = Quart(__name__)
    app.register_blueprint(bp)

    if os.getenv("APPLICATIONINSIGHTS_CONNECTION_STRING"):
        app.logger.info("APPLICATIONINSIGHTS_CONNECTION_STRING is set, enabling Azure Monitor")
        configure_azure_monitor()
        # This tracks HTTP requests made by aiohttp:
        AioHttpClientInstrumentor().instrument()
        # This tracks HTTP requests made by httpx:
        HTTPXClientInstrumentor().instrument()
        # This tracks OpenAI SDK requests:
        OpenAIInstrumentor().instrument()
        # This middleware tracks app route requests:
        app.asgi_app = OpenTelemetryMiddleware(app.asgi_app)  # type: ignore[assignment]

    # Log levels should be one of https://docs.python.org/3/library/logging.html#logging-levels
    # Set root level to WARNING to avoid seeing overly verbose logs from SDKS
    logging.basicConfig(level=logging.WARNING)
    # Set the app logger level to INFO by default
    default_level = "INFO"
    app.logger.setLevel(os.getenv("APP_LOG_LEVEL", default_level))

    if allowed_origin := os.getenv("ALLOWED_ORIGIN"):
        app.logger.info("ALLOWED_ORIGIN is set, enabling CORS for %s", allowed_origin)
        cors(app, allow_origin=allowed_origin, allow_methods=["GET", "POST"])
    return app<|MERGE_RESOLUTION|>--- conflicted
+++ resolved
@@ -443,13 +443,9 @@
     # Use the current user identity for keyless authentication to Azure services.
     # This assumes you use 'azd auth login' locally, and managed identity when deployed on Azure.
     # The managed identity is setup in the infra/ folder.
-<<<<<<< HEAD
     azure_credential: Union[AzureDeveloperCliCredential, ManagedIdentityCredential]
-    if os.getenv("WEBSITE_HOSTNAME"):
+    if os.getenv("WEBSITE_HOSTNAME"):  # Environment variable set on Azure Web Apps
         current_app.logger.info("Setting up Azure credential using ManagedIdentityCredential")
-=======
-    if os.getenv("WEBSITE_HOSTNAME"):  # Environment variable set on Azure Web Apps
->>>>>>> 5ad3bd0e
         azure_credential = ManagedIdentityCredential()
     elif AZURE_TENANT_ID:
         current_app.logger.info(

import io
import logging
import mimetypes
import os
import time

import openai
<<<<<<< HEAD
from flask import Flask, Response, request, jsonify, send_file, abort, current_app, g as app_ctx
from azure.identity import DefaultAzureCredential
from azure.search.documents import SearchClient
from approaches.chat.chatreadretrieveread import ChatReadRetrieveReadApproach
from approaches.chat.chatreadretrieveread_langchain import ChatReadRetrieveReadApproach_LC
from approaches.chat.chatreadretrieveread_sk import ChatReadRetrieveRead_SemanticKernel
=======
from azure.identity import DefaultAzureCredential
from azure.search.documents import SearchClient
>>>>>>> dca482da
from azure.storage.blob import BlobServiceClient
from flask import (
    Blueprint,
    Flask,
    abort,
    current_app,
    jsonify,
    request,
    send_file,
    send_from_directory,
)

from approaches.chatreadretrieveread import ChatReadRetrieveReadApproach
from approaches.readdecomposeask import ReadDecomposeAsk
from approaches.readretrieveread import ReadRetrieveReadApproach
from approaches.retrievethenread import RetrieveThenReadApproach

# Replace these with your own values, either in environment variables or directly here
<<<<<<< HEAD
AZURE_STORAGE_ACCOUNT = os.environ.get("AZURE_STORAGE_ACCOUNT") or "mystorageaccount"
AZURE_STORAGE_CONTAINER = os.environ.get("AZURE_STORAGE_CONTAINER") or "content"
AZURE_SEARCH_SERVICE = os.environ.get("AZURE_SEARCH_SERVICE") or "gptkb"
AZURE_SEARCH_INDEX = os.environ.get("AZURE_SEARCH_INDEX") or "gptkbindex"
AZURE_OPENAI_SERVICE = os.environ.get("AZURE_OPENAI_SERVICE") or "myopenai"
AZURE_OPENAI_GPT_DEPLOYMENT = os.environ.get("AZURE_OPENAI_GPT_DEPLOYMENT") or "davinci"
AZURE_OPENAI_CHATGPT_DEPLOYMENT = os.environ.get("AZURE_OPENAI_CHATGPT_DEPLOYMENT") or "chat"
AZURE_OPENAI_CHATGPT_MODEL = os.environ.get("AZURE_OPENAI_CHATGPT_MODEL") or "gpt-35-turbo"
AZURE_OPENAI_EMB_DEPLOYMENT = os.environ.get("AZURE_OPENAI_EMB_DEPLOYMENT") or "embedding"

KB_FIELDS_CONTENT = os.environ.get("KB_FIELDS_CONTENT") or "content"
KB_FIELDS_CATEGORY = os.environ.get("KB_FIELDS_CATEGORY") or "category"
KB_FIELDS_SOURCEPAGE = os.environ.get("KB_FIELDS_SOURCEPAGE") or "sourcepage"
AZURE_OPENAI_API_KEY = os.environ.get("OPENAI_API_KEY") or None

AZURE_OPENAI_ENDPOINT=f"https://{AZURE_OPENAI_SERVICE}.openai.azure.com"
AZURE_OPENAI_DEPLOYMENT_NAME=AZURE_OPENAI_CHATGPT_DEPLOYMENT
# Use the current user identity to authenticate with Azure OpenAI, Cognitive Search and Blob Storage (no secrets needed, 
# just use 'az login' locally, and managed identity when deployed on Azure). If you need to use keys, use separate AzureKeyCredential instances with the 
# keys for each service
# If you encounter a blocking error during a DefaultAzureCredntial resolution, you can exclude the problematic credential by using a parameter (ex. exclude_shared_token_cache_credential=True)
azure_credential = DefaultAzureCredential(exclude_shared_token_cache_credential = True)

# Used by the OpenAI SDK
openai.api_type = "azure"
openai.api_base = f"https://{AZURE_OPENAI_SERVICE}.openai.azure.com"
openai.api_version = "2023-05-15"

# Comment these two lines out if using keys, set your API key in the OPENAI_API_KEY environment variable instead
openai.api_type = "azure_ad"
openai_token = azure_credential.get_token("https://cognitiveservices.azure.com/.default")
openai.api_key = openai_token.token

# Set up clients for Cognitive Search and Storage
search_client = SearchClient(
    endpoint=f"https://{AZURE_SEARCH_SERVICE}.search.windows.net",
    index_name=AZURE_SEARCH_INDEX,
    credential=azure_credential)
blob_client = BlobServiceClient(
    account_url=f"https://{AZURE_STORAGE_ACCOUNT}.blob.core.windows.net", 
    credential=azure_credential)
blob_container = blob_client.get_container_client(AZURE_STORAGE_CONTAINER)

# Various approaches to integrate GPT and external knowledge, most applications will use a single one of these patterns
# or some derivative, here we include several for exploration purposes

chat_approaches = {
    "rrr": ChatReadRetrieveReadApproach(search_client, 
                                        AZURE_OPENAI_CHATGPT_DEPLOYMENT,
                                        AZURE_OPENAI_CHATGPT_MODEL, 
                                        AZURE_OPENAI_API_KEY,
                                        KB_FIELDS_SOURCEPAGE, 
                                        KB_FIELDS_CONTENT),
    "rrr_lc": ChatReadRetrieveReadApproach_LC(search_client,
                                            AZURE_OPENAI_CHATGPT_DEPLOYMENT,
                                            AZURE_OPENAI_CHATGPT_MODEL, 
                                            AZURE_OPENAI_API_KEY,
                                            KB_FIELDS_SOURCEPAGE, 
                                            KB_FIELDS_CONTENT),
    "rrr_sk": ChatReadRetrieveRead_SemanticKernel(search_client,
                                            AZURE_OPENAI_CHATGPT_DEPLOYMENT,
                                            AZURE_OPENAI_CHATGPT_MODEL, 
                                            AZURE_OPENAI_API_KEY,
                                            AZURE_OPENAI_ENDPOINT,
                                            KB_FIELDS_SOURCEPAGE, 
                                            KB_FIELDS_CONTENT)
}

app = Flask(__name__)

@app.route("/", defaults={"path": "index.html"})
@app.route("/<path:path>")
def static_file(path):
    return app.send_static_file(path)

@app.before_request
def logging_before():
    # Store the start time for the request
    app_ctx.start_time = time.perf_counter()


@app.after_request
def logging_after(response):
    # Get total time in milliseconds
    total_time = time.perf_counter() - app_ctx.start_time
    time_in_ms = int(total_time * 1000)
    # Log the time taken for the endpoint 
    app.logger.info('%s ms %s %s %s', time_in_ms, request.method, request.path, dict(request.args))
    return response

# Serve content files from blob storage from within the app to keep the example self-contained. 
=======
AZURE_STORAGE_ACCOUNT = os.getenv("AZURE_STORAGE_ACCOUNT", "mystorageaccount")
AZURE_STORAGE_CONTAINER = os.getenv("AZURE_STORAGE_CONTAINER", "content")
AZURE_SEARCH_SERVICE = os.getenv("AZURE_SEARCH_SERVICE", "gptkb")
AZURE_SEARCH_INDEX = os.getenv("AZURE_SEARCH_INDEX", "gptkbindex")
AZURE_OPENAI_SERVICE = os.getenv("AZURE_OPENAI_SERVICE", "myopenai")
AZURE_OPENAI_GPT_DEPLOYMENT = os.getenv("AZURE_OPENAI_GPT_DEPLOYMENT", "davinci")
AZURE_OPENAI_CHATGPT_DEPLOYMENT = os.getenv("AZURE_OPENAI_CHATGPT_DEPLOYMENT", "chat")
AZURE_OPENAI_CHATGPT_MODEL = os.getenv("AZURE_OPENAI_CHATGPT_MODEL", "gpt-35-turbo")
AZURE_OPENAI_EMB_DEPLOYMENT = os.getenv("AZURE_OPENAI_EMB_DEPLOYMENT", "embedding")

KB_FIELDS_CONTENT = os.getenv("KB_FIELDS_CONTENT", "content")
KB_FIELDS_CATEGORY = os.getenv("KB_FIELDS_CATEGORY", "category")
KB_FIELDS_SOURCEPAGE = os.getenv("KB_FIELDS_SOURCEPAGE", "sourcepage")

CONFIG_OPENAI_TOKEN = "openai_token"
CONFIG_CREDENTIAL = "azure_credential"
CONFIG_ASK_APPROACHES = "ask_approaches"
CONFIG_CHAT_APPROACHES = "chat_approaches"
CONFIG_BLOB_CLIENT = "blob_client"


bp = Blueprint("routes", __name__, static_folder='static')

@bp.route("/")
def index():
    return bp.send_static_file("index.html")

@bp.route("/favicon.ico")
def favicon():
    return bp.send_static_file("favicon.ico")

@bp.route("/assets/<path:path>")
def assets(path):
    return send_from_directory("static/assets", path)

# Serve content files from blob storage from within the app to keep the example self-contained.
>>>>>>> dca482da
# *** NOTE *** this assumes that the content files are public, or at least that all users of the app
# can access all the files. This is also slow and memory hungry.
@bp.route("/content/<path>")
def content_file(path):
    blob_container = current_app.config[CONFIG_BLOB_CLIENT].get_container_client(AZURE_STORAGE_CONTAINER)
    blob = blob_container.get_blob_client(path).download_blob()
    if not blob.properties or not blob.properties.has_key("content_settings"):
        abort(404)
    mime_type = blob.properties["content_settings"]["content_type"]
    if mime_type == "application/octet-stream":
        mime_type = mimetypes.guess_type(path)[0] or "application/octet-stream"
    blob_file = io.BytesIO()
    blob.readinto(blob_file)
    blob_file.seek(0)
    return send_file(blob_file, mimetype=mime_type, as_attachment=False, download_name=path)
<<<<<<< HEAD
    
    
@app.route("/chat", methods=["POST"])
=======

@bp.route("/ask", methods=["POST"])
def ask():
    if not request.is_json:
        return jsonify({"error": "request must be json"}), 415
    approach = request.json["approach"]
    try:
        impl = current_app.config[CONFIG_ASK_APPROACHES].get(approach)
        if not impl:
            return jsonify({"error": "unknown approach"}), 400
        r = impl.run(request.json["question"], request.json.get("overrides") or {})
        return jsonify(r)
    except Exception as e:
        logging.exception("Exception in /ask")
        return jsonify({"error": str(e)}), 500

@bp.route("/chat", methods=["POST"])
>>>>>>> dca482da
def chat():
    if not request.is_json:
        return jsonify({"error": "request must be json"}), 415
    approach = request.json["approach"]
    try:
        impl = current_app.config[CONFIG_CHAT_APPROACHES].get(approach)
        if not impl:
            return jsonify({"error": "unknown approach"}), 400
        r = impl.run(request.json["history"], request.json.get("overrides") or {})
        return jsonify(r)
    except Exception as e:
        logging.exception("Exception in /chat")
        return jsonify({"error": str(e)}), 500

<<<<<<< HEAD
@app.route("/conversation", methods=["GET","POST"])
def conversation():
    pass
    
=======
@bp.before_request
>>>>>>> dca482da
def ensure_openai_token():
    openai_token = current_app.config[CONFIG_OPENAI_TOKEN]
    if openai_token.expires_on < time.time() + 60:
        openai_token = current_app.config[CONFIG_CREDENTIAL].get_token("https://cognitiveservices.azure.com/.default")
        current_app.config[CONFIG_OPENAI_TOKEN] = openai_token
        openai.api_key = openai_token.token
<<<<<<< HEAD
    
    
    
if __name__ == "__main__":
    app.run(debug=True)
=======


def create_app():
    app = Flask(__name__)

    # Use the current user identity to authenticate with Azure OpenAI, Cognitive Search and Blob Storage (no secrets needed,
    # just use 'az login' locally, and managed identity when deployed on Azure). If you need to use keys, use separate AzureKeyCredential instances with the
    # keys for each service
    # If you encounter a blocking error during a DefaultAzureCredntial resolution, you can exclude the problematic credential by using a parameter (ex. exclude_shared_token_cache_credential=True)
    azure_credential = DefaultAzureCredential(exclude_shared_token_cache_credential = True)

    # Set up clients for Cognitive Search and Storage
    search_client = SearchClient(
        endpoint=f"https://{AZURE_SEARCH_SERVICE}.search.windows.net",
        index_name=AZURE_SEARCH_INDEX,
        credential=azure_credential)
    blob_client = BlobServiceClient(
        account_url=f"https://{AZURE_STORAGE_ACCOUNT}.blob.core.windows.net",
        credential=azure_credential)

    # Used by the OpenAI SDK
    openai.api_type = "azure"
    openai.api_base = f"https://{AZURE_OPENAI_SERVICE}.openai.azure.com"
    openai.api_version = "2023-05-15"

    # Comment these two lines out if using keys, set your API key in the OPENAI_API_KEY environment variable instead
    openai.api_type = "azure_ad"
    openai_token = azure_credential.get_token(
        "https://cognitiveservices.azure.com/.default"
    )
    openai.api_key = openai_token.token

    # Store on app.config for later use inside requests
    app.config[CONFIG_OPENAI_TOKEN] = openai_token
    app.config[CONFIG_CREDENTIAL] = azure_credential
    app.config[CONFIG_BLOB_CLIENT] = blob_client
    # Various approaches to integrate GPT and external knowledge, most applications will use a single one of these patterns
    # or some derivative, here we include several for exploration purposes
    app.config[CONFIG_ASK_APPROACHES] = {
        "rtr": RetrieveThenReadApproach(
            search_client,
            AZURE_OPENAI_CHATGPT_DEPLOYMENT,
            AZURE_OPENAI_CHATGPT_MODEL,
            AZURE_OPENAI_EMB_DEPLOYMENT,
            KB_FIELDS_SOURCEPAGE,
            KB_FIELDS_CONTENT
        ),
        "rrr": ReadRetrieveReadApproach(
            search_client,
            AZURE_OPENAI_GPT_DEPLOYMENT,
            AZURE_OPENAI_EMB_DEPLOYMENT,
            KB_FIELDS_SOURCEPAGE,
            KB_FIELDS_CONTENT
        ),
        "rda": ReadDecomposeAsk(search_client,
            AZURE_OPENAI_GPT_DEPLOYMENT,
            AZURE_OPENAI_EMB_DEPLOYMENT,
            KB_FIELDS_SOURCEPAGE,
            KB_FIELDS_CONTENT
        )
    }
    app.config[CONFIG_CHAT_APPROACHES] = {
        "rrr": ChatReadRetrieveReadApproach(
            search_client,
            AZURE_OPENAI_CHATGPT_DEPLOYMENT,
            AZURE_OPENAI_CHATGPT_MODEL,
            AZURE_OPENAI_EMB_DEPLOYMENT,
            KB_FIELDS_SOURCEPAGE,
            KB_FIELDS_CONTENT,
        )
    }

    app.register_blueprint(bp)

    return app

if __name__ == "__main__":
    app = create_app()
    app.run()
>>>>>>> dca482da
<|MERGE_RESOLUTION|>--- conflicted
+++ resolved
@@ -5,17 +5,8 @@
 import time
 
 import openai
-<<<<<<< HEAD
-from flask import Flask, Response, request, jsonify, send_file, abort, current_app, g as app_ctx
 from azure.identity import DefaultAzureCredential
 from azure.search.documents import SearchClient
-from approaches.chat.chatreadretrieveread import ChatReadRetrieveReadApproach
-from approaches.chat.chatreadretrieveread_langchain import ChatReadRetrieveReadApproach_LC
-from approaches.chat.chatreadretrieveread_sk import ChatReadRetrieveRead_SemanticKernel
-=======
-from azure.identity import DefaultAzureCredential
-from azure.search.documents import SearchClient
->>>>>>> dca482da
 from azure.storage.blob import BlobServiceClient
 from flask import (
     Blueprint,
@@ -34,99 +25,6 @@
 from approaches.retrievethenread import RetrieveThenReadApproach
 
 # Replace these with your own values, either in environment variables or directly here
-<<<<<<< HEAD
-AZURE_STORAGE_ACCOUNT = os.environ.get("AZURE_STORAGE_ACCOUNT") or "mystorageaccount"
-AZURE_STORAGE_CONTAINER = os.environ.get("AZURE_STORAGE_CONTAINER") or "content"
-AZURE_SEARCH_SERVICE = os.environ.get("AZURE_SEARCH_SERVICE") or "gptkb"
-AZURE_SEARCH_INDEX = os.environ.get("AZURE_SEARCH_INDEX") or "gptkbindex"
-AZURE_OPENAI_SERVICE = os.environ.get("AZURE_OPENAI_SERVICE") or "myopenai"
-AZURE_OPENAI_GPT_DEPLOYMENT = os.environ.get("AZURE_OPENAI_GPT_DEPLOYMENT") or "davinci"
-AZURE_OPENAI_CHATGPT_DEPLOYMENT = os.environ.get("AZURE_OPENAI_CHATGPT_DEPLOYMENT") or "chat"
-AZURE_OPENAI_CHATGPT_MODEL = os.environ.get("AZURE_OPENAI_CHATGPT_MODEL") or "gpt-35-turbo"
-AZURE_OPENAI_EMB_DEPLOYMENT = os.environ.get("AZURE_OPENAI_EMB_DEPLOYMENT") or "embedding"
-
-KB_FIELDS_CONTENT = os.environ.get("KB_FIELDS_CONTENT") or "content"
-KB_FIELDS_CATEGORY = os.environ.get("KB_FIELDS_CATEGORY") or "category"
-KB_FIELDS_SOURCEPAGE = os.environ.get("KB_FIELDS_SOURCEPAGE") or "sourcepage"
-AZURE_OPENAI_API_KEY = os.environ.get("OPENAI_API_KEY") or None
-
-AZURE_OPENAI_ENDPOINT=f"https://{AZURE_OPENAI_SERVICE}.openai.azure.com"
-AZURE_OPENAI_DEPLOYMENT_NAME=AZURE_OPENAI_CHATGPT_DEPLOYMENT
-# Use the current user identity to authenticate with Azure OpenAI, Cognitive Search and Blob Storage (no secrets needed, 
-# just use 'az login' locally, and managed identity when deployed on Azure). If you need to use keys, use separate AzureKeyCredential instances with the 
-# keys for each service
-# If you encounter a blocking error during a DefaultAzureCredntial resolution, you can exclude the problematic credential by using a parameter (ex. exclude_shared_token_cache_credential=True)
-azure_credential = DefaultAzureCredential(exclude_shared_token_cache_credential = True)
-
-# Used by the OpenAI SDK
-openai.api_type = "azure"
-openai.api_base = f"https://{AZURE_OPENAI_SERVICE}.openai.azure.com"
-openai.api_version = "2023-05-15"
-
-# Comment these two lines out if using keys, set your API key in the OPENAI_API_KEY environment variable instead
-openai.api_type = "azure_ad"
-openai_token = azure_credential.get_token("https://cognitiveservices.azure.com/.default")
-openai.api_key = openai_token.token
-
-# Set up clients for Cognitive Search and Storage
-search_client = SearchClient(
-    endpoint=f"https://{AZURE_SEARCH_SERVICE}.search.windows.net",
-    index_name=AZURE_SEARCH_INDEX,
-    credential=azure_credential)
-blob_client = BlobServiceClient(
-    account_url=f"https://{AZURE_STORAGE_ACCOUNT}.blob.core.windows.net", 
-    credential=azure_credential)
-blob_container = blob_client.get_container_client(AZURE_STORAGE_CONTAINER)
-
-# Various approaches to integrate GPT and external knowledge, most applications will use a single one of these patterns
-# or some derivative, here we include several for exploration purposes
-
-chat_approaches = {
-    "rrr": ChatReadRetrieveReadApproach(search_client, 
-                                        AZURE_OPENAI_CHATGPT_DEPLOYMENT,
-                                        AZURE_OPENAI_CHATGPT_MODEL, 
-                                        AZURE_OPENAI_API_KEY,
-                                        KB_FIELDS_SOURCEPAGE, 
-                                        KB_FIELDS_CONTENT),
-    "rrr_lc": ChatReadRetrieveReadApproach_LC(search_client,
-                                            AZURE_OPENAI_CHATGPT_DEPLOYMENT,
-                                            AZURE_OPENAI_CHATGPT_MODEL, 
-                                            AZURE_OPENAI_API_KEY,
-                                            KB_FIELDS_SOURCEPAGE, 
-                                            KB_FIELDS_CONTENT),
-    "rrr_sk": ChatReadRetrieveRead_SemanticKernel(search_client,
-                                            AZURE_OPENAI_CHATGPT_DEPLOYMENT,
-                                            AZURE_OPENAI_CHATGPT_MODEL, 
-                                            AZURE_OPENAI_API_KEY,
-                                            AZURE_OPENAI_ENDPOINT,
-                                            KB_FIELDS_SOURCEPAGE, 
-                                            KB_FIELDS_CONTENT)
-}
-
-app = Flask(__name__)
-
-@app.route("/", defaults={"path": "index.html"})
-@app.route("/<path:path>")
-def static_file(path):
-    return app.send_static_file(path)
-
-@app.before_request
-def logging_before():
-    # Store the start time for the request
-    app_ctx.start_time = time.perf_counter()
-
-
-@app.after_request
-def logging_after(response):
-    # Get total time in milliseconds
-    total_time = time.perf_counter() - app_ctx.start_time
-    time_in_ms = int(total_time * 1000)
-    # Log the time taken for the endpoint 
-    app.logger.info('%s ms %s %s %s', time_in_ms, request.method, request.path, dict(request.args))
-    return response
-
-# Serve content files from blob storage from within the app to keep the example self-contained. 
-=======
 AZURE_STORAGE_ACCOUNT = os.getenv("AZURE_STORAGE_ACCOUNT", "mystorageaccount")
 AZURE_STORAGE_CONTAINER = os.getenv("AZURE_STORAGE_CONTAINER", "content")
 AZURE_SEARCH_SERVICE = os.getenv("AZURE_SEARCH_SERVICE", "gptkb")
@@ -163,7 +61,6 @@
     return send_from_directory("static/assets", path)
 
 # Serve content files from blob storage from within the app to keep the example self-contained.
->>>>>>> dca482da
 # *** NOTE *** this assumes that the content files are public, or at least that all users of the app
 # can access all the files. This is also slow and memory hungry.
 @bp.route("/content/<path>")
@@ -179,11 +76,6 @@
     blob.readinto(blob_file)
     blob_file.seek(0)
     return send_file(blob_file, mimetype=mime_type, as_attachment=False, download_name=path)
-<<<<<<< HEAD
-    
-    
-@app.route("/chat", methods=["POST"])
-=======
 
 @bp.route("/ask", methods=["POST"])
 def ask():
@@ -201,7 +93,6 @@
         return jsonify({"error": str(e)}), 500
 
 @bp.route("/chat", methods=["POST"])
->>>>>>> dca482da
 def chat():
     if not request.is_json:
         return jsonify({"error": "request must be json"}), 415
@@ -216,27 +107,13 @@
         logging.exception("Exception in /chat")
         return jsonify({"error": str(e)}), 500
 
-<<<<<<< HEAD
-@app.route("/conversation", methods=["GET","POST"])
-def conversation():
-    pass
-    
-=======
 @bp.before_request
->>>>>>> dca482da
 def ensure_openai_token():
     openai_token = current_app.config[CONFIG_OPENAI_TOKEN]
     if openai_token.expires_on < time.time() + 60:
         openai_token = current_app.config[CONFIG_CREDENTIAL].get_token("https://cognitiveservices.azure.com/.default")
         current_app.config[CONFIG_OPENAI_TOKEN] = openai_token
         openai.api_key = openai_token.token
-<<<<<<< HEAD
-    
-    
-    
-if __name__ == "__main__":
-    app.run(debug=True)
-=======
 
 
 def create_app():
@@ -315,5 +192,4 @@
 
 if __name__ == "__main__":
     app = create_app()
-    app.run()
->>>>>>> dca482da
+    app.run()
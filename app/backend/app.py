--- conflicted
+++ resolved
@@ -24,22 +24,20 @@
 )
 
 from approaches.chatreadretrieveread import ChatReadRetrieveReadApproach
-<<<<<<< HEAD
 from azure.storage.blob import BlobServiceClient
 import azure.cognitiveservices.speech as speechsdk
-
-# Replace these with your own values, either in environment variables or directly here
-AZURE_STORAGE_ACCOUNT = os.environ.get("AZURE_STORAGE_ACCOUNT") or "mystorageaccount"
-AZURE_STORAGE_CONTAINER = os.environ.get("AZURE_STORAGE_CONTAINER") or "content"
-AZURE_SEARCH_SERVICE = os.environ.get("AZURE_SEARCH_SERVICE") or "gptkb"
-AZURE_SEARCH_INDEX = os.environ.get("AZURE_SEARCH_INDEX") or "gptkbindex"
-AZURE_OPENAI_SERVICE = os.environ.get("AZURE_OPENAI_SERVICE") or "myopenai"
-AZURE_OPENAI_GPT_DEPLOYMENT = os.environ.get("AZURE_OPENAI_GPT_DEPLOYMENT") or "davinci"
-AZURE_OPENAI_CHATGPT_DEPLOYMENT = os.environ.get("AZURE_OPENAI_CHATGPT_DEPLOYMENT") or "chat"
-
-KB_FIELDS_CONTENT = os.environ.get("KB_FIELDS_CONTENT") or "content"
-KB_FIELDS_CATEGORY = os.environ.get("KB_FIELDS_CATEGORY") or "category"
-KB_FIELDS_SOURCEPAGE = os.environ.get("KB_FIELDS_SOURCEPAGE") or "sourcepage"
+from approaches.readdecomposeask import ReadDecomposeAsk
+from approaches.readretrieveread import ReadRetrieveReadApproach
+from approaches.retrievethenread import RetrieveThenReadApproach
+
+CONFIG_OPENAI_TOKEN = "openai_token"
+CONFIG_CREDENTIAL = "azure_credential"
+CONFIG_ASK_APPROACHES = "ask_approaches"
+CONFIG_CHAT_APPROACHES = "chat_approaches"
+CONFIG_BLOB_CONTAINER_CLIENT = "blob_container_client"
+
+bp = Blueprint("routes", __name__, static_folder='static')
+
 
 SPEECH_KEY = os.environ.get("SPEECH_KEY")
 SPEECH_REGION = os.environ.get("SPEECH_REGION")
@@ -50,63 +48,11 @@
 # If you encounter a blocking error during a DefaultAzureCredntial resolution, you can exclude the problematic credential by using a parameter (ex. exclude_shared_token_cache_credential=True)
 azure_credential = DefaultAzureCredential()
 
-# Used by the OpenAI SDK
-openai.api_type = "azure"
-openai.api_base = f"https://{AZURE_OPENAI_SERVICE}.openai.azure.com"
-openai.api_version = "2022-12-01"
-
-# Comment these two lines out if using keys, set your API key in the OPENAI_API_KEY environment variable instead
-openai.api_type = "azure_ad"
-openai_token = azure_credential.get_token("https://cognitiveservices.azure.com/.default")
-openai.api_key = openai_token.token
-
-# Set up clients for Cognitive Search and Storage
-search_client = SearchClient(
-    endpoint=f"https://{AZURE_SEARCH_SERVICE}.search.windows.net",
-    index_name=AZURE_SEARCH_INDEX,
-    credential=azure_credential)
-blob_client = BlobServiceClient(
-    account_url=f"https://{AZURE_STORAGE_ACCOUNT}.blob.core.windows.net", 
-    credential=azure_credential)
-blob_container = blob_client.get_container_client(AZURE_STORAGE_CONTAINER)
-
-# Various approaches to integrate GPT and external knowledge, most applications will use a single one of these patterns
-# or some derivative, here we include several for exploration purposes
-ask_approaches = {
-    "rtr": RetrieveThenReadApproach(search_client, AZURE_OPENAI_GPT_DEPLOYMENT, KB_FIELDS_SOURCEPAGE, KB_FIELDS_CONTENT),
-    "rrr": ReadRetrieveReadApproach(search_client, AZURE_OPENAI_GPT_DEPLOYMENT, KB_FIELDS_SOURCEPAGE, KB_FIELDS_CONTENT),
-    "rda": ReadDecomposeAsk(search_client, AZURE_OPENAI_GPT_DEPLOYMENT, KB_FIELDS_SOURCEPAGE, KB_FIELDS_CONTENT)
-}
-
-chat_approaches = {
-    "rrr": ChatReadRetrieveReadApproach(search_client, AZURE_OPENAI_CHATGPT_DEPLOYMENT, AZURE_OPENAI_GPT_DEPLOYMENT, KB_FIELDS_SOURCEPAGE, KB_FIELDS_CONTENT)
-}
-
-app = Flask(__name__)
-
-@app.route("/", defaults={"path": "index.html"})
-@app.route("/<path:path>")
-def static_file(path):
-    return app.send_static_file(path)
-
-# Serve content files from blob storage from within the app to keep the example self-contained. 
-=======
-from approaches.readdecomposeask import ReadDecomposeAsk
-from approaches.readretrieveread import ReadRetrieveReadApproach
-from approaches.retrievethenread import RetrieveThenReadApproach
-
-CONFIG_OPENAI_TOKEN = "openai_token"
-CONFIG_CREDENTIAL = "azure_credential"
-CONFIG_ASK_APPROACHES = "ask_approaches"
-CONFIG_CHAT_APPROACHES = "chat_approaches"
-CONFIG_BLOB_CONTAINER_CLIENT = "blob_container_client"
-
-bp = Blueprint("routes", __name__, static_folder='static')
-
 @bp.route("/")
 async def index():
     return await bp.send_static_file("index.html")
 
+
 @bp.route("/favicon.ico")
 async def favicon():
     return await bp.send_static_file("favicon.ico")
@@ -116,7 +62,6 @@
     return await send_from_directory("static/assets", path)
 
 # Serve content files from blob storage from within the app to keep the example self-contained.
->>>>>>> 62c59626
 # *** NOTE *** this assumes that the content files are public, or at least that all users of the app
 # can access all the files. This is also slow and memory hungry.
 @bp.route("/content/<path>")
@@ -171,7 +116,6 @@
         logging.exception("Exception in /chat")
         return jsonify({"error": str(e)}), 500
 
-<<<<<<< HEAD
 @app.route("/speech", methods=["POST"])
 def speech():
     ensure_openai_token()
@@ -187,18 +131,12 @@
         logging.exception("Exception in /speech")
         return jsonify({"error": str(e)}), 500
 
-def ensure_openai_token():
-    global openai_token
-    if openai_token.expires_on < int(time.time()) - 60:
-        openai_token = azure_credential.get_token("https://cognitiveservices.azure.com/.default")
-=======
 @bp.before_request
 async def ensure_openai_token():
     openai_token = current_app.config[CONFIG_OPENAI_TOKEN]
     if openai_token.expires_on < time.time() + 60:
         openai_token = await current_app.config[CONFIG_CREDENTIAL].get_token("https://cognitiveservices.azure.com/.default")
         current_app.config[CONFIG_OPENAI_TOKEN] = openai_token
->>>>>>> 62c59626
         openai.api_key = openai_token.token
 
 @bp.before_app_serving

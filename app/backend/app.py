--- conflicted
+++ resolved
@@ -11,6 +11,7 @@
 from azure.core.credentials_async import AsyncTokenCredential
 from azure.core.exceptions import ResourceNotFoundError
 from azure.identity.aio import DefaultAzureCredential, get_bearer_token_provider
+from azure.keyvault.secrets.aio import SecretClient
 from azure.monitor.opentelemetry import configure_azure_monitor
 from azure.search.documents.aio import SearchClient
 from azure.search.documents.indexes.aio import SearchIndexClient
@@ -212,12 +213,8 @@
     AZURE_STORAGE_CONTAINER = os.environ["AZURE_STORAGE_CONTAINER"]
     AZURE_SEARCH_SERVICE = os.environ["AZURE_SEARCH_SERVICE"]
     AZURE_SEARCH_INDEX = os.environ["AZURE_SEARCH_INDEX"]
-<<<<<<< HEAD
-=======
     SEARCH_SECRET_NAME = os.getenv("SEARCH_SECRET_NAME")
-    VISION_SECRET_NAME = os.getenv("VISION_SECRET_NAME")
     AZURE_KEY_VAULT_NAME = os.getenv("AZURE_KEY_VAULT_NAME")
->>>>>>> 1c32a28f
     # Shared by all OpenAI deployments
     OPENAI_HOST = os.getenv("OPENAI_HOST", "azure")
     OPENAI_CHATGPT_MODEL = os.environ["AZURE_OPENAI_CHATGPT_MODEL"]
@@ -259,13 +256,11 @@
     azure_credential = DefaultAzureCredential(exclude_shared_token_cache_credential=True)
 
     # Fetch any necessary secrets from Key Vault
-    vision_key = None
     search_key = None
-    if AZURE_KEY_VAULT_NAME and (VISION_SECRET_NAME or SEARCH_SECRET_NAME):
+    if AZURE_KEY_VAULT_NAME:
         key_vault_client = SecretClient(
             vault_url=f"https://{AZURE_KEY_VAULT_NAME}.vault.azure.net", credential=azure_credential
         )
-        vision_key = VISION_SECRET_NAME and (await key_vault_client.get_secret(VISION_SECRET_NAME)).value
         search_key = SEARCH_SECRET_NAME and (await key_vault_client.get_secret(SEARCH_SECRET_NAME)).value
         await key_vault_client.close()
 

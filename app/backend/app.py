import dataclasses
import io
import json
import logging
import mimetypes
import os
import time
from collections.abc import AsyncGenerator, Awaitable
from pathlib import Path
from typing import Any, Callable, Union, cast

from azure.cognitiveservices.speech import (
    ResultReason,
    SpeechConfig,
    SpeechSynthesisOutputFormat,
    SpeechSynthesisResult,
    SpeechSynthesizer,
)
from azure.identity.aio import (
    AzureDeveloperCliCredential,
    ManagedIdentityCredential,
    get_bearer_token_provider,
)
from azure.monitor.opentelemetry import configure_azure_monitor
from azure.search.documents.agent.aio import KnowledgeAgentRetrievalClient
from azure.search.documents.aio import SearchClient
from azure.search.documents.indexes.aio import SearchIndexClient
from opentelemetry.instrumentation.aiohttp_client import AioHttpClientInstrumentor
from opentelemetry.instrumentation.asgi import OpenTelemetryMiddleware
from opentelemetry.instrumentation.httpx import (
    HTTPXClientInstrumentor,
)
from opentelemetry.instrumentation.openai import OpenAIInstrumentor
from quart import (
    Blueprint,
    Quart,
    abort,
    current_app,
    jsonify,
    make_response,
    request,
    send_file,
    send_from_directory,
)
from quart_cors import cors

from approaches.approach import Approach
from approaches.chatreadretrieveread import ChatReadRetrieveReadApproach
from approaches.promptmanager import PromptyManager
from approaches.retrievethenread import RetrieveThenReadApproach
from chat_history.cosmosdb import chat_history_cosmosdb_bp
from config import (
    CONFIG_AGENT_CLIENT,
    CONFIG_AGENTIC_RETRIEVAL_ENABLED,
    CONFIG_ASK_APPROACH,
    CONFIG_AUTH_CLIENT,
    CONFIG_CHAT_APPROACH,
    CONFIG_CHAT_HISTORY_BROWSER_ENABLED,
    CONFIG_CHAT_HISTORY_COSMOS_ENABLED,
    CONFIG_CREDENTIAL,
    CONFIG_DEFAULT_REASONING_EFFORT,
    CONFIG_GLOBAL_BLOB_MANAGER,
    CONFIG_INGESTER,
    CONFIG_LANGUAGE_PICKER_ENABLED,
    CONFIG_MULTIMODAL_ENABLED,
    CONFIG_OPENAI_CLIENT,
    CONFIG_QUERY_REWRITING_ENABLED,
    CONFIG_RAG_SEARCH_IMAGE_EMBEDDINGS,
    CONFIG_RAG_SEARCH_TEXT_EMBEDDINGS,
    CONFIG_RAG_SEND_IMAGE_SOURCES,
    CONFIG_RAG_SEND_TEXT_SOURCES,
    CONFIG_REASONING_EFFORT_ENABLED,
    CONFIG_SEARCH_CLIENT,
    CONFIG_SEMANTIC_RANKER_DEPLOYED,
    CONFIG_SPEECH_INPUT_ENABLED,
    CONFIG_SPEECH_OUTPUT_AZURE_ENABLED,
    CONFIG_SPEECH_OUTPUT_BROWSER_ENABLED,
    CONFIG_SPEECH_SERVICE_ID,
    CONFIG_SPEECH_SERVICE_LOCATION,
    CONFIG_SPEECH_SERVICE_TOKEN,
    CONFIG_SPEECH_SERVICE_VOICE,
    CONFIG_STREAMING_ENABLED,
    CONFIG_USER_BLOB_MANAGER,
    CONFIG_USER_UPLOAD_ENABLED,
    CONFIG_VECTOR_SEARCH_ENABLED,
)
from core.authentication import AuthenticationHelper
from core.sessionhelper import create_session_id
from decorators import authenticated, authenticated_path
from error import error_dict, error_response
from prepdocs import (
    OpenAIHost,
    clean_key_if_exists,
    setup_embeddings_service,
    setup_file_processors,
    setup_image_embeddings_service,
    setup_openai_client,
    setup_search_info,
)
from prepdocslib.blobmanager import AdlsBlobManager, BlobManager
from prepdocslib.embeddings import ImageEmbeddings
from prepdocslib.filestrategy import UploadUserFileStrategy
from prepdocslib.listfilestrategy import File

bp = Blueprint("routes", __name__, static_folder="static")
# Fix Windows registry issue with mimetypes
mimetypes.add_type("application/javascript", ".js")
mimetypes.add_type("text/css", ".css")


@bp.route("/")
async def index():
    return await bp.send_static_file("index.html")


# Empty page is recommended for login redirect to work.
# See https://github.com/AzureAD/microsoft-authentication-library-for-js/blob/dev/lib/msal-browser/docs/initialization.md#redirecturi-considerations for more information
@bp.route("/redirect")
async def redirect():
    return ""


@bp.route("/favicon.ico")
async def favicon():
    return await bp.send_static_file("favicon.ico")


@bp.route("/assets/<path:path>")
async def assets(path):
    return await send_from_directory(Path(__file__).resolve().parent / "static" / "assets", path)


@bp.route("/content/<path>")
@authenticated_path
async def content_file(path: str, auth_claims: dict[str, Any]):
    """
    Serve content files from blob storage from within the app to keep the example self-contained.
    *** NOTE *** if you are using app services authentication, this route will return unauthorized to all users that are not logged in
    if AZURE_ENFORCE_ACCESS_CONTROL is not set or false, logged in users can access all files regardless of access control
    if AZURE_ENFORCE_ACCESS_CONTROL is set to true, logged in users can only access files they have access to
    This is also slow and memory hungry.
    """
    # Remove page number from path, filename-1.txt -> filename.txt
    # This shouldn't typically be necessary as browsers don't send hash fragments to servers
    if path.find("#page=") > 0:
        path_parts = path.rsplit("#page=", 1)
        path = path_parts[0]
    current_app.logger.info("Opening file %s", path)
    blob_manager: BlobManager = current_app.config[CONFIG_GLOBAL_BLOB_MANAGER]

    # Get bytes and properties from the blob manager
    result = await blob_manager.download_blob(path)

    if result is None:
        current_app.logger.info("Path not found in general Blob container: %s", path)
        if current_app.config[CONFIG_USER_UPLOAD_ENABLED]:
            user_oid = auth_claims["oid"]
            user_blob_manager: AdlsBlobManager = current_app.config[CONFIG_USER_BLOB_MANAGER]
            result = await user_blob_manager.download_blob(path, user_oid=user_oid)
            if result is None:
                current_app.logger.exception("Path not found in DataLake: %s", path)

    if not result:
        abort(404)

    content, properties = result

    if not properties or "content_settings" not in properties:
        abort(404)

    mime_type = properties["content_settings"]["content_type"]
    if mime_type == "application/octet-stream":
        mime_type = mimetypes.guess_type(path)[0] or "application/octet-stream"

    # Create a BytesIO object from the bytes
    blob_file = io.BytesIO(content)
    return await send_file(blob_file, mimetype=mime_type, as_attachment=False, attachment_filename=path)


@bp.route("/ask", methods=["POST"])
@authenticated
async def ask(auth_claims: dict[str, Any]):
    if not request.is_json:
        return jsonify({"error": "request must be json"}), 415
    request_json = await request.get_json()
    context = request_json.get("context", {})
    context["auth_claims"] = auth_claims
    try:
        approach: Approach = cast(Approach, current_app.config[CONFIG_ASK_APPROACH])
        r = await approach.run(
            request_json["messages"], context=context, session_state=request_json.get("session_state")
        )
        return jsonify(r)
    except Exception as error:
        return error_response(error, "/ask")


class JSONEncoder(json.JSONEncoder):
    def default(self, o):
        if dataclasses.is_dataclass(o) and not isinstance(o, type):
            return dataclasses.asdict(o)
        return super().default(o)


async def format_as_ndjson(r: AsyncGenerator[dict, None]) -> AsyncGenerator[str, None]:
    try:
        async for event in r:
            yield json.dumps(event, ensure_ascii=False, cls=JSONEncoder) + "\n"
    except Exception as error:
        logging.exception("Exception while generating response stream: %s", error)
        yield json.dumps(error_dict(error))


@bp.route("/chat", methods=["POST"])
@authenticated
async def chat(auth_claims: dict[str, Any]):
    if not request.is_json:
        return jsonify({"error": "request must be json"}), 415
    request_json = await request.get_json()
    context = request_json.get("context", {})
    context["auth_claims"] = auth_claims
    try:
        approach: Approach = cast(Approach, current_app.config[CONFIG_CHAT_APPROACH])

        # If session state is provided, persists the session state,
        # else creates a new session_id depending on the chat history options enabled.
        session_state = request_json.get("session_state")
        if session_state is None:
            session_state = create_session_id(
                current_app.config[CONFIG_CHAT_HISTORY_COSMOS_ENABLED],
                current_app.config[CONFIG_CHAT_HISTORY_BROWSER_ENABLED],
            )
        result = await approach.run(
            request_json["messages"],
            context=context,
            session_state=session_state,
        )
        return jsonify(result)
    except Exception as error:
        return error_response(error, "/chat")


@bp.route("/chat/stream", methods=["POST"])
@authenticated
async def chat_stream(auth_claims: dict[str, Any]):
    if not request.is_json:
        return jsonify({"error": "request must be json"}), 415
    request_json = await request.get_json()
    context = request_json.get("context", {})
    context["auth_claims"] = auth_claims
    try:
        approach: Approach = cast(Approach, current_app.config[CONFIG_CHAT_APPROACH])

        # If session state is provided, persists the session state,
        # else creates a new session_id depending on the chat history options enabled.
        session_state = request_json.get("session_state")
        if session_state is None:
            session_state = create_session_id(
                current_app.config[CONFIG_CHAT_HISTORY_COSMOS_ENABLED],
                current_app.config[CONFIG_CHAT_HISTORY_BROWSER_ENABLED],
            )
        result = await approach.run_stream(
            request_json["messages"],
            context=context,
            session_state=session_state,
        )
        response = await make_response(format_as_ndjson(result))
        response.timeout = None  # type: ignore
        response.mimetype = "application/json-lines"
        return response
    except Exception as error:
        return error_response(error, "/chat")


# Send MSAL.js settings to the client UI
@bp.route("/auth_setup", methods=["GET"])
def auth_setup():
    auth_helper = current_app.config[CONFIG_AUTH_CLIENT]
    return jsonify(auth_helper.get_auth_setup_for_client())


@bp.route("/config", methods=["GET"])
def config():
    return jsonify(
        {
            "showMultimodalOptions": current_app.config[CONFIG_MULTIMODAL_ENABLED],
            "showSemanticRankerOption": current_app.config[CONFIG_SEMANTIC_RANKER_DEPLOYED],
            "showQueryRewritingOption": current_app.config[CONFIG_QUERY_REWRITING_ENABLED],
            "showReasoningEffortOption": current_app.config[CONFIG_REASONING_EFFORT_ENABLED],
            "streamingEnabled": current_app.config[CONFIG_STREAMING_ENABLED],
            "defaultReasoningEffort": current_app.config[CONFIG_DEFAULT_REASONING_EFFORT],
            "showVectorOption": current_app.config[CONFIG_VECTOR_SEARCH_ENABLED],
            "showUserUpload": current_app.config[CONFIG_USER_UPLOAD_ENABLED],
            "showLanguagePicker": current_app.config[CONFIG_LANGUAGE_PICKER_ENABLED],
            "showSpeechInput": current_app.config[CONFIG_SPEECH_INPUT_ENABLED],
            "showSpeechOutputBrowser": current_app.config[CONFIG_SPEECH_OUTPUT_BROWSER_ENABLED],
            "showSpeechOutputAzure": current_app.config[CONFIG_SPEECH_OUTPUT_AZURE_ENABLED],
            "showChatHistoryBrowser": current_app.config[CONFIG_CHAT_HISTORY_BROWSER_ENABLED],
            "showChatHistoryCosmos": current_app.config[CONFIG_CHAT_HISTORY_COSMOS_ENABLED],
            "showAgenticRetrievalOption": current_app.config[CONFIG_AGENTIC_RETRIEVAL_ENABLED],
            "ragSearchTextEmbeddings": current_app.config[CONFIG_RAG_SEARCH_TEXT_EMBEDDINGS],
            "ragSearchImageEmbeddings": current_app.config[CONFIG_RAG_SEARCH_IMAGE_EMBEDDINGS],
            "ragSendTextSources": current_app.config[CONFIG_RAG_SEND_TEXT_SOURCES],
            "ragSendImageSources": current_app.config[CONFIG_RAG_SEND_IMAGE_SOURCES],
        }
    )


@bp.route("/speech", methods=["POST"])
async def speech():
    if not request.is_json:
        return jsonify({"error": "request must be json"}), 415

    speech_token = current_app.config.get(CONFIG_SPEECH_SERVICE_TOKEN)
    if speech_token is None or speech_token.expires_on < time.time() + 60:
        speech_token = await current_app.config[CONFIG_CREDENTIAL].get_token(
            "https://cognitiveservices.azure.com/.default"
        )
        current_app.config[CONFIG_SPEECH_SERVICE_TOKEN] = speech_token

    request_json = await request.get_json()
    text = request_json["text"]
    try:
        # Construct a token as described in documentation:
        # https://learn.microsoft.com/azure/ai-services/speech-service/how-to-configure-azure-ad-auth?pivots=programming-language-python
        auth_token = (
            "aad#"
            + current_app.config[CONFIG_SPEECH_SERVICE_ID]
            + "#"
            + current_app.config[CONFIG_SPEECH_SERVICE_TOKEN].token
        )
        speech_config = SpeechConfig(auth_token=auth_token, region=current_app.config[CONFIG_SPEECH_SERVICE_LOCATION])
        speech_config.speech_synthesis_voice_name = current_app.config[CONFIG_SPEECH_SERVICE_VOICE]
        speech_config.speech_synthesis_output_format = SpeechSynthesisOutputFormat.Audio16Khz32KBitRateMonoMp3
        synthesizer = SpeechSynthesizer(speech_config=speech_config, audio_config=None)
        result: SpeechSynthesisResult = synthesizer.speak_text_async(text).get()
        if result.reason == ResultReason.SynthesizingAudioCompleted:
            return result.audio_data, 200, {"Content-Type": "audio/mp3"}
        elif result.reason == ResultReason.Canceled:
            cancellation_details = result.cancellation_details
            current_app.logger.error(
                "Speech synthesis canceled: %s %s", cancellation_details.reason, cancellation_details.error_details
            )
            raise Exception("Speech synthesis canceled. Check logs for details.")
        else:
            current_app.logger.error("Unexpected result reason: %s", result.reason)
            raise Exception("Speech synthesis failed. Check logs for details.")
    except Exception as e:
        current_app.logger.exception("Exception in /speech")
        return jsonify({"error": str(e)}), 500


@bp.post("/upload")
@authenticated
async def upload(auth_claims: dict[str, Any]):
    request_files = await request.files
    if "file" not in request_files:
        return jsonify({"message": "No file part in the request", "status": "failed"}), 400

    try:
        user_oid = auth_claims["oid"]
        file = request_files.getlist("file")[0]
        adls_manager: AdlsBlobManager = current_app.config[CONFIG_USER_BLOB_MANAGER]
        file_url = await adls_manager.upload_blob(file, file.filename, user_oid)
        ingester: UploadUserFileStrategy = current_app.config[CONFIG_INGESTER]
        await ingester.add_file(File(content=file, url=file_url, acls={"oids": [user_oid]}), user_oid=user_oid)
        return jsonify({"message": "File uploaded successfully"}), 200
    except Exception as error:
        current_app.logger.error("Error uploading file: %s", error)
        return jsonify({"message": "Error uploading file, check server logs for details.", "status": "failed"}), 500


@bp.post("/delete_uploaded")
@authenticated
async def delete_uploaded(auth_claims: dict[str, Any]):
    request_json = await request.get_json()
    filename = request_json.get("filename")
    user_oid = auth_claims["oid"]
    adls_manager: AdlsBlobManager = current_app.config[CONFIG_USER_BLOB_MANAGER]
    await adls_manager.remove_blob(filename, user_oid)
    ingester: UploadUserFileStrategy = current_app.config[CONFIG_INGESTER]
    await ingester.remove_file(filename, user_oid)
    return jsonify({"message": f"File {filename} deleted successfully"}), 200


@bp.get("/list_uploaded")
@authenticated
async def list_uploaded(auth_claims: dict[str, Any]):
    """Lists the uploaded documents for the current user.
    Only returns files directly in the user's directory, not in subdirectories.
    Excludes image files and the images directory."""
    user_oid = auth_claims["oid"]
    adls_manager: AdlsBlobManager = current_app.config[CONFIG_USER_BLOB_MANAGER]
    files = await adls_manager.list_blobs(user_oid)
    return jsonify(files), 200


@bp.before_app_serving
async def setup_clients():
    # Replace these with your own values, either in environment variables or directly here
    AZURE_STORAGE_ACCOUNT = os.environ["AZURE_STORAGE_ACCOUNT"]
    AZURE_STORAGE_CONTAINER = os.environ["AZURE_STORAGE_CONTAINER"]
    AZURE_IMAGESTORAGE_CONTAINER = os.environ.get("AZURE_IMAGESTORAGE_CONTAINER")
    AZURE_USERSTORAGE_ACCOUNT = os.environ.get("AZURE_USERSTORAGE_ACCOUNT")
    AZURE_USERSTORAGE_CONTAINER = os.environ.get("AZURE_USERSTORAGE_CONTAINER")
    AZURE_SEARCH_SERVICE = os.environ["AZURE_SEARCH_SERVICE"]
    AZURE_SEARCH_ENDPOINT = f"https://{AZURE_SEARCH_SERVICE}.search.windows.net"
    AZURE_SEARCH_INDEX = os.environ["AZURE_SEARCH_INDEX"]
    AZURE_SEARCH_AGENT = os.getenv("AZURE_SEARCH_AGENT", "")
    # Shared by all OpenAI deployments
    OPENAI_HOST = OpenAIHost(os.getenv("OPENAI_HOST", "azure"))
    OPENAI_CHATGPT_MODEL = os.environ["AZURE_OPENAI_CHATGPT_MODEL"]
    AZURE_OPENAI_SEARCHAGENT_MODEL = os.getenv("AZURE_OPENAI_SEARCHAGENT_MODEL")
    AZURE_OPENAI_SEARCHAGENT_DEPLOYMENT = os.getenv("AZURE_OPENAI_SEARCHAGENT_DEPLOYMENT")
    OPENAI_EMB_MODEL = os.getenv("AZURE_OPENAI_EMB_MODEL_NAME", "text-embedding-ada-002")
    OPENAI_EMB_DIMENSIONS = int(os.getenv("AZURE_OPENAI_EMB_DIMENSIONS") or 1536)
    OPENAI_REASONING_EFFORT = os.getenv("AZURE_OPENAI_REASONING_EFFORT")
    # Used with Azure OpenAI deployments
    AZURE_OPENAI_SERVICE = os.getenv("AZURE_OPENAI_SERVICE")
    AZURE_OPENAI_CHATGPT_DEPLOYMENT = (
        os.getenv("AZURE_OPENAI_CHATGPT_DEPLOYMENT")
        if OPENAI_HOST in [OpenAIHost.AZURE, OpenAIHost.AZURE_CUSTOM]
        else None
    )
    AZURE_OPENAI_EMB_DEPLOYMENT = (
        os.getenv("AZURE_OPENAI_EMB_DEPLOYMENT") if OPENAI_HOST in [OpenAIHost.AZURE, OpenAIHost.AZURE_CUSTOM] else None
    )
    AZURE_OPENAI_CUSTOM_URL = os.getenv("AZURE_OPENAI_CUSTOM_URL")
    # https://learn.microsoft.com/azure/ai-services/openai/api-version-deprecation#latest-ga-api-release
    AZURE_OPENAI_API_VERSION = os.getenv("AZURE_OPENAI_API_VERSION") or "2024-10-21"
    AZURE_VISION_ENDPOINT = os.getenv("AZURE_VISION_ENDPOINT", "")
    AZURE_OPENAI_API_KEY_OVERRIDE = os.getenv("AZURE_OPENAI_API_KEY_OVERRIDE")
    # Used only with non-Azure OpenAI deployments
    OPENAI_API_KEY = os.getenv("OPENAI_API_KEY")
    OPENAI_ORGANIZATION = os.getenv("OPENAI_ORGANIZATION")

    AZURE_TENANT_ID = os.getenv("AZURE_TENANT_ID")
    AZURE_USE_AUTHENTICATION = os.getenv("AZURE_USE_AUTHENTICATION", "").lower() == "true"
    AZURE_ENFORCE_ACCESS_CONTROL = os.getenv("AZURE_ENFORCE_ACCESS_CONTROL", "").lower() == "true"
    AZURE_ENABLE_GLOBAL_DOCUMENT_ACCESS = os.getenv("AZURE_ENABLE_GLOBAL_DOCUMENT_ACCESS", "").lower() == "true"
    AZURE_ENABLE_UNAUTHENTICATED_ACCESS = os.getenv("AZURE_ENABLE_UNAUTHENTICATED_ACCESS", "").lower() == "true"
    AZURE_SERVER_APP_ID = os.getenv("AZURE_SERVER_APP_ID")
    AZURE_SERVER_APP_SECRET = os.getenv("AZURE_SERVER_APP_SECRET")
    AZURE_CLIENT_APP_ID = os.getenv("AZURE_CLIENT_APP_ID")
    AZURE_AUTH_TENANT_ID = os.getenv("AZURE_AUTH_TENANT_ID", AZURE_TENANT_ID)

    KB_FIELDS_CONTENT = os.getenv("KB_FIELDS_CONTENT", "content")
    KB_FIELDS_SOURCEPAGE = os.getenv("KB_FIELDS_SOURCEPAGE", "sourcepage")

    AZURE_SEARCH_QUERY_LANGUAGE = os.getenv("AZURE_SEARCH_QUERY_LANGUAGE") or "en-us"
    AZURE_SEARCH_QUERY_SPELLER = os.getenv("AZURE_SEARCH_QUERY_SPELLER") or "lexicon"
    AZURE_SEARCH_SEMANTIC_RANKER = os.getenv("AZURE_SEARCH_SEMANTIC_RANKER", "free").lower()
    AZURE_SEARCH_QUERY_REWRITING = os.getenv("AZURE_SEARCH_QUERY_REWRITING", "false").lower()
    # This defaults to the previous field name "embedding", for backwards compatibility
    AZURE_SEARCH_FIELD_NAME_EMBEDDING = os.getenv("AZURE_SEARCH_FIELD_NAME_EMBEDDING", "embedding")

    AZURE_SPEECH_SERVICE_ID = os.getenv("AZURE_SPEECH_SERVICE_ID")
    AZURE_SPEECH_SERVICE_LOCATION = os.getenv("AZURE_SPEECH_SERVICE_LOCATION")
    AZURE_SPEECH_SERVICE_VOICE = os.getenv("AZURE_SPEECH_SERVICE_VOICE") or "en-US-AndrewMultilingualNeural"

    USE_MULTIMODAL = os.getenv("USE_MULTIMODAL", "").lower() == "true"
    RAG_SEARCH_TEXT_EMBEDDINGS = os.getenv("RAG_SEARCH_TEXT_EMBEDDINGS", "true").lower() == "true"
    RAG_SEARCH_IMAGE_EMBEDDINGS = os.getenv("RAG_SEARCH_IMAGE_EMBEDDINGS", "true").lower() == "true"
    RAG_SEND_TEXT_SOURCES = os.getenv("RAG_SEND_TEXT_SOURCES", "true").lower() == "true"
    RAG_SEND_IMAGE_SOURCES = os.getenv("RAG_SEND_IMAGE_SOURCES", "true").lower() == "true"
    USE_USER_UPLOAD = os.getenv("USE_USER_UPLOAD", "").lower() == "true"
    ENABLE_LANGUAGE_PICKER = os.getenv("ENABLE_LANGUAGE_PICKER", "").lower() == "true"
    USE_SPEECH_INPUT_BROWSER = os.getenv("USE_SPEECH_INPUT_BROWSER", "").lower() == "true"
    USE_SPEECH_OUTPUT_BROWSER = os.getenv("USE_SPEECH_OUTPUT_BROWSER", "").lower() == "true"
    USE_SPEECH_OUTPUT_AZURE = os.getenv("USE_SPEECH_OUTPUT_AZURE", "").lower() == "true"
    USE_CHAT_HISTORY_BROWSER = os.getenv("USE_CHAT_HISTORY_BROWSER", "").lower() == "true"
    USE_CHAT_HISTORY_COSMOS = os.getenv("USE_CHAT_HISTORY_COSMOS", "").lower() == "true"
    USE_AGENTIC_RETRIEVAL = os.getenv("USE_AGENTIC_RETRIEVAL", "").lower() == "true"
    ENABLE_AGENTIC_REF_HYDRATION = os.getenv("ENABLE_AGENTIC_REF_HYDRATION", "").lower() == "true"

    # WEBSITE_HOSTNAME is always set by App Service, RUNNING_IN_PRODUCTION is set in main.bicep
    RUNNING_ON_AZURE = os.getenv("WEBSITE_HOSTNAME") is not None or os.getenv("RUNNING_IN_PRODUCTION") is not None

    # Use the current user identity for keyless authentication to Azure services.
    # This assumes you use 'azd auth login' locally, and managed identity when deployed on Azure.
    # The managed identity is setup in the infra/ folder.
    azure_credential: Union[AzureDeveloperCliCredential, ManagedIdentityCredential]
    azure_ai_token_provider: Callable[[], Awaitable[str]]
    if RUNNING_ON_AZURE:
        current_app.logger.info("Setting up Azure credential using ManagedIdentityCredential")
        if AZURE_CLIENT_ID := os.getenv("AZURE_CLIENT_ID"):
            # ManagedIdentityCredential should use AZURE_CLIENT_ID if set in env, but its not working for some reason,
            # so we explicitly pass it in as the client ID here. This is necessary for user-assigned managed identities.
            current_app.logger.info(
                "Setting up Azure credential using ManagedIdentityCredential with client_id %s", AZURE_CLIENT_ID
            )
            azure_credential = ManagedIdentityCredential(client_id=AZURE_CLIENT_ID)
        else:
            current_app.logger.info("Setting up Azure credential using ManagedIdentityCredential")
            azure_credential = ManagedIdentityCredential()
    elif AZURE_TENANT_ID:
        current_app.logger.info(
            "Setting up Azure credential using AzureDeveloperCliCredential with tenant_id %s", AZURE_TENANT_ID
        )
        azure_credential = AzureDeveloperCliCredential(tenant_id=AZURE_TENANT_ID, process_timeout=60)
    else:
        current_app.logger.info("Setting up Azure credential using AzureDeveloperCliCredential for home tenant")
        azure_credential = AzureDeveloperCliCredential(process_timeout=60)
    azure_ai_token_provider = get_bearer_token_provider(
        azure_credential, "https://cognitiveservices.azure.com/.default"
    )

    # Set the Azure credential in the app config for use in other parts of the app
    current_app.config[CONFIG_CREDENTIAL] = azure_credential

    # Set up clients for AI Search and Storage
    search_client = SearchClient(
        endpoint=AZURE_SEARCH_ENDPOINT,
        index_name=AZURE_SEARCH_INDEX,
        credential=azure_credential,
    )
    agent_client = KnowledgeAgentRetrievalClient(
        endpoint=AZURE_SEARCH_ENDPOINT, agent_name=AZURE_SEARCH_AGENT, credential=azure_credential
    )

    # Set up the global blob storage manager (used for global content/images, but not user uploads)
    global_blob_manager = BlobManager(
        endpoint=f"https://{AZURE_STORAGE_ACCOUNT}.blob.core.windows.net",
        credential=azure_credential,
        container=AZURE_STORAGE_CONTAINER,
        image_container=AZURE_IMAGESTORAGE_CONTAINER,
    )
    current_app.config[CONFIG_GLOBAL_BLOB_MANAGER] = global_blob_manager

    # Set up authentication helper
    search_index = None
    if AZURE_USE_AUTHENTICATION:
        current_app.logger.info("AZURE_USE_AUTHENTICATION is true, setting up search index client")
        search_index_client = SearchIndexClient(
            endpoint=AZURE_SEARCH_ENDPOINT,
            credential=azure_credential,
        )
        search_index = await search_index_client.get_index(AZURE_SEARCH_INDEX)
        await search_index_client.close()
    auth_helper = AuthenticationHelper(
        search_index=search_index,
        use_authentication=AZURE_USE_AUTHENTICATION,
        server_app_id=AZURE_SERVER_APP_ID,
        server_app_secret=AZURE_SERVER_APP_SECRET,
        client_app_id=AZURE_CLIENT_APP_ID,
        tenant_id=AZURE_AUTH_TENANT_ID,
        require_access_control=AZURE_ENFORCE_ACCESS_CONTROL,
        enable_global_documents=AZURE_ENABLE_GLOBAL_DOCUMENT_ACCESS,
        enable_unauthenticated_access=AZURE_ENABLE_UNAUTHENTICATED_ACCESS,
    )

    if USE_SPEECH_OUTPUT_AZURE:
        current_app.logger.info("USE_SPEECH_OUTPUT_AZURE is true, setting up Azure speech service")
        if not AZURE_SPEECH_SERVICE_ID or AZURE_SPEECH_SERVICE_ID == "":
            raise ValueError("Azure speech resource not configured correctly, missing AZURE_SPEECH_SERVICE_ID")
        if not AZURE_SPEECH_SERVICE_LOCATION or AZURE_SPEECH_SERVICE_LOCATION == "":
            raise ValueError("Azure speech resource not configured correctly, missing AZURE_SPEECH_SERVICE_LOCATION")
        current_app.config[CONFIG_SPEECH_SERVICE_ID] = AZURE_SPEECH_SERVICE_ID
        current_app.config[CONFIG_SPEECH_SERVICE_LOCATION] = AZURE_SPEECH_SERVICE_LOCATION
        current_app.config[CONFIG_SPEECH_SERVICE_VOICE] = AZURE_SPEECH_SERVICE_VOICE
        # Wait until token is needed to fetch for the first time
        current_app.config[CONFIG_SPEECH_SERVICE_TOKEN] = None

    openai_client = setup_openai_client(
        openai_host=OPENAI_HOST,
        azure_credential=azure_credential,
        azure_openai_api_version=AZURE_OPENAI_API_VERSION,
        azure_openai_service=AZURE_OPENAI_SERVICE,
        azure_openai_custom_url=AZURE_OPENAI_CUSTOM_URL,
        azure_openai_api_key=AZURE_OPENAI_API_KEY_OVERRIDE,
        openai_api_key=OPENAI_API_KEY,
        openai_organization=OPENAI_ORGANIZATION,
    )

    user_blob_manager = None
    if USE_USER_UPLOAD:
        current_app.logger.info("USE_USER_UPLOAD is true, setting up user upload feature")
        if not AZURE_USERSTORAGE_ACCOUNT or not AZURE_USERSTORAGE_CONTAINER:
            raise ValueError(
                "AZURE_USERSTORAGE_ACCOUNT and AZURE_USERSTORAGE_CONTAINER must be set when USE_USER_UPLOAD is true"
            )
        user_blob_manager = AdlsBlobManager(
            endpoint=f"https://{AZURE_USERSTORAGE_ACCOUNT}.dfs.core.windows.net",
            container=AZURE_USERSTORAGE_CONTAINER,
            credential=azure_credential,
        )
        current_app.config[CONFIG_USER_BLOB_MANAGER] = user_blob_manager

        # Set up ingester
        file_processors = setup_file_processors(
            azure_credential=azure_credential,
            document_intelligence_service=os.getenv("AZURE_DOCUMENTINTELLIGENCE_SERVICE"),
            local_pdf_parser=os.getenv("USE_LOCAL_PDF_PARSER", "").lower() == "true",
            local_html_parser=os.getenv("USE_LOCAL_HTML_PARSER", "").lower() == "true",
            use_content_understanding=os.getenv("USE_CONTENT_UNDERSTANDING", "").lower() == "true",
            content_understanding_endpoint=os.getenv("AZURE_CONTENTUNDERSTANDING_ENDPOINT"),
            use_multimodal=USE_MULTIMODAL,
            openai_client=openai_client,
            openai_model=OPENAI_CHATGPT_MODEL,
            openai_deployment=AZURE_OPENAI_CHATGPT_DEPLOYMENT if OPENAI_HOST == OpenAIHost.AZURE else None,
        )
        search_info = await setup_search_info(
            search_service=AZURE_SEARCH_SERVICE, index_name=AZURE_SEARCH_INDEX, azure_credential=azure_credential
        )
        text_embeddings_service = setup_embeddings_service(
            azure_credential=azure_credential,
            openai_host=OpenAIHost(OPENAI_HOST),
            emb_model_name=OPENAI_EMB_MODEL,
            emb_model_dimensions=OPENAI_EMB_DIMENSIONS,
            azure_openai_service=AZURE_OPENAI_SERVICE,
            azure_openai_custom_url=AZURE_OPENAI_CUSTOM_URL,
            azure_openai_deployment=AZURE_OPENAI_EMB_DEPLOYMENT,
            azure_openai_api_version=AZURE_OPENAI_API_VERSION,
            azure_openai_key=clean_key_if_exists(AZURE_OPENAI_API_KEY_OVERRIDE),
            openai_key=clean_key_if_exists(OPENAI_API_KEY),
            openai_org=OPENAI_ORGANIZATION,
            disable_vectors=os.getenv("USE_VECTORS", "").lower() == "false",
        )
        image_embeddings_service = setup_image_embeddings_service(
            azure_credential=azure_credential,
            vision_endpoint=AZURE_VISION_ENDPOINT,
            use_multimodal=USE_MULTIMODAL,
        )
        ingester = UploadUserFileStrategy(
            search_info=search_info,
            file_processors=file_processors,
            embeddings=text_embeddings_service,
            image_embeddings=image_embeddings_service,
            search_field_name_embedding=AZURE_SEARCH_FIELD_NAME_EMBEDDING,
            blob_manager=user_blob_manager,
        )
        current_app.config[CONFIG_INGESTER] = ingester

    image_embeddings_client = None
    if USE_MULTIMODAL:
        image_embeddings_client = ImageEmbeddings(AZURE_VISION_ENDPOINT, azure_ai_token_provider)

    current_app.config[CONFIG_OPENAI_CLIENT] = openai_client
    current_app.config[CONFIG_SEARCH_CLIENT] = search_client
    current_app.config[CONFIG_AGENT_CLIENT] = agent_client
    current_app.config[CONFIG_AUTH_CLIENT] = auth_helper

    current_app.config[CONFIG_SEMANTIC_RANKER_DEPLOYED] = AZURE_SEARCH_SEMANTIC_RANKER != "disabled"
    current_app.config[CONFIG_QUERY_REWRITING_ENABLED] = (
        AZURE_SEARCH_QUERY_REWRITING == "true" and AZURE_SEARCH_SEMANTIC_RANKER != "disabled"
    )
    current_app.config[CONFIG_DEFAULT_REASONING_EFFORT] = OPENAI_REASONING_EFFORT
    current_app.config[CONFIG_REASONING_EFFORT_ENABLED] = OPENAI_CHATGPT_MODEL in Approach.GPT_REASONING_MODELS
    current_app.config[CONFIG_STREAMING_ENABLED] = (
        OPENAI_CHATGPT_MODEL not in Approach.GPT_REASONING_MODELS
        or Approach.GPT_REASONING_MODELS[OPENAI_CHATGPT_MODEL].streaming
    )
    current_app.config[CONFIG_VECTOR_SEARCH_ENABLED] = os.getenv("USE_VECTORS", "").lower() != "false"
    current_app.config[CONFIG_USER_UPLOAD_ENABLED] = bool(USE_USER_UPLOAD)
    current_app.config[CONFIG_LANGUAGE_PICKER_ENABLED] = ENABLE_LANGUAGE_PICKER
    current_app.config[CONFIG_SPEECH_INPUT_ENABLED] = USE_SPEECH_INPUT_BROWSER
    current_app.config[CONFIG_SPEECH_OUTPUT_BROWSER_ENABLED] = USE_SPEECH_OUTPUT_BROWSER
    current_app.config[CONFIG_SPEECH_OUTPUT_AZURE_ENABLED] = USE_SPEECH_OUTPUT_AZURE
    current_app.config[CONFIG_CHAT_HISTORY_BROWSER_ENABLED] = USE_CHAT_HISTORY_BROWSER
    current_app.config[CONFIG_CHAT_HISTORY_COSMOS_ENABLED] = USE_CHAT_HISTORY_COSMOS
    current_app.config[CONFIG_AGENTIC_RETRIEVAL_ENABLED] = USE_AGENTIC_RETRIEVAL
    current_app.config[CONFIG_MULTIMODAL_ENABLED] = USE_MULTIMODAL
    current_app.config[CONFIG_RAG_SEARCH_TEXT_EMBEDDINGS] = RAG_SEARCH_TEXT_EMBEDDINGS
    current_app.config[CONFIG_RAG_SEARCH_IMAGE_EMBEDDINGS] = RAG_SEARCH_IMAGE_EMBEDDINGS
    current_app.config[CONFIG_RAG_SEND_TEXT_SOURCES] = RAG_SEND_TEXT_SOURCES
    current_app.config[CONFIG_RAG_SEND_IMAGE_SOURCES] = RAG_SEND_IMAGE_SOURCES

    prompt_manager = PromptyManager()

    # Set up the two default RAG approaches for /ask and /chat
    # RetrieveThenReadApproach is used by /ask for single-turn Q&A

    current_app.config[CONFIG_ASK_APPROACH] = RetrieveThenReadApproach(
        search_client=search_client,
        search_index_name=AZURE_SEARCH_INDEX,
        agent_model=AZURE_OPENAI_SEARCHAGENT_MODEL,
        agent_deployment=AZURE_OPENAI_SEARCHAGENT_DEPLOYMENT,
        agent_client=agent_client,
        openai_client=openai_client,
        auth_helper=auth_helper,
        chatgpt_model=OPENAI_CHATGPT_MODEL,
        chatgpt_deployment=AZURE_OPENAI_CHATGPT_DEPLOYMENT,
        embedding_model=OPENAI_EMB_MODEL,
        embedding_deployment=AZURE_OPENAI_EMB_DEPLOYMENT,
        embedding_dimensions=OPENAI_EMB_DIMENSIONS,
        embedding_field=AZURE_SEARCH_FIELD_NAME_EMBEDDING,
        sourcepage_field=KB_FIELDS_SOURCEPAGE,
        content_field=KB_FIELDS_CONTENT,
        query_language=AZURE_SEARCH_QUERY_LANGUAGE,
        query_speller=AZURE_SEARCH_QUERY_SPELLER,
        prompt_manager=prompt_manager,
        reasoning_effort=OPENAI_REASONING_EFFORT,
<<<<<<< HEAD
        hydrate_references=ENABLE_AGENTIC_REF_HYDRATION,
=======
        multimodal_enabled=USE_MULTIMODAL,
        image_embeddings_client=image_embeddings_client,
        global_blob_manager=global_blob_manager,
        user_blob_manager=user_blob_manager,
>>>>>>> f2007b27
    )

    # ChatReadRetrieveReadApproach is used by /chat for multi-turn conversation
    current_app.config[CONFIG_CHAT_APPROACH] = ChatReadRetrieveReadApproach(
        search_client=search_client,
        search_index_name=AZURE_SEARCH_INDEX,
        agent_model=AZURE_OPENAI_SEARCHAGENT_MODEL,
        agent_deployment=AZURE_OPENAI_SEARCHAGENT_DEPLOYMENT,
        agent_client=agent_client,
        openai_client=openai_client,
        auth_helper=auth_helper,
        chatgpt_model=OPENAI_CHATGPT_MODEL,
        chatgpt_deployment=AZURE_OPENAI_CHATGPT_DEPLOYMENT,
        embedding_model=OPENAI_EMB_MODEL,
        embedding_deployment=AZURE_OPENAI_EMB_DEPLOYMENT,
        embedding_dimensions=OPENAI_EMB_DIMENSIONS,
        embedding_field=AZURE_SEARCH_FIELD_NAME_EMBEDDING,
        sourcepage_field=KB_FIELDS_SOURCEPAGE,
        content_field=KB_FIELDS_CONTENT,
        query_language=AZURE_SEARCH_QUERY_LANGUAGE,
        query_speller=AZURE_SEARCH_QUERY_SPELLER,
        prompt_manager=prompt_manager,
        reasoning_effort=OPENAI_REASONING_EFFORT,
<<<<<<< HEAD
        hydrate_references=ENABLE_AGENTIC_REF_HYDRATION,
=======
        multimodal_enabled=USE_MULTIMODAL,
        image_embeddings_client=image_embeddings_client,
        global_blob_manager=global_blob_manager,
        user_blob_manager=user_blob_manager,
>>>>>>> f2007b27
    )


@bp.after_app_serving
async def close_clients():
    await current_app.config[CONFIG_SEARCH_CLIENT].close()
    await current_app.config[CONFIG_GLOBAL_BLOB_MANAGER].close_clients()
    if user_blob_manager := current_app.config.get(CONFIG_USER_BLOB_MANAGER):
        await user_blob_manager.close_clients()


def create_app():
    app = Quart(__name__)
    app.register_blueprint(bp)
    app.register_blueprint(chat_history_cosmosdb_bp)

    if os.getenv("APPLICATIONINSIGHTS_CONNECTION_STRING"):
        app.logger.info("APPLICATIONINSIGHTS_CONNECTION_STRING is set, enabling Azure Monitor")
        configure_azure_monitor(
            instrumentation_options={
                "django": {"enabled": False},
                "psycopg2": {"enabled": False},
                "fastapi": {"enabled": False},
            }
        )
        # This tracks HTTP requests made by aiohttp:
        AioHttpClientInstrumentor().instrument()
        # This tracks HTTP requests made by httpx:
        HTTPXClientInstrumentor().instrument()
        # This tracks OpenAI SDK requests:
        OpenAIInstrumentor().instrument()
        # This middleware tracks app route requests:
        app.asgi_app = OpenTelemetryMiddleware(app.asgi_app)  # type: ignore[assignment]

    # Log levels should be one of https://docs.python.org/3/library/logging.html#logging-levels
    # Set root level to WARNING to avoid seeing overly verbose logs from SDKS
    logging.basicConfig(level=logging.WARNING)
    # Set our own logger levels to INFO by default
    app_level = os.getenv("APP_LOG_LEVEL", "INFO")
    app.logger.setLevel(os.getenv("APP_LOG_LEVEL", app_level))
    logging.getLogger("scripts").setLevel(app_level)

    if allowed_origin := os.getenv("ALLOWED_ORIGIN"):
        allowed_origins = allowed_origin.split(";")
        if len(allowed_origins) > 0:
            app.logger.info("CORS enabled for %s", allowed_origins)
            cors(app, allow_origin=allowed_origins, allow_methods=["GET", "POST"])

    return app<|MERGE_RESOLUTION|>--- conflicted
+++ resolved
@@ -690,14 +690,11 @@
         query_speller=AZURE_SEARCH_QUERY_SPELLER,
         prompt_manager=prompt_manager,
         reasoning_effort=OPENAI_REASONING_EFFORT,
-<<<<<<< HEAD
         hydrate_references=ENABLE_AGENTIC_REF_HYDRATION,
-=======
         multimodal_enabled=USE_MULTIMODAL,
         image_embeddings_client=image_embeddings_client,
         global_blob_manager=global_blob_manager,
         user_blob_manager=user_blob_manager,
->>>>>>> f2007b27
     )
 
     # ChatReadRetrieveReadApproach is used by /chat for multi-turn conversation
@@ -721,14 +718,11 @@
         query_speller=AZURE_SEARCH_QUERY_SPELLER,
         prompt_manager=prompt_manager,
         reasoning_effort=OPENAI_REASONING_EFFORT,
-<<<<<<< HEAD
         hydrate_references=ENABLE_AGENTIC_REF_HYDRATION,
-=======
         multimodal_enabled=USE_MULTIMODAL,
         image_embeddings_client=image_embeddings_client,
         global_blob_manager=global_blob_manager,
         user_blob_manager=user_blob_manager,
->>>>>>> f2007b27
     )
 
 

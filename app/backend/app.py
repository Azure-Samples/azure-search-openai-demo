--- conflicted
+++ resolved
@@ -119,7 +119,6 @@
         logging.exception("Exception in /chat")
         return jsonify({"error": str(e)}), 500
 
-<<<<<<< HEAD
 @bp.route("/speech", methods=["POST"])
 async def speech():
     await ensure_openai_token()
@@ -138,8 +137,6 @@
     except Exception as e:
         logging.exception("Exception in /speech")
         return jsonify({"error": str(e)}), 500
-
-=======
 
 async def format_as_ndjson(r: AsyncGenerator[dict, None]) -> AsyncGenerator[str, None]:
     async for event in r:
@@ -164,7 +161,6 @@
         return jsonify({"error": str(e)}), 500
 
 
->>>>>>> 56d60eca
 @bp.before_request
 async def ensure_openai_token():
     openai_token = current_app.config[CONFIG_OPENAI_TOKEN]

--- conflicted
+++ resolved
@@ -97,14 +97,10 @@
         impl = current_app.config[CONFIG_CHAT_APPROACHES].get(approach)
         if not impl:
             return jsonify({"error": "unknown approach"}), 400
-<<<<<<< HEAD
-        r = await impl.run_without_streaming(request_json["history"], request_json.get("overrides", {}))
-=======
         # Workaround for: https://github.com/openai/openai-python/issues/371
         async with aiohttp.ClientSession() as s:
             openai.aiosession.set(s)
-            r = await impl.run(request_json["history"], request_json.get("overrides") or {})
->>>>>>> 62c59626
+            r = await impl.run_without_streaming(request_json["history"], request_json.get("overrides", {}))
         return jsonify(r)
     except Exception as e:
         logging.exception("Exception in /chat")
@@ -125,9 +121,12 @@
         impl = current_app.config[CONFIG_CHAT_APPROACHES].get(approach)
         if not impl:
             return jsonify({"error": "unknown approach"}), 400
-        response_generator = impl.run_with_streaming(request_json["history"], request_json.get("overrides", {}))
-        response = await make_response(format_as_ndjson(response_generator))
-        response.timeout = None
+        # Workaround for: https://github.com/openai/openai-python/issues/371
+        async with aiohttp.ClientSession() as s:
+            openai.aiosession.set(s)
+            response_generator = impl.run_with_streaming(request_json["history"], request_json.get("overrides", {}))
+            response = await make_response(format_as_ndjson(response_generator))
+            response.timeout = None
         return response
     except Exception as e:
         logging.exception("Exception in /chat")

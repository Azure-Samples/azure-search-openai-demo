import dataclasses
import io
import json
import logging
import mimetypes
import os
import time
from pathlib import Path
from typing import Any, AsyncGenerator, Dict, Union, cast

from azure.cognitiveservices.speech import (
    ResultReason,
    SpeechConfig,
    SpeechSynthesisOutputFormat,
    SpeechSynthesisResult,
    SpeechSynthesizer,
)
from azure.core.exceptions import ResourceNotFoundError
from azure.identity.aio import (
    AzureDeveloperCliCredential,
    ManagedIdentityCredential,
    get_bearer_token_provider,
)
from azure.monitor.opentelemetry import configure_azure_monitor
from azure.search.documents.aio import SearchClient
from azure.search.documents.indexes.aio import SearchIndexClient
from azure.storage.blob.aio import ContainerClient
from azure.storage.blob.aio import StorageStreamDownloader as BlobDownloader
from azure.storage.filedatalake.aio import FileSystemClient
from azure.storage.filedatalake.aio import StorageStreamDownloader as DatalakeDownloader
from openai import AsyncAzureOpenAI, AsyncOpenAI
from opentelemetry.instrumentation.aiohttp_client import AioHttpClientInstrumentor
from opentelemetry.instrumentation.asgi import OpenTelemetryMiddleware
from opentelemetry.instrumentation.httpx import (
    HTTPXClientInstrumentor,
)
from opentelemetry.instrumentation.openai import OpenAIInstrumentor
from quart import (
    Blueprint,
    Quart,
    abort,
    current_app,
    jsonify,
    make_response,
    request,
    send_file,
    send_from_directory,
)
from quart_cors import cors

from approaches.approach import Approach
from approaches.chatreadretrieveread import ChatReadRetrieveReadApproach
from approaches.chatreadretrievereadvision import ChatReadRetrieveReadVisionApproach
from approaches.promptmanager import PromptyManager
from approaches.retrievethenread import RetrieveThenReadApproach
from approaches.retrievethenreadvision import RetrieveThenReadVisionApproach
from chat_history.cosmosdb import chat_history_cosmosdb_bp
from config import (
    CONFIG_ASK_APPROACH,
    CONFIG_ASK_VISION_APPROACH,
    CONFIG_AUTH_CLIENT,
    CONFIG_BLOB_CONTAINER_CLIENT,
    CONFIG_CHAT_APPROACH,
    CONFIG_CHAT_HISTORY_BROWSER_ENABLED,
    CONFIG_CHAT_HISTORY_COSMOS_ENABLED,
    CONFIG_CHAT_VISION_APPROACH,
    CONFIG_CREDENTIAL,
    CONFIG_DEFAULT_REASONING_EFFORT,
    CONFIG_GPT4V_DEPLOYED,
    CONFIG_INGESTER,
    CONFIG_LANGUAGE_PICKER_ENABLED,
    CONFIG_OPENAI_CLIENT,
    CONFIG_QUERY_REWRITING_ENABLED,
    CONFIG_REASONING_EFFORT_ENABLED,
    CONFIG_SEARCH_CLIENT,
    CONFIG_SEMANTIC_RANKER_DEPLOYED,
    CONFIG_SPEECH_INPUT_ENABLED,
    CONFIG_SPEECH_OUTPUT_AZURE_ENABLED,
    CONFIG_SPEECH_OUTPUT_BROWSER_ENABLED,
    CONFIG_SPEECH_SERVICE_ID,
    CONFIG_SPEECH_SERVICE_LOCATION,
    CONFIG_SPEECH_SERVICE_TOKEN,
    CONFIG_SPEECH_SERVICE_VOICE,
    CONFIG_STREAMING_ENABLED,
    CONFIG_USER_BLOB_CONTAINER_CLIENT,
    CONFIG_USER_UPLOAD_ENABLED,
    CONFIG_VECTOR_SEARCH_ENABLED,
)
from core.authentication import AuthenticationHelper
from core.sessionhelper import create_session_id
from decorators import authenticated, authenticated_path
from error import error_dict, error_response
from prepdocs import (
    clean_key_if_exists,
    setup_embeddings_service,
    setup_file_processors,
    setup_search_info,
)
from prepdocslib.filestrategy import UploadUserFileStrategy
from prepdocslib.listfilestrategy import File

bp = Blueprint("routes", __name__, static_folder="static")
# Fix Windows registry issue with mimetypes
mimetypes.add_type("application/javascript", ".js")
mimetypes.add_type("text/css", ".css")


@bp.route("/")
async def index():
    return await bp.send_static_file("index.html")


# Empty page is recommended for login redirect to work.
# See https://github.com/AzureAD/microsoft-authentication-library-for-js/blob/dev/lib/msal-browser/docs/initialization.md#redirecturi-considerations for more information
@bp.route("/redirect")
async def redirect():
    return ""


@bp.route("/favicon.ico")
async def favicon():
    return await bp.send_static_file("favicon.ico")


@bp.route("/assets/<path:path>")
async def assets(path):
    return await send_from_directory(Path(__file__).resolve().parent / "static" / "assets", path)


@bp.route("/content/<path>")
@authenticated_path
async def content_file(path: str, auth_claims: Dict[str, Any]):
    """
    Serve content files from blob storage from within the app to keep the example self-contained.
    *** NOTE *** if you are using app services authentication, this route will return unauthorized to all users that are not logged in
    if AZURE_ENFORCE_ACCESS_CONTROL is not set or false, logged in users can access all files regardless of access control
    if AZURE_ENFORCE_ACCESS_CONTROL is set to true, logged in users can only access files they have access to
    This is also slow and memory hungry.
    """
    # Remove page number from path, filename-1.txt -> filename.txt
    # This shouldn't typically be necessary as browsers don't send hash fragments to servers
    if path.find("#page=") > 0:
        path_parts = path.rsplit("#page=", 1)
        path = path_parts[0]
    current_app.logger.info("Opening file %s", path)
    blob_container_client: ContainerClient = current_app.config[CONFIG_BLOB_CONTAINER_CLIENT]
    blob: Union[BlobDownloader, DatalakeDownloader]
    try:
        blob = await blob_container_client.get_blob_client(path).download_blob()
    except ResourceNotFoundError:
        current_app.logger.info("Path not found in general Blob container: %s", path)
        if current_app.config[CONFIG_USER_UPLOAD_ENABLED]:
            try:
                user_oid = auth_claims["oid"]
                user_blob_container_client = current_app.config[CONFIG_USER_BLOB_CONTAINER_CLIENT]
                user_directory_client: FileSystemClient = user_blob_container_client.get_directory_client(user_oid)
                file_client = user_directory_client.get_file_client(path)
                blob = await file_client.download_file()
            except ResourceNotFoundError:
                current_app.logger.exception("Path not found in DataLake: %s", path)
                abort(404)
        else:
            abort(404)
    if not blob.properties or not blob.properties.has_key("content_settings"):
        abort(404)
    mime_type = blob.properties["content_settings"]["content_type"]
    if mime_type == "application/octet-stream":
        mime_type = mimetypes.guess_type(path)[0] or "application/octet-stream"
    blob_file = io.BytesIO()
    await blob.readinto(blob_file)
    blob_file.seek(0)
    return await send_file(blob_file, mimetype=mime_type, as_attachment=False, attachment_filename=path)


@bp.route("/ask", methods=["POST"])
@authenticated
async def ask(auth_claims: Dict[str, Any]):
    if not request.is_json:
        return jsonify({"error": "request must be json"}), 415
    request_json = await request.get_json()
    context = request_json.get("context", {})
    context["auth_claims"] = auth_claims
    try:
        use_gpt4v = context.get("overrides", {}).get("use_gpt4v", False)
        approach: Approach
        if use_gpt4v and CONFIG_ASK_VISION_APPROACH in current_app.config:
            approach = cast(Approach, current_app.config[CONFIG_ASK_VISION_APPROACH])
        else:
            approach = cast(Approach, current_app.config[CONFIG_ASK_APPROACH])
        r = await approach.run(
            request_json["messages"], context=context, session_state=request_json.get("session_state")
        )
        return jsonify(r)
    except Exception as error:
        return error_response(error, "/ask")


class JSONEncoder(json.JSONEncoder):
    def default(self, o):
        if dataclasses.is_dataclass(o) and not isinstance(o, type):
            return dataclasses.asdict(o)
        return super().default(o)


async def format_as_ndjson(r: AsyncGenerator[dict, None]) -> AsyncGenerator[str, None]:
    try:
        async for event in r:
            yield json.dumps(event, ensure_ascii=False, cls=JSONEncoder) + "\n"
    except Exception as error:
        logging.exception("Exception while generating response stream: %s", error)
        yield json.dumps(error_dict(error))


@bp.route("/chat", methods=["POST"])
@authenticated
async def chat(auth_claims: Dict[str, Any]):
    if not request.is_json:
        return jsonify({"error": "request must be json"}), 415
    request_json = await request.get_json()
    context = request_json.get("context", {})
    context["auth_claims"] = auth_claims
    try:
        use_gpt4v = context.get("overrides", {}).get("use_gpt4v", False)
        approach: Approach
        if use_gpt4v and CONFIG_CHAT_VISION_APPROACH in current_app.config:
            approach = cast(Approach, current_app.config[CONFIG_CHAT_VISION_APPROACH])
        else:
            approach = cast(Approach, current_app.config[CONFIG_CHAT_APPROACH])

        # If session state is provided, persists the session state,
        # else creates a new session_id depending on the chat history options enabled.
        session_state = request_json.get("session_state")
        if session_state is None:
            session_state = create_session_id(
                current_app.config[CONFIG_CHAT_HISTORY_COSMOS_ENABLED],
                current_app.config[CONFIG_CHAT_HISTORY_BROWSER_ENABLED],
            )
        result = await approach.run(
            request_json["messages"],
            context=context,
            session_state=session_state,
        )
        return jsonify(result)
    except Exception as error:
        return error_response(error, "/chat")


@bp.route("/chat/stream", methods=["POST"])
@authenticated
async def chat_stream(auth_claims: Dict[str, Any]):
    if not request.is_json:
        return jsonify({"error": "request must be json"}), 415
    request_json = await request.get_json()
    context = request_json.get("context", {})
    context["auth_claims"] = auth_claims
    try:
        use_gpt4v = context.get("overrides", {}).get("use_gpt4v", False)
        approach: Approach
        if use_gpt4v and CONFIG_CHAT_VISION_APPROACH in current_app.config:
            approach = cast(Approach, current_app.config[CONFIG_CHAT_VISION_APPROACH])
        else:
            approach = cast(Approach, current_app.config[CONFIG_CHAT_APPROACH])

        # If session state is provided, persists the session state,
        # else creates a new session_id depending on the chat history options enabled.
        session_state = request_json.get("session_state")
        if session_state is None:
            session_state = create_session_id(
                current_app.config[CONFIG_CHAT_HISTORY_COSMOS_ENABLED],
                current_app.config[CONFIG_CHAT_HISTORY_BROWSER_ENABLED],
            )
        result = await approach.run_stream(
            request_json["messages"],
            context=context,
            session_state=session_state,
        )
        response = await make_response(format_as_ndjson(result))
        response.timeout = None  # type: ignore
        response.mimetype = "application/json-lines"
        return response
    except Exception as error:
        return error_response(error, "/chat")


# Send MSAL.js settings to the client UI
@bp.route("/auth_setup", methods=["GET"])
def auth_setup():
    auth_helper = current_app.config[CONFIG_AUTH_CLIENT]
    return jsonify(auth_helper.get_auth_setup_for_client())


@bp.route("/config", methods=["GET"])
def config():
    return jsonify(
        {
            "showGPT4VOptions": current_app.config[CONFIG_GPT4V_DEPLOYED],
            "showSemanticRankerOption": current_app.config[CONFIG_SEMANTIC_RANKER_DEPLOYED],
            "showQueryRewritingOption": current_app.config[CONFIG_QUERY_REWRITING_ENABLED],
            "showReasoningEffortOption": current_app.config[CONFIG_REASONING_EFFORT_ENABLED],
            "streamingEnabled": current_app.config[CONFIG_STREAMING_ENABLED],
            "defaultReasoningEffort": current_app.config[CONFIG_DEFAULT_REASONING_EFFORT],
            "showVectorOption": current_app.config[CONFIG_VECTOR_SEARCH_ENABLED],
            "showUserUpload": current_app.config[CONFIG_USER_UPLOAD_ENABLED],
            "showLanguagePicker": current_app.config[CONFIG_LANGUAGE_PICKER_ENABLED],
            "showSpeechInput": current_app.config[CONFIG_SPEECH_INPUT_ENABLED],
            "showSpeechOutputBrowser": current_app.config[CONFIG_SPEECH_OUTPUT_BROWSER_ENABLED],
            "showSpeechOutputAzure": current_app.config[CONFIG_SPEECH_OUTPUT_AZURE_ENABLED],
            "showChatHistoryBrowser": current_app.config[CONFIG_CHAT_HISTORY_BROWSER_ENABLED],
            "showChatHistoryCosmos": current_app.config[CONFIG_CHAT_HISTORY_COSMOS_ENABLED],
        }
    )


@bp.route("/speech", methods=["POST"])
async def speech():
    if not request.is_json:
        return jsonify({"error": "request must be json"}), 415

    speech_token = current_app.config.get(CONFIG_SPEECH_SERVICE_TOKEN)
    if speech_token is None or speech_token.expires_on < time.time() + 60:
        speech_token = await current_app.config[CONFIG_CREDENTIAL].get_token(
            "https://cognitiveservices.azure.com/.default"
        )
        current_app.config[CONFIG_SPEECH_SERVICE_TOKEN] = speech_token

    request_json = await request.get_json()
    text = request_json["text"]
    try:
        # Construct a token as described in documentation:
        # https://learn.microsoft.com/azure/ai-services/speech-service/how-to-configure-azure-ad-auth?pivots=programming-language-python
        auth_token = (
            "aad#"
            + current_app.config[CONFIG_SPEECH_SERVICE_ID]
            + "#"
            + current_app.config[CONFIG_SPEECH_SERVICE_TOKEN].token
        )
        speech_config = SpeechConfig(auth_token=auth_token, region=current_app.config[CONFIG_SPEECH_SERVICE_LOCATION])
        speech_config.speech_synthesis_voice_name = current_app.config[CONFIG_SPEECH_SERVICE_VOICE]
        speech_config.speech_synthesis_output_format = SpeechSynthesisOutputFormat.Audio16Khz32KBitRateMonoMp3
        synthesizer = SpeechSynthesizer(speech_config=speech_config, audio_config=None)
        result: SpeechSynthesisResult = synthesizer.speak_text_async(text).get()
        if result.reason == ResultReason.SynthesizingAudioCompleted:
            return result.audio_data, 200, {"Content-Type": "audio/mp3"}
        elif result.reason == ResultReason.Canceled:
            cancellation_details = result.cancellation_details
            current_app.logger.error(
                "Speech synthesis canceled: %s %s", cancellation_details.reason, cancellation_details.error_details
            )
            raise Exception("Speech synthesis canceled. Check logs for details.")
        else:
            current_app.logger.error("Unexpected result reason: %s", result.reason)
            raise Exception("Speech synthesis failed. Check logs for details.")
    except Exception as e:
        current_app.logger.exception("Exception in /speech")
        return jsonify({"error": str(e)}), 500


@bp.post("/upload")
@authenticated
async def upload(auth_claims: dict[str, Any]):
    request_files = await request.files
    if "file" not in request_files:
        # If no files were included in the request, return an error response
        return jsonify({"message": "No file part in the request", "status": "failed"}), 400

    user_oid = auth_claims["oid"]
    file = request_files.getlist("file")[0]
    user_blob_container_client: FileSystemClient = current_app.config[CONFIG_USER_BLOB_CONTAINER_CLIENT]
    user_directory_client = user_blob_container_client.get_directory_client(user_oid)
    try:
        await user_directory_client.get_directory_properties()
    except ResourceNotFoundError:
        current_app.logger.info("Creating directory for user %s", user_oid)
        await user_directory_client.create_directory()
    await user_directory_client.set_access_control(owner=user_oid)
    file_client = user_directory_client.get_file_client(file.filename)
    file_io = file
    file_io.name = file.filename
    file_io = io.BufferedReader(file_io)
    await file_client.upload_data(file_io, overwrite=True, metadata={"UploadedBy": user_oid})
    file_io.seek(0)
    ingester: UploadUserFileStrategy = current_app.config[CONFIG_INGESTER]
    await ingester.add_file(File(content=file_io, acls={"oids": [user_oid]}, url=file_client.url))
    return jsonify({"message": "File uploaded successfully"}), 200


@bp.post("/delete_uploaded")
@authenticated
async def delete_uploaded(auth_claims: dict[str, Any]):
    request_json = await request.get_json()
    filename = request_json.get("filename")
    user_oid = auth_claims["oid"]
    user_blob_container_client: FileSystemClient = current_app.config[CONFIG_USER_BLOB_CONTAINER_CLIENT]
    user_directory_client = user_blob_container_client.get_directory_client(user_oid)
    file_client = user_directory_client.get_file_client(filename)
    await file_client.delete_file()
    ingester = current_app.config[CONFIG_INGESTER]
    await ingester.remove_file(filename, user_oid)
    return jsonify({"message": f"File {filename} deleted successfully"}), 200


@bp.get("/list_uploaded")
@authenticated
async def list_uploaded(auth_claims: dict[str, Any]):
    user_oid = auth_claims["oid"]
    user_blob_container_client: FileSystemClient = current_app.config[CONFIG_USER_BLOB_CONTAINER_CLIENT]
    files = []
    try:
        all_paths = user_blob_container_client.get_paths(path=user_oid)
        async for path in all_paths:
            files.append(path.name.split("/", 1)[1])
    except ResourceNotFoundError as error:
        if error.status_code != 404:
            current_app.logger.exception("Error listing uploaded files", error)
    return jsonify(files), 200


@bp.before_app_serving
async def setup_clients():
    # Replace these with your own values, either in environment variables or directly here
    AZURE_STORAGE_ACCOUNT = os.environ["AZURE_STORAGE_ACCOUNT"]
    AZURE_STORAGE_CONTAINER = os.environ["AZURE_STORAGE_CONTAINER"]
    AZURE_USERSTORAGE_ACCOUNT = os.environ.get("AZURE_USERSTORAGE_ACCOUNT")
    AZURE_USERSTORAGE_CONTAINER = os.environ.get("AZURE_USERSTORAGE_CONTAINER")
    AZURE_SEARCH_SERVICE = os.environ["AZURE_SEARCH_SERVICE"]
    AZURE_SEARCH_INDEX = os.environ["AZURE_SEARCH_INDEX"]
    # Shared by all OpenAI deployments
    OPENAI_HOST = os.getenv("OPENAI_HOST", "azure")
    OPENAI_CHATGPT_MODEL = os.environ["AZURE_OPENAI_CHATGPT_MODEL"]
<<<<<<< HEAD
    OPENAI_EMB_MODEL = os.environ["AZURE_OPENAI_EMB_MODEL_NAME"]
    OPENAI_EMB_DIMENSIONS = int(os.environ["AZURE_OPENAI_EMB_DIMENSIONS"])
=======
    OPENAI_EMB_MODEL = os.getenv("AZURE_OPENAI_EMB_MODEL_NAME", "text-embedding-ada-002")
    OPENAI_EMB_DIMENSIONS = int(os.getenv("AZURE_OPENAI_EMB_DIMENSIONS") or 1536)
    OPENAI_REASONING_EFFORT = os.getenv("AZURE_OPENAI_REASONING_EFFORT")
>>>>>>> 6cc5d195
    # Used with Azure OpenAI deployments
    AZURE_OPENAI_SERVICE = os.getenv("AZURE_OPENAI_SERVICE")
    AZURE_OPENAI_GPT4V_DEPLOYMENT = os.environ.get("AZURE_OPENAI_GPT4V_DEPLOYMENT")
    AZURE_OPENAI_GPT4V_MODEL = os.environ.get("AZURE_OPENAI_GPT4V_MODEL")
    AZURE_OPENAI_CHATGPT_DEPLOYMENT = (
        os.getenv("AZURE_OPENAI_CHATGPT_DEPLOYMENT") if OPENAI_HOST.startswith("azure") else None
    )
    AZURE_OPENAI_EMB_DEPLOYMENT = os.getenv("AZURE_OPENAI_EMB_DEPLOYMENT") if OPENAI_HOST.startswith("azure") else None
    AZURE_OPENAI_CUSTOM_URL = os.getenv("AZURE_OPENAI_CUSTOM_URL")
    # https://learn.microsoft.com/azure/ai-services/openai/api-version-deprecation#latest-ga-api-release
    AZURE_OPENAI_API_VERSION = os.getenv("AZURE_OPENAI_API_VERSION") or "2024-10-21"
    AZURE_VISION_ENDPOINT = os.getenv("AZURE_VISION_ENDPOINT", "")
    # Used only with non-Azure OpenAI deployments
    OPENAI_API_KEY = os.getenv("OPENAI_API_KEY")
    OPENAI_ORGANIZATION = os.getenv("OPENAI_ORGANIZATION")

    AZURE_TENANT_ID = os.getenv("AZURE_TENANT_ID")
    AZURE_USE_AUTHENTICATION = os.getenv("AZURE_USE_AUTHENTICATION", "").lower() == "true"
    AZURE_ENFORCE_ACCESS_CONTROL = os.getenv("AZURE_ENFORCE_ACCESS_CONTROL", "").lower() == "true"
    AZURE_ENABLE_GLOBAL_DOCUMENT_ACCESS = os.getenv("AZURE_ENABLE_GLOBAL_DOCUMENT_ACCESS", "").lower() == "true"
    AZURE_ENABLE_UNAUTHENTICATED_ACCESS = os.getenv("AZURE_ENABLE_UNAUTHENTICATED_ACCESS", "").lower() == "true"
    AZURE_SERVER_APP_ID = os.getenv("AZURE_SERVER_APP_ID")
    AZURE_SERVER_APP_SECRET = os.getenv("AZURE_SERVER_APP_SECRET")
    AZURE_CLIENT_APP_ID = os.getenv("AZURE_CLIENT_APP_ID")
    AZURE_AUTH_TENANT_ID = os.getenv("AZURE_AUTH_TENANT_ID", AZURE_TENANT_ID)

    KB_FIELDS_CONTENT = os.getenv("KB_FIELDS_CONTENT", "content")
    KB_FIELDS_SOURCEPAGE = os.getenv("KB_FIELDS_SOURCEPAGE", "sourcepage")

    AZURE_SEARCH_QUERY_LANGUAGE = os.getenv("AZURE_SEARCH_QUERY_LANGUAGE") or "en-us"
    AZURE_SEARCH_QUERY_SPELLER = os.getenv("AZURE_SEARCH_QUERY_SPELLER") or "lexicon"
    AZURE_SEARCH_SEMANTIC_RANKER = os.getenv("AZURE_SEARCH_SEMANTIC_RANKER", "free").lower()
    AZURE_SEARCH_QUERY_REWRITING = os.getenv("AZURE_SEARCH_QUERY_REWRITING", "false").lower()
    # This defaults to the previous field name "embedding", for backwards compatibility
    AZURE_SEARCH_FIELD_NAME_EMBEDDING = os.getenv("AZURE_SEARCH_FIELD_NAME_EMBEDDING", "embedding")
    AZURE_SEARCH_FIELD_NAME_IMAGE_EMBEDDING = os.getenv("AZURE_SEARCH_FIELD_NAME_IMAGE_EMBEDDING", "imageEmbedding")

    AZURE_SPEECH_SERVICE_ID = os.getenv("AZURE_SPEECH_SERVICE_ID")
    AZURE_SPEECH_SERVICE_LOCATION = os.getenv("AZURE_SPEECH_SERVICE_LOCATION")
    AZURE_SPEECH_SERVICE_VOICE = os.getenv("AZURE_SPEECH_SERVICE_VOICE") or "en-US-AndrewMultilingualNeural"

    USE_GPT4V = os.getenv("USE_GPT4V", "").lower() == "true"
    USE_USER_UPLOAD = os.getenv("USE_USER_UPLOAD", "").lower() == "true"
    ENABLE_LANGUAGE_PICKER = os.getenv("ENABLE_LANGUAGE_PICKER", "").lower() == "true"
    USE_SPEECH_INPUT_BROWSER = os.getenv("USE_SPEECH_INPUT_BROWSER", "").lower() == "true"
    USE_SPEECH_OUTPUT_BROWSER = os.getenv("USE_SPEECH_OUTPUT_BROWSER", "").lower() == "true"
    USE_SPEECH_OUTPUT_AZURE = os.getenv("USE_SPEECH_OUTPUT_AZURE", "").lower() == "true"
    USE_CHAT_HISTORY_BROWSER = os.getenv("USE_CHAT_HISTORY_BROWSER", "").lower() == "true"
    USE_CHAT_HISTORY_COSMOS = os.getenv("USE_CHAT_HISTORY_COSMOS", "").lower() == "true"

    # WEBSITE_HOSTNAME is always set by App Service, RUNNING_IN_PRODUCTION is set in main.bicep
    RUNNING_ON_AZURE = os.getenv("WEBSITE_HOSTNAME") is not None or os.getenv("RUNNING_IN_PRODUCTION") is not None

    # Use the current user identity for keyless authentication to Azure services.
    # This assumes you use 'azd auth login' locally, and managed identity when deployed on Azure.
    # The managed identity is setup in the infra/ folder.
    azure_credential: Union[AzureDeveloperCliCredential, ManagedIdentityCredential]
    if RUNNING_ON_AZURE:
        current_app.logger.info("Setting up Azure credential using ManagedIdentityCredential")
        if AZURE_CLIENT_ID := os.getenv("AZURE_CLIENT_ID"):
            # ManagedIdentityCredential should use AZURE_CLIENT_ID if set in env, but its not working for some reason,
            # so we explicitly pass it in as the client ID here. This is necessary for user-assigned managed identities.
            current_app.logger.info(
                "Setting up Azure credential using ManagedIdentityCredential with client_id %s", AZURE_CLIENT_ID
            )
            azure_credential = ManagedIdentityCredential(client_id=AZURE_CLIENT_ID)
        else:
            current_app.logger.info("Setting up Azure credential using ManagedIdentityCredential")
            azure_credential = ManagedIdentityCredential()
    elif AZURE_TENANT_ID:
        current_app.logger.info(
            "Setting up Azure credential using AzureDeveloperCliCredential with tenant_id %s", AZURE_TENANT_ID
        )
        azure_credential = AzureDeveloperCliCredential(tenant_id=AZURE_TENANT_ID, process_timeout=60)
    else:
        current_app.logger.info("Setting up Azure credential using AzureDeveloperCliCredential for home tenant")
        azure_credential = AzureDeveloperCliCredential(process_timeout=60)

    # Set the Azure credential in the app config for use in other parts of the app
    current_app.config[CONFIG_CREDENTIAL] = azure_credential

    # Set up clients for AI Search and Storage
    search_client = SearchClient(
        endpoint=f"https://{AZURE_SEARCH_SERVICE}.search.windows.net",
        index_name=AZURE_SEARCH_INDEX,
        credential=azure_credential,
    )

    blob_container_client = ContainerClient(
        f"https://{AZURE_STORAGE_ACCOUNT}.blob.core.windows.net", AZURE_STORAGE_CONTAINER, credential=azure_credential
    )

    # Set up authentication helper
    search_index = None
    if AZURE_USE_AUTHENTICATION:
        current_app.logger.info("AZURE_USE_AUTHENTICATION is true, setting up search index client")
        search_index_client = SearchIndexClient(
            endpoint=f"https://{AZURE_SEARCH_SERVICE}.search.windows.net",
            credential=azure_credential,
        )
        search_index = await search_index_client.get_index(AZURE_SEARCH_INDEX)
        await search_index_client.close()
    auth_helper = AuthenticationHelper(
        search_index=search_index,
        use_authentication=AZURE_USE_AUTHENTICATION,
        server_app_id=AZURE_SERVER_APP_ID,
        server_app_secret=AZURE_SERVER_APP_SECRET,
        client_app_id=AZURE_CLIENT_APP_ID,
        tenant_id=AZURE_AUTH_TENANT_ID,
        require_access_control=AZURE_ENFORCE_ACCESS_CONTROL,
        enable_global_documents=AZURE_ENABLE_GLOBAL_DOCUMENT_ACCESS,
        enable_unauthenticated_access=AZURE_ENABLE_UNAUTHENTICATED_ACCESS,
    )

    if USE_USER_UPLOAD:
        current_app.logger.info("USE_USER_UPLOAD is true, setting up user upload feature")
        if not AZURE_USERSTORAGE_ACCOUNT or not AZURE_USERSTORAGE_CONTAINER:
            raise ValueError(
                "AZURE_USERSTORAGE_ACCOUNT and AZURE_USERSTORAGE_CONTAINER must be set when USE_USER_UPLOAD is true"
            )
        user_blob_container_client = FileSystemClient(
            f"https://{AZURE_USERSTORAGE_ACCOUNT}.dfs.core.windows.net",
            AZURE_USERSTORAGE_CONTAINER,
            credential=azure_credential,
        )
        current_app.config[CONFIG_USER_BLOB_CONTAINER_CLIENT] = user_blob_container_client

        # Set up ingester
        file_processors = setup_file_processors(
            azure_credential=azure_credential,
            document_intelligence_service=os.getenv("AZURE_DOCUMENTINTELLIGENCE_SERVICE"),
            local_pdf_parser=os.getenv("USE_LOCAL_PDF_PARSER", "").lower() == "true",
            local_html_parser=os.getenv("USE_LOCAL_HTML_PARSER", "").lower() == "true",
            search_images=USE_GPT4V,
        )
        search_info = await setup_search_info(
            search_service=AZURE_SEARCH_SERVICE, index_name=AZURE_SEARCH_INDEX, azure_credential=azure_credential
        )
        text_embeddings_service = setup_embeddings_service(
            azure_credential=azure_credential,
            openai_host=OPENAI_HOST,
            openai_model_name=OPENAI_EMB_MODEL,
            openai_service=AZURE_OPENAI_SERVICE,
            openai_custom_url=AZURE_OPENAI_CUSTOM_URL,
            openai_deployment=AZURE_OPENAI_EMB_DEPLOYMENT,
            openai_dimensions=OPENAI_EMB_DIMENSIONS,
            openai_api_version=AZURE_OPENAI_API_VERSION,
            openai_key=clean_key_if_exists(OPENAI_API_KEY),
            openai_org=OPENAI_ORGANIZATION,
            disable_vectors=os.getenv("USE_VECTORS", "").lower() == "false",
        )
        ingester = UploadUserFileStrategy(
            search_info=search_info,
            embeddings=text_embeddings_service,
            file_processors=file_processors,
            search_field_name_embedding=AZURE_SEARCH_FIELD_NAME_EMBEDDING,
            search_field_name_image_embedding=AZURE_SEARCH_FIELD_NAME_IMAGE_EMBEDDING,
        )
        current_app.config[CONFIG_INGESTER] = ingester

    # Used by the OpenAI SDK
    openai_client: AsyncOpenAI

    if USE_SPEECH_OUTPUT_AZURE:
        current_app.logger.info("USE_SPEECH_OUTPUT_AZURE is true, setting up Azure speech service")
        if not AZURE_SPEECH_SERVICE_ID or AZURE_SPEECH_SERVICE_ID == "":
            raise ValueError("Azure speech resource not configured correctly, missing AZURE_SPEECH_SERVICE_ID")
        if not AZURE_SPEECH_SERVICE_LOCATION or AZURE_SPEECH_SERVICE_LOCATION == "":
            raise ValueError("Azure speech resource not configured correctly, missing AZURE_SPEECH_SERVICE_LOCATION")
        current_app.config[CONFIG_SPEECH_SERVICE_ID] = AZURE_SPEECH_SERVICE_ID
        current_app.config[CONFIG_SPEECH_SERVICE_LOCATION] = AZURE_SPEECH_SERVICE_LOCATION
        current_app.config[CONFIG_SPEECH_SERVICE_VOICE] = AZURE_SPEECH_SERVICE_VOICE
        # Wait until token is needed to fetch for the first time
        current_app.config[CONFIG_SPEECH_SERVICE_TOKEN] = None

    if OPENAI_HOST.startswith("azure"):
        if OPENAI_HOST == "azure_custom":
            current_app.logger.info("OPENAI_HOST is azure_custom, setting up Azure OpenAI custom client")
            if not AZURE_OPENAI_CUSTOM_URL:
                raise ValueError("AZURE_OPENAI_CUSTOM_URL must be set when OPENAI_HOST is azure_custom")
            endpoint = AZURE_OPENAI_CUSTOM_URL
        else:
            current_app.logger.info("OPENAI_HOST is azure, setting up Azure OpenAI client")
            if not AZURE_OPENAI_SERVICE:
                raise ValueError("AZURE_OPENAI_SERVICE must be set when OPENAI_HOST is azure")
            endpoint = f"https://{AZURE_OPENAI_SERVICE}.openai.azure.com"
        if api_key := os.getenv("AZURE_OPENAI_API_KEY_OVERRIDE"):
            current_app.logger.info("AZURE_OPENAI_API_KEY_OVERRIDE found, using as api_key for Azure OpenAI client")
            openai_client = AsyncAzureOpenAI(
                api_version=AZURE_OPENAI_API_VERSION, azure_endpoint=endpoint, api_key=api_key
            )
        else:
            current_app.logger.info("Using Azure credential (passwordless authentication) for Azure OpenAI client")
            token_provider = get_bearer_token_provider(azure_credential, "https://cognitiveservices.azure.com/.default")
            openai_client = AsyncAzureOpenAI(
                api_version=AZURE_OPENAI_API_VERSION,
                azure_endpoint=endpoint,
                azure_ad_token_provider=token_provider,
            )
    elif OPENAI_HOST == "local":
        current_app.logger.info("OPENAI_HOST is local, setting up local OpenAI client for OPENAI_BASE_URL with no key")
        openai_client = AsyncOpenAI(
            base_url=os.environ["OPENAI_BASE_URL"],
            api_key="no-key-required",
        )
    else:
        current_app.logger.info(
            "OPENAI_HOST is not azure, setting up OpenAI client using OPENAI_API_KEY and OPENAI_ORGANIZATION environment variables"
        )
        openai_client = AsyncOpenAI(
            api_key=OPENAI_API_KEY,
            organization=OPENAI_ORGANIZATION,
        )

    current_app.config[CONFIG_OPENAI_CLIENT] = openai_client
    current_app.config[CONFIG_SEARCH_CLIENT] = search_client
    current_app.config[CONFIG_BLOB_CONTAINER_CLIENT] = blob_container_client
    current_app.config[CONFIG_AUTH_CLIENT] = auth_helper

    current_app.config[CONFIG_GPT4V_DEPLOYED] = bool(USE_GPT4V)
    current_app.config[CONFIG_SEMANTIC_RANKER_DEPLOYED] = AZURE_SEARCH_SEMANTIC_RANKER != "disabled"
    current_app.config[CONFIG_QUERY_REWRITING_ENABLED] = (
        AZURE_SEARCH_QUERY_REWRITING == "true" and AZURE_SEARCH_SEMANTIC_RANKER != "disabled"
    )
    current_app.config[CONFIG_DEFAULT_REASONING_EFFORT] = OPENAI_REASONING_EFFORT
    current_app.config[CONFIG_REASONING_EFFORT_ENABLED] = OPENAI_CHATGPT_MODEL in Approach.GPT_REASONING_MODELS
    current_app.config[CONFIG_STREAMING_ENABLED] = (
        bool(USE_GPT4V)
        or OPENAI_CHATGPT_MODEL not in Approach.GPT_REASONING_MODELS
        or Approach.GPT_REASONING_MODELS[OPENAI_CHATGPT_MODEL].streaming
    )
    current_app.config[CONFIG_VECTOR_SEARCH_ENABLED] = os.getenv("USE_VECTORS", "").lower() != "false"
    current_app.config[CONFIG_USER_UPLOAD_ENABLED] = bool(USE_USER_UPLOAD)
    current_app.config[CONFIG_LANGUAGE_PICKER_ENABLED] = ENABLE_LANGUAGE_PICKER
    current_app.config[CONFIG_SPEECH_INPUT_ENABLED] = USE_SPEECH_INPUT_BROWSER
    current_app.config[CONFIG_SPEECH_OUTPUT_BROWSER_ENABLED] = USE_SPEECH_OUTPUT_BROWSER
    current_app.config[CONFIG_SPEECH_OUTPUT_AZURE_ENABLED] = USE_SPEECH_OUTPUT_AZURE
    current_app.config[CONFIG_CHAT_HISTORY_BROWSER_ENABLED] = USE_CHAT_HISTORY_BROWSER
    current_app.config[CONFIG_CHAT_HISTORY_COSMOS_ENABLED] = USE_CHAT_HISTORY_COSMOS

    prompt_manager = PromptyManager()

    # Set up the two default RAG approaches for /ask and /chat
    # RetrieveThenReadApproach is used by /ask for single-turn Q&A
    current_app.config[CONFIG_ASK_APPROACH] = RetrieveThenReadApproach(
        search_client=search_client,
        openai_client=openai_client,
        auth_helper=auth_helper,
        chatgpt_model=OPENAI_CHATGPT_MODEL,
        chatgpt_deployment=AZURE_OPENAI_CHATGPT_DEPLOYMENT,
        embedding_model=OPENAI_EMB_MODEL,
        embedding_deployment=AZURE_OPENAI_EMB_DEPLOYMENT,
        embedding_dimensions=OPENAI_EMB_DIMENSIONS,
        embedding_field=AZURE_SEARCH_FIELD_NAME_EMBEDDING,
        sourcepage_field=KB_FIELDS_SOURCEPAGE,
        content_field=KB_FIELDS_CONTENT,
        query_language=AZURE_SEARCH_QUERY_LANGUAGE,
        query_speller=AZURE_SEARCH_QUERY_SPELLER,
        prompt_manager=prompt_manager,
        reasoning_effort=OPENAI_REASONING_EFFORT,
    )

    # ChatReadRetrieveReadApproach is used by /chat for multi-turn conversation
    current_app.config[CONFIG_CHAT_APPROACH] = ChatReadRetrieveReadApproach(
        search_client=search_client,
        openai_client=openai_client,
        auth_helper=auth_helper,
        chatgpt_model=OPENAI_CHATGPT_MODEL,
        chatgpt_deployment=AZURE_OPENAI_CHATGPT_DEPLOYMENT,
        embedding_model=OPENAI_EMB_MODEL,
        embedding_deployment=AZURE_OPENAI_EMB_DEPLOYMENT,
        embedding_dimensions=OPENAI_EMB_DIMENSIONS,
        embedding_field=AZURE_SEARCH_FIELD_NAME_EMBEDDING,
        sourcepage_field=KB_FIELDS_SOURCEPAGE,
        content_field=KB_FIELDS_CONTENT,
        query_language=AZURE_SEARCH_QUERY_LANGUAGE,
        query_speller=AZURE_SEARCH_QUERY_SPELLER,
        prompt_manager=prompt_manager,
        reasoning_effort=OPENAI_REASONING_EFFORT,
    )

    if USE_GPT4V:
        current_app.logger.info("USE_GPT4V is true, setting up GPT4V approach")
        if not AZURE_OPENAI_GPT4V_MODEL:
            raise ValueError("AZURE_OPENAI_GPT4V_MODEL must be set when USE_GPT4V is true")
        if any(
            model in Approach.GPT_REASONING_MODELS
            for model in [
                OPENAI_CHATGPT_MODEL,
                AZURE_OPENAI_GPT4V_MODEL,
                AZURE_OPENAI_CHATGPT_DEPLOYMENT,
                AZURE_OPENAI_GPT4V_DEPLOYMENT,
            ]
        ):
            raise ValueError(
                "AZURE_OPENAI_CHATGPT_MODEL and AZURE_OPENAI_GPT4V_MODEL must not be a reasoning model when USE_GPT4V is true"
            )

        token_provider = get_bearer_token_provider(azure_credential, "https://cognitiveservices.azure.com/.default")

        current_app.config[CONFIG_ASK_VISION_APPROACH] = RetrieveThenReadVisionApproach(
            search_client=search_client,
            openai_client=openai_client,
            blob_container_client=blob_container_client,
            auth_helper=auth_helper,
            vision_endpoint=AZURE_VISION_ENDPOINT,
            vision_token_provider=token_provider,
            gpt4v_deployment=AZURE_OPENAI_GPT4V_DEPLOYMENT,
            gpt4v_model=AZURE_OPENAI_GPT4V_MODEL,
            embedding_model=OPENAI_EMB_MODEL,
            embedding_deployment=AZURE_OPENAI_EMB_DEPLOYMENT,
            embedding_dimensions=OPENAI_EMB_DIMENSIONS,
            embedding_field=AZURE_SEARCH_FIELD_NAME_EMBEDDING,
            sourcepage_field=KB_FIELDS_SOURCEPAGE,
            content_field=KB_FIELDS_CONTENT,
            query_language=AZURE_SEARCH_QUERY_LANGUAGE,
            query_speller=AZURE_SEARCH_QUERY_SPELLER,
            prompt_manager=prompt_manager,
        )

        current_app.config[CONFIG_CHAT_VISION_APPROACH] = ChatReadRetrieveReadVisionApproach(
            search_client=search_client,
            openai_client=openai_client,
            blob_container_client=blob_container_client,
            auth_helper=auth_helper,
            vision_endpoint=AZURE_VISION_ENDPOINT,
            vision_token_provider=token_provider,
            chatgpt_model=OPENAI_CHATGPT_MODEL,
            chatgpt_deployment=AZURE_OPENAI_CHATGPT_DEPLOYMENT,
            gpt4v_deployment=AZURE_OPENAI_GPT4V_DEPLOYMENT,
            gpt4v_model=AZURE_OPENAI_GPT4V_MODEL,
            embedding_model=OPENAI_EMB_MODEL,
            embedding_deployment=AZURE_OPENAI_EMB_DEPLOYMENT,
            embedding_dimensions=OPENAI_EMB_DIMENSIONS,
            embedding_field=AZURE_SEARCH_FIELD_NAME_EMBEDDING,
            sourcepage_field=KB_FIELDS_SOURCEPAGE,
            content_field=KB_FIELDS_CONTENT,
            query_language=AZURE_SEARCH_QUERY_LANGUAGE,
            query_speller=AZURE_SEARCH_QUERY_SPELLER,
            prompt_manager=prompt_manager,
        )


@bp.after_app_serving
async def close_clients():
    await current_app.config[CONFIG_SEARCH_CLIENT].close()
    await current_app.config[CONFIG_BLOB_CONTAINER_CLIENT].close()
    if current_app.config.get(CONFIG_USER_BLOB_CONTAINER_CLIENT):
        await current_app.config[CONFIG_USER_BLOB_CONTAINER_CLIENT].close()


def create_app():
    app = Quart(__name__)
    app.register_blueprint(bp)
    app.register_blueprint(chat_history_cosmosdb_bp)

    if os.getenv("APPLICATIONINSIGHTS_CONNECTION_STRING"):
        app.logger.info("APPLICATIONINSIGHTS_CONNECTION_STRING is set, enabling Azure Monitor")
        configure_azure_monitor()
        # This tracks HTTP requests made by aiohttp:
        AioHttpClientInstrumentor().instrument()
        # This tracks HTTP requests made by httpx:
        HTTPXClientInstrumentor().instrument()
        # This tracks OpenAI SDK requests:
        OpenAIInstrumentor().instrument()
        # This middleware tracks app route requests:
        app.asgi_app = OpenTelemetryMiddleware(app.asgi_app)  # type: ignore[assignment]

    # Log levels should be one of https://docs.python.org/3/library/logging.html#logging-levels
    # Set root level to WARNING to avoid seeing overly verbose logs from SDKS
    logging.basicConfig(level=logging.WARNING)
    # Set our own logger levels to INFO by default
    app_level = os.getenv("APP_LOG_LEVEL", "INFO")
    app.logger.setLevel(os.getenv("APP_LOG_LEVEL", app_level))
    logging.getLogger("scripts").setLevel(app_level)

    if allowed_origin := os.getenv("ALLOWED_ORIGIN"):
        allowed_origins = allowed_origin.split(";")
        if len(allowed_origins) > 0:
            app.logger.info("CORS enabled for %s", allowed_origins)
            cors(app, allow_origin=allowed_origins, allow_methods=["GET", "POST"])

    return app<|MERGE_RESOLUTION|>--- conflicted
+++ resolved
@@ -427,14 +427,9 @@
     # Shared by all OpenAI deployments
     OPENAI_HOST = os.getenv("OPENAI_HOST", "azure")
     OPENAI_CHATGPT_MODEL = os.environ["AZURE_OPENAI_CHATGPT_MODEL"]
-<<<<<<< HEAD
-    OPENAI_EMB_MODEL = os.environ["AZURE_OPENAI_EMB_MODEL_NAME"]
-    OPENAI_EMB_DIMENSIONS = int(os.environ["AZURE_OPENAI_EMB_DIMENSIONS"])
-=======
     OPENAI_EMB_MODEL = os.getenv("AZURE_OPENAI_EMB_MODEL_NAME", "text-embedding-ada-002")
     OPENAI_EMB_DIMENSIONS = int(os.getenv("AZURE_OPENAI_EMB_DIMENSIONS") or 1536)
     OPENAI_REASONING_EFFORT = os.getenv("AZURE_OPENAI_REASONING_EFFORT")
->>>>>>> 6cc5d195
     # Used with Azure OpenAI deployments
     AZURE_OPENAI_SERVICE = os.getenv("AZURE_OPENAI_SERVICE")
     AZURE_OPENAI_GPT4V_DEPLOYMENT = os.environ.get("AZURE_OPENAI_GPT4V_DEPLOYMENT")

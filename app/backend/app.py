--- conflicted
+++ resolved
@@ -421,6 +421,7 @@
             openai_model_name=OPENAI_EMB_MODEL,
             openai_service=AZURE_OPENAI_SERVICE,
             openai_deployment=AZURE_OPENAI_EMB_DEPLOYMENT,
+            openai_dimensions=OPENAI_EMB_DIMENSIONS,
             openai_key=clean_key_if_exists(OPENAI_API_KEY),
             openai_org=OPENAI_ORGANIZATION,
             disable_vectors=os.getenv("USE_VECTORS", "").lower() == "false",
@@ -494,6 +495,7 @@
         chatgpt_deployment=AZURE_OPENAI_CHATGPT_DEPLOYMENT,
         embedding_model=OPENAI_EMB_MODEL,
         embedding_deployment=AZURE_OPENAI_EMB_DEPLOYMENT,
+        embedding_dimensions=OPENAI_EMB_DIMENSIONS,
         sourcepage_field=KB_FIELDS_SOURCEPAGE,
         content_field=KB_FIELDS_CONTENT,
         query_language=AZURE_SEARCH_QUERY_LANGUAGE,
@@ -541,24 +543,6 @@
             query_speller=AZURE_SEARCH_QUERY_SPELLER,
         )
 
-<<<<<<< HEAD
-=======
-    current_app.config[CONFIG_CHAT_APPROACH] = ChatReadRetrieveReadApproach(
-        search_client=search_client,
-        openai_client=openai_client,
-        auth_helper=auth_helper,
-        chatgpt_model=OPENAI_CHATGPT_MODEL,
-        chatgpt_deployment=AZURE_OPENAI_CHATGPT_DEPLOYMENT,
-        embedding_model=OPENAI_EMB_MODEL,
-        embedding_deployment=AZURE_OPENAI_EMB_DEPLOYMENT,
-        embedding_dimensions=OPENAI_EMB_DIMENSIONS,
-        sourcepage_field=KB_FIELDS_SOURCEPAGE,
-        content_field=KB_FIELDS_CONTENT,
-        query_language=AZURE_SEARCH_QUERY_LANGUAGE,
-        query_speller=AZURE_SEARCH_QUERY_SPELLER,
-    )
-
->>>>>>> 9c68ecc1
 
 @bp.after_app_serving
 async def close_clients():

import io
import logging
import mimetypes
import os
import time

import openai
from azure.identity.aio import DefaultAzureCredential
from azure.search.documents.aio import SearchClient
from azure.storage.blob.aio import BlobServiceClient
<<<<<<< HEAD
=======
from azure.monitor.opentelemetry import configure_azure_monitor
>>>>>>> 754dd4a9
from quart import (
    Blueprint,
    Quart,
    abort,
    current_app,
    jsonify,
    request,
    send_file,
    send_from_directory,
)
from opentelemetry.instrumentation.asgi import OpenTelemetryMiddleware

from approaches.chatreadretrieveread import ChatReadRetrieveReadApproach
from approaches.readdecomposeask import ReadDecomposeAsk
from approaches.readretrieveread import ReadRetrieveReadApproach
from approaches.retrievethenread import RetrieveThenReadApproach

# Replace these with your own values, either in environment variables or directly here
AZURE_STORAGE_ACCOUNT = os.getenv("AZURE_STORAGE_ACCOUNT", "mystorageaccount")
AZURE_STORAGE_CONTAINER = os.getenv("AZURE_STORAGE_CONTAINER", "content")
AZURE_SEARCH_SERVICE = os.getenv("AZURE_SEARCH_SERVICE", "gptkb")
AZURE_SEARCH_INDEX = os.getenv("AZURE_SEARCH_INDEX", "gptkbindex")
AZURE_OPENAI_SERVICE = os.getenv("AZURE_OPENAI_SERVICE", "myopenai")
AZURE_OPENAI_GPT_DEPLOYMENT = os.getenv("AZURE_OPENAI_GPT_DEPLOYMENT", "davinci")
AZURE_OPENAI_CHATGPT_DEPLOYMENT = os.getenv("AZURE_OPENAI_CHATGPT_DEPLOYMENT", "chat")
AZURE_OPENAI_CHATGPT_MODEL = os.getenv("AZURE_OPENAI_CHATGPT_MODEL", "gpt-35-turbo")
AZURE_OPENAI_EMB_DEPLOYMENT = os.getenv("AZURE_OPENAI_EMB_DEPLOYMENT", "embedding")

KB_FIELDS_CONTENT = os.getenv("KB_FIELDS_CONTENT", "content")
KB_FIELDS_CATEGORY = os.getenv("KB_FIELDS_CATEGORY", "category")
KB_FIELDS_SOURCEPAGE = os.getenv("KB_FIELDS_SOURCEPAGE", "sourcepage")

CONFIG_OPENAI_TOKEN = "openai_token"
CONFIG_CREDENTIAL = "azure_credential"
CONFIG_ASK_APPROACHES = "ask_approaches"
CONFIG_CHAT_APPROACHES = "chat_approaches"
CONFIG_BLOB_CLIENT = "blob_client"

APPLICATIONINSIGHTS_CONNECTION_STRING = os.getenv("APPLICATIONINSIGHTS_CONNECTION_STRING")

bp = Blueprint("routes", __name__, static_folder='static')

@bp.route("/")
async def index():
    return await bp.send_static_file("index.html")

@bp.route("/favicon.ico")
async def favicon():
    return await bp.send_static_file("favicon.ico")

@bp.route("/assets/<path:path>")
async def assets(path):
    return await send_from_directory("static/assets", path)

# Serve content files from blob storage from within the app to keep the example self-contained.
# *** NOTE *** this assumes that the content files are public, or at least that all users of the app
# can access all the files. This is also slow and memory hungry.
@bp.route("/content/<path>")
async def content_file(path):
    blob_container = current_app.config[CONFIG_BLOB_CLIENT].get_container_client(AZURE_STORAGE_CONTAINER)
    blob = await blob_container.get_blob_client(path).download_blob()
    if not blob.properties or not blob.properties.has_key("content_settings"):
        abort(404)
    mime_type = blob.properties["content_settings"]["content_type"]
    if mime_type == "application/octet-stream":
        mime_type = mimetypes.guess_type(path)[0] or "application/octet-stream"
    blob_file = io.BytesIO()
    await blob.readinto(blob_file)
    blob_file.seek(0)
    return await send_file(blob_file, mimetype=mime_type, as_attachment=False, attachment_filename=path)

@bp.route("/ask", methods=["POST"])
async def ask():
    if not request.is_json:
        return jsonify({"error": "request must be json"}), 415
    request_json = await request.get_json()
    approach = request_json["approach"]
    try:
        impl = current_app.config[CONFIG_ASK_APPROACHES].get(approach)
        if not impl:
            return jsonify({"error": "unknown approach"}), 400
        r = await impl.run(request_json["question"], request_json.get("overrides") or {})
        return jsonify(r)
    except Exception as e:
        logging.exception("Exception in /ask")
        return jsonify({"error": str(e)}), 500

@bp.route("/chat", methods=["POST"])
async def chat():
    if not request.is_json:
        return jsonify({"error": "request must be json"}), 415
    request_json = await request.get_json()
    approach = request_json["approach"]
    try:
        impl = current_app.config[CONFIG_CHAT_APPROACHES].get(approach)
        if not impl:
            return jsonify({"error": "unknown approach"}), 400
        r = await impl.run(request_json["history"], request_json.get("overrides") or {})
        return jsonify(r)
    except Exception as e:
        logging.exception("Exception in /chat")
        return jsonify({"error": str(e)}), 500

@bp.before_request
async def ensure_openai_token():
    openai_token = current_app.config[CONFIG_OPENAI_TOKEN]
    if openai_token.expires_on < time.time() + 60:
        openai_token = await current_app.config[CONFIG_CREDENTIAL].get_token("https://cognitiveservices.azure.com/.default")
        current_app.config[CONFIG_OPENAI_TOKEN] = openai_token
        openai.api_key = openai_token.token

@bp.before_app_serving
async def setup_clients():

    # Use the current user identity to authenticate with Azure OpenAI, Cognitive Search and Blob Storage (no secrets needed,
    # just use 'az login' locally, and managed identity when deployed on Azure). If you need to use keys, use separate AzureKeyCredential instances with the
    # keys for each service
    # If you encounter a blocking error during a DefaultAzureCredential resolution, you can exclude the problematic credential by using a parameter (ex. exclude_shared_token_cache_credential=True)
    azure_credential = DefaultAzureCredential(exclude_shared_token_cache_credential = True)

    # Set up clients for Cognitive Search and Storage
    search_client = SearchClient(
        endpoint=f"https://{AZURE_SEARCH_SERVICE}.search.windows.net",
        index_name=AZURE_SEARCH_INDEX,
        credential=azure_credential)
    blob_client = BlobServiceClient(
        account_url=f"https://{AZURE_STORAGE_ACCOUNT}.blob.core.windows.net",
        credential=azure_credential)

    # Used by the OpenAI SDK
    openai.api_base = f"https://{AZURE_OPENAI_SERVICE}.openai.azure.com"
    openai.api_version = "2023-05-15"
    openai.api_type = "azure_ad"
    openai_token = await azure_credential.get_token(
        "https://cognitiveservices.azure.com/.default"
    )
    openai.api_key = openai_token.token

    # Store on app.config for later use inside requests
    current_app.config[CONFIG_OPENAI_TOKEN] = openai_token
    current_app.config[CONFIG_CREDENTIAL] = azure_credential
    current_app.config[CONFIG_BLOB_CLIENT] = blob_client
    # Various approaches to integrate GPT and external knowledge, most applications will use a single one of these patterns
    # or some derivative, here we include several for exploration purposes
    current_app.config[CONFIG_ASK_APPROACHES] = {
        "rtr": RetrieveThenReadApproach(
            search_client,
            AZURE_OPENAI_CHATGPT_DEPLOYMENT,
            AZURE_OPENAI_CHATGPT_MODEL,
            AZURE_OPENAI_EMB_DEPLOYMENT,
            KB_FIELDS_SOURCEPAGE,
            KB_FIELDS_CONTENT
        ),
        "rrr": ReadRetrieveReadApproach(
            search_client,
            AZURE_OPENAI_GPT_DEPLOYMENT,
            AZURE_OPENAI_EMB_DEPLOYMENT,
            KB_FIELDS_SOURCEPAGE,
            KB_FIELDS_CONTENT
        ),
        "rda": ReadDecomposeAsk(search_client,
            AZURE_OPENAI_GPT_DEPLOYMENT,
            AZURE_OPENAI_EMB_DEPLOYMENT,
            KB_FIELDS_SOURCEPAGE,
            KB_FIELDS_CONTENT
        )
    }
    current_app.config[CONFIG_CHAT_APPROACHES] = {
        "rrr": ChatReadRetrieveReadApproach(
            search_client,
            AZURE_OPENAI_CHATGPT_DEPLOYMENT,
            AZURE_OPENAI_CHATGPT_MODEL,
            AZURE_OPENAI_EMB_DEPLOYMENT,
            KB_FIELDS_SOURCEPAGE,
            KB_FIELDS_CONTENT,
        )
    }


def create_app():
<<<<<<< HEAD
    app = Quart(__name__)
    app.register_blueprint(bp)
=======
    if APPLICATIONINSIGHTS_CONNECTION_STRING:
        configure_azure_monitor()
    app = Quart(__name__)
    app.register_blueprint(bp)
    app.asgi_app = OpenTelemetryMiddleware(app.asgi_app)
>>>>>>> 754dd4a9
    return app<|MERGE_RESOLUTION|>--- conflicted
+++ resolved
@@ -8,10 +8,7 @@
 from azure.identity.aio import DefaultAzureCredential
 from azure.search.documents.aio import SearchClient
 from azure.storage.blob.aio import BlobServiceClient
-<<<<<<< HEAD
-=======
 from azure.monitor.opentelemetry import configure_azure_monitor
->>>>>>> 754dd4a9
 from quart import (
     Blueprint,
     Quart,
@@ -192,14 +189,10 @@
 
 
 def create_app():
-<<<<<<< HEAD
-    app = Quart(__name__)
-    app.register_blueprint(bp)
-=======
     if APPLICATIONINSIGHTS_CONNECTION_STRING:
         configure_azure_monitor()
     app = Quart(__name__)
     app.register_blueprint(bp)
     app.asgi_app = OpenTelemetryMiddleware(app.asgi_app)
->>>>>>> 754dd4a9
+
     return app
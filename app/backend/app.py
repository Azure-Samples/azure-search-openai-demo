import logging
import mimetypes
import os
import time

import openai
from approaches.chatreadretrieveread import ChatReadRetrieveReadApproach
from approaches.readdecomposeask import ReadDecomposeAsk
from approaches.readretrieveread import ReadRetrieveReadApproach
from approaches.retrievethenread import RetrieveThenReadApproach
from azure.identity import DefaultAzureCredential
from azure.search.documents import SearchClient
from azure.storage.blob import BlobServiceClient
from flask import Flask, current_app, jsonify, request

# Replace these with your own values, either in environment variables or directly here
AZURE_STORAGE_ACCOUNT = os.environ.get("AZURE_STORAGE_ACCOUNT") or "mystorageaccount"
AZURE_STORAGE_CONTAINER = os.environ.get("AZURE_STORAGE_CONTAINER") or "content"
AZURE_SEARCH_SERVICE = os.environ.get("AZURE_SEARCH_SERVICE") or "gptkb"
AZURE_SEARCH_INDEX = os.environ.get("AZURE_SEARCH_INDEX") or "gptkbindex"
AZURE_OPENAI_SERVICE = os.environ.get("AZURE_OPENAI_SERVICE") or "myopenai"
AZURE_OPENAI_GPT_DEPLOYMENT = os.environ.get("AZURE_OPENAI_GPT_DEPLOYMENT") or "davinci"
AZURE_OPENAI_CHATGPT_DEPLOYMENT = (
    os.environ.get("AZURE_OPENAI_CHATGPT_DEPLOYMENT") or "chat"
)

KB_FIELDS_CONTENT = os.environ.get("KB_FIELDS_CONTENT") or "content"
KB_FIELDS_CATEGORY = os.environ.get("KB_FIELDS_CATEGORY") or "category"
KB_FIELDS_SOURCEPAGE = os.environ.get("KB_FIELDS_SOURCEPAGE") or "sourcepage"

<<<<<<< HEAD
CONFIG_OPENAI_TOKEN = "openai_token"
CONFIG_CREDENTIAL = "azure_credential"
CONFIG_ASK_APPROACHES = "ask_approaches"
CONFIG_CHAT_APPROACHES = "chat_approaches"


def create_app():
    # Use the current user identity to authenticate with Azure OpenAI, Cognitive Search and Blob Storage (no secrets needed,
    # just use 'az login' locally, and managed identity when deployed on Azure). If you need to use keys, use separate AzureKeyCredential instances with the
    # keys for each service
    # If you encounter a blocking error during a DefaultAzureCredential resolution, you can exclude the problematic credential by using a parameter (ex. exclude_shared_token_cache_credential=True)
    azure_credential = DefaultAzureCredential()

    # Used by the OpenAI SDK
    openai.api_type = "azure"
    openai.api_base = f"https://{AZURE_OPENAI_SERVICE}.openai.azure.com"
    openai.api_version = "2022-12-01"

    # Comment these two lines out if using keys, set your API key in the OPENAI_API_KEY environment variable instead
    openai.api_type = "azure_ad"
    openai_token = azure_credential.get_token(
        "https://cognitiveservices.azure.com/.default"
    )
    openai.api_key = openai_token.token

    # Set up clients for Cognitive Search and Storage
    search_client = SearchClient(
        endpoint=f"https://{AZURE_SEARCH_SERVICE}.search.windows.net",
        index_name=AZURE_SEARCH_INDEX,
        credential=azure_credential,
    )
    blob_client = BlobServiceClient(
        account_url=f"https://{AZURE_STORAGE_ACCOUNT}.blob.core.windows.net",
        credential=azure_credential,
    )
    blob_container = blob_client.get_container_client(AZURE_STORAGE_CONTAINER)

    app = Flask(__name__)
    app.config[CONFIG_OPENAI_TOKEN] = openai_token
    app.config[CONFIG_CREDENTIAL] = azure_credential

    # Various approaches to integrate GPT and external knowledge, most applications will use a single one of these patterns
    # or some derivative, here we include several for exploration purposes
    app.config[CONFIG_ASK_APPROACHES] = {
        "rtr": RetrieveThenReadApproach(
            search_client,
            AZURE_OPENAI_GPT_DEPLOYMENT,
            KB_FIELDS_SOURCEPAGE,
            KB_FIELDS_CONTENT,
        ),
        "rrr": ReadRetrieveReadApproach(
            search_client,
            AZURE_OPENAI_GPT_DEPLOYMENT,
            KB_FIELDS_SOURCEPAGE,
            KB_FIELDS_CONTENT,
        ),
        "rda": ReadDecomposeAsk(
            search_client,
            AZURE_OPENAI_GPT_DEPLOYMENT,
            KB_FIELDS_SOURCEPAGE,
            KB_FIELDS_CONTENT,
        ),
    }

    app.config[CONFIG_CHAT_APPROACHES] = {
        "rrr": ChatReadRetrieveReadApproach(
            search_client,
            AZURE_OPENAI_CHATGPT_DEPLOYMENT,
            AZURE_OPENAI_GPT_DEPLOYMENT,
            KB_FIELDS_SOURCEPAGE,
            KB_FIELDS_CONTENT,
        )
    }

    @app.route("/", defaults={"path": "index.html"})
    @app.route("/<path:path>")
    def static_file(path):
        return app.send_static_file(path)

    # Serve content files from blob storage from within the app to keep the example self-contained.
    # *** NOTE *** this assumes that the content files are public, or at least that all users of the app
    # can access all the files. This is also slow and memory hungry.
    @app.route("/content/<path>")
    def content_file(path):
        blob = blob_container.get_blob_client(path).download_blob()
        mime_type = blob.properties["content_settings"]["content_type"]
        if mime_type == "application/octet-stream":
            mime_type = mimetypes.guess_type(path)[0] or "application/octet-stream"
        return (
            blob.readall(),
            200,
            {
                "Content-Type": mime_type,
                "Content-Disposition": f"inline; filename={path}",
            },
        )

    @app.route("/ask", methods=["POST"])
    def ask():
        ensure_openai_token()
        approach = request.json["approach"]
        try:
            impl = app.config[CONFIG_ASK_APPROACHES].get(approach)
            if not impl:
                return jsonify({"error": "unknown approach"}), 400
            r = impl.run(request.json["question"], request.json.get("overrides") or {})
            return jsonify(r)
        except Exception as e:
            logging.exception("Exception in /ask")
            return jsonify({"error": str(e)}), 500

    @app.route("/chat", methods=["POST"])
    def chat():
        ensure_openai_token()
        approach = request.json["approach"]
        try:
            impl = app.config[CONFIG_CHAT_APPROACHES].get(approach)
            if not impl:
                return jsonify({"error": "unknown approach"}), 400
            r = impl.run(request.json["history"], request.json.get("overrides") or {})
            return jsonify(r)
        except Exception as e:
            logging.exception("Exception in /chat")
            return jsonify({"error": str(e)}), 500

    return app

=======
# Use the current user identity to authenticate with Azure OpenAI, Cognitive Search and Blob Storage (no secrets needed, 
# just use 'az login' locally, and managed identity when deployed on Azure). If you need to use keys, use separate AzureKeyCredential instances with the 
# keys for each service
# If you encounter a blocking error during a DefaultAzureCredntial resolution, you can exclude the problematic credential by using a parameter (ex. exclude_shared_token_cache_credential=True)
azure_credential = DefaultAzureCredential()

# Used by the OpenAI SDK
openai.api_type = "azure"
openai.api_base = f"https://{AZURE_OPENAI_SERVICE}.openai.azure.com"
openai.api_version = "2022-12-01"

# Comment these two lines out if using keys, set your API key in the OPENAI_API_KEY environment variable instead
openai.api_type = "azure_ad"
openai_token = azure_credential.get_token("https://cognitiveservices.azure.com/.default")
openai.api_key = openai_token.token

# Set up clients for Cognitive Search and Storage
search_client = SearchClient(
    endpoint=f"https://{AZURE_SEARCH_SERVICE}.search.windows.net",
    index_name=AZURE_SEARCH_INDEX,
    credential=azure_credential)
blob_client = BlobServiceClient(
    account_url=f"https://{AZURE_STORAGE_ACCOUNT}.blob.core.windows.net", 
    credential=azure_credential)
blob_container = blob_client.get_container_client(AZURE_STORAGE_CONTAINER)

# Various approaches to integrate GPT and external knowledge, most applications will use a single one of these patterns
# or some derivative, here we include several for exploration purposes
ask_approaches = {
    "rtr": RetrieveThenReadApproach(search_client, AZURE_OPENAI_GPT_DEPLOYMENT, KB_FIELDS_SOURCEPAGE, KB_FIELDS_CONTENT),
    "rrr": ReadRetrieveReadApproach(search_client, AZURE_OPENAI_GPT_DEPLOYMENT, KB_FIELDS_SOURCEPAGE, KB_FIELDS_CONTENT),
    "rda": ReadDecomposeAsk(search_client, AZURE_OPENAI_GPT_DEPLOYMENT, KB_FIELDS_SOURCEPAGE, KB_FIELDS_CONTENT)
}

chat_approaches = {
    "rrr": ChatReadRetrieveReadApproach(search_client, AZURE_OPENAI_CHATGPT_DEPLOYMENT, AZURE_OPENAI_GPT_DEPLOYMENT, KB_FIELDS_SOURCEPAGE, KB_FIELDS_CONTENT)
}

app = Flask(__name__)

@app.route("/", defaults={"path": "index.html"})
@app.route("/<path:path>")
def static_file(path):
    return app.send_static_file(path)

# Serve content files from blob storage from within the app to keep the example self-contained. 
# *** NOTE *** this assumes that the content files are public, or at least that all users of the app
# can access all the files. This is also slow and memory hungry.
@app.route("/content/<path>")
def content_file(path):
    blob = blob_container.get_blob_client(path).download_blob()
    mime_type = blob.properties["content_settings"]["content_type"]
    if mime_type == "application/octet-stream":
        mime_type = mimetypes.guess_type(path)[0] or "application/octet-stream"
    return blob.readall(), 200, {"Content-Type": mime_type, "Content-Disposition": f"inline; filename={path}"}
    
@app.route("/ask", methods=["POST"])
def ask():
    ensure_openai_token()
    if not request.json:
        return jsonify({"error": "request must be json"}), 400
    approach = request.json["approach"]
    try:
        impl = ask_approaches.get(approach)
        if not impl:
            return jsonify({"error": "unknown approach"}), 400
        r = impl.run(request.json["question"], request.json.get("overrides") or {})
        return jsonify(r)
    except Exception as e:
        logging.exception("Exception in /ask")
        return jsonify({"error": str(e)}), 500
    
@app.route("/chat", methods=["POST"])
def chat():
    ensure_openai_token()
    if not request.json:
        return jsonify({"error": "request must be json"}), 400
    approach = request.json["approach"]
    try:
        impl = chat_approaches.get(approach)
        if not impl:
            return jsonify({"error": "unknown approach"}), 400
        r = impl.run(request.json["history"], request.json.get("overrides") or {})
        return jsonify(r)
    except Exception as e:
        logging.exception("Exception in /chat")
        return jsonify({"error": str(e)}), 500
>>>>>>> 7c6b4f71

def ensure_openai_token():
    openai_token = current_app.config[CONFIG_OPENAI_TOKEN]
    if openai_token.expires_on < int(time.time()) - 60:
        openai_token = current_app.config[CONFIG_CREDENTIAL].get_token(
            "https://cognitiveservices.azure.com/.default"
        )
        current_app.config[CONFIG_OPENAI_TOKEN] = openai_token
        openai.api_key = openai_token.token


if __name__ == "__main__":
    app = create_app()
    app.run()<|MERGE_RESOLUTION|>--- conflicted
+++ resolved
@@ -28,7 +28,6 @@
 KB_FIELDS_CATEGORY = os.environ.get("KB_FIELDS_CATEGORY") or "category"
 KB_FIELDS_SOURCEPAGE = os.environ.get("KB_FIELDS_SOURCEPAGE") or "sourcepage"
 
-<<<<<<< HEAD
 CONFIG_OPENAI_TOKEN = "openai_token"
 CONFIG_CREDENTIAL = "azure_credential"
 CONFIG_ASK_APPROACHES = "ask_approaches"
@@ -129,6 +128,8 @@
     @app.route("/ask", methods=["POST"])
     def ask():
         ensure_openai_token()
+        if not request.json:
+            return jsonify({"error": "request must be json"}), 400
         approach = request.json["approach"]
         try:
             impl = app.config[CONFIG_ASK_APPROACHES].get(approach)
@@ -139,10 +140,12 @@
         except Exception as e:
             logging.exception("Exception in /ask")
             return jsonify({"error": str(e)}), 500
-
+        
     @app.route("/chat", methods=["POST"])
     def chat():
         ensure_openai_token()
+        if not request.json:
+            return jsonify({"error": "request must be json"}), 400
         approach = request.json["approach"]
         try:
             impl = app.config[CONFIG_CHAT_APPROACHES].get(approach)
@@ -156,95 +159,6 @@
 
     return app
 
-=======
-# Use the current user identity to authenticate with Azure OpenAI, Cognitive Search and Blob Storage (no secrets needed, 
-# just use 'az login' locally, and managed identity when deployed on Azure). If you need to use keys, use separate AzureKeyCredential instances with the 
-# keys for each service
-# If you encounter a blocking error during a DefaultAzureCredntial resolution, you can exclude the problematic credential by using a parameter (ex. exclude_shared_token_cache_credential=True)
-azure_credential = DefaultAzureCredential()
-
-# Used by the OpenAI SDK
-openai.api_type = "azure"
-openai.api_base = f"https://{AZURE_OPENAI_SERVICE}.openai.azure.com"
-openai.api_version = "2022-12-01"
-
-# Comment these two lines out if using keys, set your API key in the OPENAI_API_KEY environment variable instead
-openai.api_type = "azure_ad"
-openai_token = azure_credential.get_token("https://cognitiveservices.azure.com/.default")
-openai.api_key = openai_token.token
-
-# Set up clients for Cognitive Search and Storage
-search_client = SearchClient(
-    endpoint=f"https://{AZURE_SEARCH_SERVICE}.search.windows.net",
-    index_name=AZURE_SEARCH_INDEX,
-    credential=azure_credential)
-blob_client = BlobServiceClient(
-    account_url=f"https://{AZURE_STORAGE_ACCOUNT}.blob.core.windows.net", 
-    credential=azure_credential)
-blob_container = blob_client.get_container_client(AZURE_STORAGE_CONTAINER)
-
-# Various approaches to integrate GPT and external knowledge, most applications will use a single one of these patterns
-# or some derivative, here we include several for exploration purposes
-ask_approaches = {
-    "rtr": RetrieveThenReadApproach(search_client, AZURE_OPENAI_GPT_DEPLOYMENT, KB_FIELDS_SOURCEPAGE, KB_FIELDS_CONTENT),
-    "rrr": ReadRetrieveReadApproach(search_client, AZURE_OPENAI_GPT_DEPLOYMENT, KB_FIELDS_SOURCEPAGE, KB_FIELDS_CONTENT),
-    "rda": ReadDecomposeAsk(search_client, AZURE_OPENAI_GPT_DEPLOYMENT, KB_FIELDS_SOURCEPAGE, KB_FIELDS_CONTENT)
-}
-
-chat_approaches = {
-    "rrr": ChatReadRetrieveReadApproach(search_client, AZURE_OPENAI_CHATGPT_DEPLOYMENT, AZURE_OPENAI_GPT_DEPLOYMENT, KB_FIELDS_SOURCEPAGE, KB_FIELDS_CONTENT)
-}
-
-app = Flask(__name__)
-
-@app.route("/", defaults={"path": "index.html"})
-@app.route("/<path:path>")
-def static_file(path):
-    return app.send_static_file(path)
-
-# Serve content files from blob storage from within the app to keep the example self-contained. 
-# *** NOTE *** this assumes that the content files are public, or at least that all users of the app
-# can access all the files. This is also slow and memory hungry.
-@app.route("/content/<path>")
-def content_file(path):
-    blob = blob_container.get_blob_client(path).download_blob()
-    mime_type = blob.properties["content_settings"]["content_type"]
-    if mime_type == "application/octet-stream":
-        mime_type = mimetypes.guess_type(path)[0] or "application/octet-stream"
-    return blob.readall(), 200, {"Content-Type": mime_type, "Content-Disposition": f"inline; filename={path}"}
-    
-@app.route("/ask", methods=["POST"])
-def ask():
-    ensure_openai_token()
-    if not request.json:
-        return jsonify({"error": "request must be json"}), 400
-    approach = request.json["approach"]
-    try:
-        impl = ask_approaches.get(approach)
-        if not impl:
-            return jsonify({"error": "unknown approach"}), 400
-        r = impl.run(request.json["question"], request.json.get("overrides") or {})
-        return jsonify(r)
-    except Exception as e:
-        logging.exception("Exception in /ask")
-        return jsonify({"error": str(e)}), 500
-    
-@app.route("/chat", methods=["POST"])
-def chat():
-    ensure_openai_token()
-    if not request.json:
-        return jsonify({"error": "request must be json"}), 400
-    approach = request.json["approach"]
-    try:
-        impl = chat_approaches.get(approach)
-        if not impl:
-            return jsonify({"error": "unknown approach"}), 400
-        r = impl.run(request.json["history"], request.json.get("overrides") or {})
-        return jsonify(r)
-    except Exception as e:
-        logging.exception("Exception in /chat")
-        return jsonify({"error": str(e)}), 500
->>>>>>> 7c6b4f71
 
 def ensure_openai_token():
     openai_token = current_app.config[CONFIG_OPENAI_TOKEN]

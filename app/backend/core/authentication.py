--- conflicted
+++ resolved
@@ -38,20 +38,11 @@
         self,
         search_index: SearchIndex | None,
         use_authentication: bool,
-<<<<<<< HEAD
         server_app_id: str | None,
         server_app_secret: str | None,
         client_app_id: str | None,
         tenant_id: str | None,
-        require_access_control: bool = False,
-        enable_global_documents: bool = False,
-=======
-        server_app_id: Optional[str],
-        server_app_secret: Optional[str],
-        client_app_id: Optional[str],
-        tenant_id: Optional[str],
         enforce_access_control: bool = False,
->>>>>>> b09278d9
         enable_unauthenticated_access: bool = False,
     ):
         self.use_authentication = use_authentication

import base64
import hashlib
import logging
import os
import re
import tempfile
from abc import ABC
from collections.abc import AsyncGenerator
from glob import glob
from typing import IO

from azure.core.credentials_async import AsyncTokenCredential
from azure.storage.filedatalake.aio import (
    DataLakeServiceClient,
)

logger = logging.getLogger("scripts")


class File:
    """
    Represents a file stored either locally or in a data lake storage account
    This file might contain access control information about which users or groups can access it
    """

    def __init__(self, content: IO, acls: dict[str, list] | None = None, url: str | None = None):
        self.content = content
        self.acls = acls or {}
        self.url = url

    def filename(self) -> str:
        """
        Get the filename from the content object.

        Different file-like objects store the filename in different attributes:
        - File objects from open() have a .name attribute
        - HTTP uploaded files (werkzeug.datastructures.FileStorage) have a .filename attribute

        Returns:
            str: The basename of the file
        """
        content_name = None

        # Try to get filename attribute (common for HTTP uploaded files)
        if hasattr(self.content, "filename"):
            content_name = getattr(self.content, "filename")
            if content_name:
                return os.path.basename(content_name)

        # Try to get name attribute (common for file objects from open())
        if hasattr(self.content, "name"):
            content_name = getattr(self.content, "name")
            if content_name and content_name != "file":
                return os.path.basename(content_name)

        raise ValueError("The content object does not have a filename or name attribute. ")

    def file_extension(self):
        return os.path.splitext(self.filename())[1]

    def filename_to_id(self):
        filename_ascii = re.sub("[^0-9a-zA-Z_-]", "_", self.filename())
        filename_hash = base64.b16encode(self.filename().encode("utf-8")).decode("ascii")
        acls_hash = ""
        if self.acls:
            acls_hash = base64.b16encode(str(self.acls).encode("utf-8")).decode("ascii")
        return f"file-{filename_ascii}-{filename_hash}{acls_hash}"

    def close(self):
        if self.content:
            self.content.close()


class ListFileStrategy(ABC):
    """
    Abstract strategy for listing files that are located somewhere. For example, on a local computer or remotely in a storage account
    """

    async def list(self) -> AsyncGenerator[File, None]:
        if False:  # pragma: no cover - this is necessary for mypy to type check
            yield

    async def list_paths(self) -> AsyncGenerator[str, None]:
        if False:  # pragma: no cover - this is necessary for mypy to type check
            yield


class LocalListFileStrategy(ListFileStrategy):
    """
    Concrete strategy for listing files that are located in a local filesystem
    """

    def __init__(self, path_pattern: str, enable_global_documents: bool = False):
        self.path_pattern = path_pattern
        self.enable_global_documents = enable_global_documents

    async def list_paths(self) -> AsyncGenerator[str, None]:
        async for p in self._list_paths(self.path_pattern):
            yield p

    async def _list_paths(self, path_pattern: str) -> AsyncGenerator[str, None]:
        for path in glob(path_pattern):
            if os.path.isdir(path):
                async for p in self._list_paths(f"{path}/*"):
                    yield p
            else:
                # Only list files, not directories
                yield path

    async def list(self) -> AsyncGenerator[File, None]:
        acls = {"oids": ["all"], "groups": ["all"]} if self.enable_global_documents else {}
        async for path in self.list_paths():
            if not self.check_md5(path):
                yield File(content=open(path, mode="rb"), acls=acls, url=path)

    def check_md5(self, path: str) -> bool:
        # if filename ends in .md5 skip
        if path.endswith(".md5"):
            return True

        # if there is a file called .md5 in this directory, see if its updated
        stored_hash = None
        with open(path, "rb") as file:
            existing_hash = hashlib.md5(file.read()).hexdigest()
        hash_path = f"{path}.md5"
        if os.path.exists(hash_path):
            with open(hash_path, encoding="utf-8") as md5_f:
                stored_hash = md5_f.read()

        if stored_hash and stored_hash.strip() == existing_hash.strip():
            logger.info("Skipping '%s', no changes detected.", path)
            return True

        # Write the hash
        with open(hash_path, "w", encoding="utf-8") as md5_f:
            md5_f.write(existing_hash)

        return False


class ADLSGen2ListFileStrategy(ListFileStrategy):
    """
    Concrete strategy for listing files that are located in a data lake storage account
    """

    def __init__(
        self,
        data_lake_storage_account: str,
        data_lake_filesystem: str,
        data_lake_path: str,
<<<<<<< HEAD
        credential: AsyncTokenCredential | str,
=======
        credential: Union[AsyncTokenCredential, str],
        enable_global_documents: bool = False,
>>>>>>> b09278d9
    ):
        self.data_lake_storage_account = data_lake_storage_account
        self.data_lake_filesystem = data_lake_filesystem
        self.data_lake_path = data_lake_path
        self.credential = credential
        self.enable_global_documents = enable_global_documents

    async def list_paths(self) -> AsyncGenerator[str, None]:
        async with DataLakeServiceClient(
            account_url=f"https://{self.data_lake_storage_account}.dfs.core.windows.net", credential=self.credential
        ) as service_client, service_client.get_file_system_client(self.data_lake_filesystem) as filesystem_client:
            async for path in filesystem_client.get_paths(path=self.data_lake_path, recursive=True):
                if path.is_directory:
                    continue

                yield path.name

    async def list(self) -> AsyncGenerator[File, None]:
        async with DataLakeServiceClient(
            account_url=f"https://{self.data_lake_storage_account}.dfs.core.windows.net", credential=self.credential
        ) as service_client, service_client.get_file_system_client(self.data_lake_filesystem) as filesystem_client:
            async for path in self.list_paths():
                temp_file_path = os.path.join(tempfile.gettempdir(), os.path.basename(path))
                try:
                    async with filesystem_client.get_file_client(path) as file_client:
                        with open(temp_file_path, "wb") as temp_file:
                            downloader = await file_client.download_file()
                            await downloader.readinto(temp_file)
                    # Parse out user ids and group ids
                    acls: dict[str, list[str]] = {"oids": [], "groups": []}
                    # https://learn.microsoft.com/python/api/azure-storage-file-datalake/azure.storage.filedatalake.datalakefileclient?view=azure-python#azure-storage-filedatalake-datalakefileclient-get-access-control
                    # Request ACLs as GUIDs
                    access_control = await file_client.get_access_control(upn=False)
                    acl_list = access_control["acl"]
                    # https://learn.microsoft.com/azure/storage/blobs/data-lake-storage-access-control
                    # ACL Format: user::rwx,group::r-x,other::r--,user:xxxxxxxx-xxxx-xxxx-xxxx-xxxxxxxxxxxx:r--
                    acl_list = acl_list.split(",")
                    for acl in acl_list:
                        acl_parts: list = acl.split(":")
                        if len(acl_parts) != 3:
                            continue
                        if len(acl_parts[1]) == 0:
                            continue
                        if acl_parts[0] == "user" and "r" in acl_parts[2]:
                            acls["oids"].append(acl_parts[1])
                        if acl_parts[0] == "group" and "r" in acl_parts[2]:
                            acls["groups"].append(acl_parts[1])

                    if self.enable_global_documents and len(acls["oids"]) == 0 and len(acls["groups"]) == 0:
                        acls = {"oids": ["all"], "groups": ["all"]}

                    yield File(content=open(temp_file_path, "rb"), acls=acls, url=file_client.url)
                except Exception as data_lake_exception:
                    logger.error(f"\tGot an error while reading {path} -> {data_lake_exception} --> skipping file")
                    try:
                        os.remove(temp_file_path)
                    except Exception as file_delete_exception:
                        logger.error(f"\tGot an error while deleting {temp_file_path} -> {file_delete_exception}")<|MERGE_RESOLUTION|>--- conflicted
+++ resolved
@@ -148,12 +148,8 @@
         data_lake_storage_account: str,
         data_lake_filesystem: str,
         data_lake_path: str,
-<<<<<<< HEAD
         credential: AsyncTokenCredential | str,
-=======
-        credential: Union[AsyncTokenCredential, str],
         enable_global_documents: bool = False,
->>>>>>> b09278d9
     ):
         self.data_lake_storage_account = data_lake_storage_account
         self.data_lake_filesystem = data_lake_filesystem

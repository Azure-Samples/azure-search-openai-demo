--- conflicted
+++ resolved
@@ -28,22 +28,13 @@
 {follow_up_questions_prompt}
 {injected_prompt}
 """
-<<<<<<< HEAD
     follow_up_questions_prompt_content = """Generate three very brief follow-up questions that the user would likely ask next. 
-=======
-    follow_up_questions_prompt_content = """Generate three very brief follow-up questions that the user would likely ask next about their healthcare plan and employee handbook.
->>>>>>> 761799fc
 Use double angle brackets to reference the questions, e.g. <<Are there exclusions for prescriptions?>>.
 Try not to repeat questions that have already been asked.
 Only generate questions and do not generate any text before or after the questions, such as 'Next Questions'"""
 
-<<<<<<< HEAD
     query_prompt_template = """Below is a history of the conversation so far, and a new question asked by the user that needs to be answered by searching in a knowledge base.
 Generate a search query based on the conversation and the new question. 
-=======
-    query_prompt_template = """Below is a history of the conversation so far, and a new question asked by the user that needs to be answered by searching in a knowledge base about employee healthcare plans and the employee handbook.
-Generate a search query based on the conversation and the new question.
->>>>>>> 761799fc
 Do not include cited source filenames and document names e.g info.txt or doc.pdf in the search query terms.
 Do not include any text inside [] or <<>> in the search query terms.
 Do not include any special characters like '+'.

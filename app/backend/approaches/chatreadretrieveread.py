--- conflicted
+++ resolved
@@ -55,9 +55,8 @@
         self.state_field = state_field
         self.lifecycle_field = lifecycle_field
         self.content_field = content_field
-<<<<<<< HEAD
     
-    def run(self, history: list[dict], overrides: dict, filters: dict) -> any:
+    def run(self, history: list[dict], overrides: dict, filters: dict, profile: str) -> any:
         use_semantic_captions = True if overrides.get("semantic_captions") else False
         top = overrides.get("top") or 3
         exclude_category = overrides.get("exclude_category") or None
@@ -65,18 +64,10 @@
         filtering_helper = Filter(self.productname_field, self.familytype_field, self.state_field, self.lifecycle_field)
         filter = filtering_helper.create_filter_string(filters, exclude_category)
 
-=======
-
-    def run(self, history: list[dict], overrides: dict, filters: dict, profile: str) -> any:
-        use_semantic_captions = True if overrides.get("semantic_captions") else False
-        top = overrides.get("top") or 3
-        exclude_category = overrides.get("exclude_category") or None
-        filter = "category ne '{}'".format(exclude_category.replace("'", "''")) if exclude_category else None
         print('😇 filters: ', filters)
         print('🏃‍♂️ search_temperature: ', overrides.get("search_temperature"))
         print('🏃‍♂️ search_max_tokens: ', overrides.get("search_max_tokens"))
         print('🏃‍♂️ temperature: ', overrides.get("temperature"))
->>>>>>> 7ab690a9
         # STEP 1: Generate an optimized keyword search query based on the chat history and the last question
         
         # Allow client to override the prompt used to generate the search query
@@ -109,7 +100,7 @@
                                           semantic_configuration_name="default", 
                                           top=top, 
                                           query_caption="extractive|highlight-false" if use_semantic_captions else None)
-        elif overrides.get("product_filter_only"):
+        elif overrides.get("product_filters"):
             # Pass last question as the query on the document
             q = history[-1]["user"]
             print("rigid query", q)

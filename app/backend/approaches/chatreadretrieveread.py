--- conflicted
+++ resolved
@@ -229,13 +229,8 @@
         extra_info, chat_coroutine = await self.run_until_final_call(
             history, overrides, auth_claims, should_stream=False
         )
-<<<<<<< HEAD
         chat_resp = dict(await chat_coroutine)
         chat_resp["choices"][0]["context"] = extra_info
-=======
-        chat_resp = await chat_coroutine
-        chat_resp.choices[0]["extra_args"] = extra_info
->>>>>>> a0fc23e4
         return chat_resp
 
     async def run_with_streaming(
@@ -245,13 +240,7 @@
             history, overrides, auth_claims, should_stream=True
         )
         yield {
-<<<<<<< HEAD
             "choices": [{"delta": {"role": self.ASSISTANT}, "context": extra_info, "finish_reason": None, "index": 0}],
-=======
-            "choices": [
-                {"delta": {"role": self.ASSISTANT}, "extra_args": extra_info, "finish_reason": None, "index": 0}
-            ],
->>>>>>> a0fc23e4
             "object": "chat.completion.chunk",
         }
 

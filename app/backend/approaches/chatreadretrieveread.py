--- conflicted
+++ resolved
@@ -243,24 +243,6 @@
 
         if use_RAG:
         # If retrieval mode includes vectors, compute an embedding for the query
-<<<<<<< HEAD
-        if has_vector:
-            embedding_args = {"deployment_id": self.embedding_deployment} if self.openai_host == "azure" else {}
-            embedding = await openai.Embedding.acreate(**embedding_args, model=self.embedding_model, input=query_text)
-            query_vector = embedding["data"][0]["embedding"]
-        else:
-            query_vector = None
-
-        # Only keep the text query if the retrieval mode uses text, otherwise drop it
-        if not has_text:
-            query_text = None
-
-        # Use semantic L2 reranker if requested and if retrieval mode is text or hybrid (vectors + text)
-        content = ""
-        results = []
-        if os.environ["SHOULD_RAG"] == 'True':
-        
-=======
             if has_vector:
                 embedding_args = {"deployment_id": self.embedding_deployment} if self.openai_host == "azure" else {}
                 embedding = await openai.Embedding.acreate(**embedding_args, model=self.embedding_model, input=query_text)
@@ -273,7 +255,6 @@
                 query_text = None
 
             # Use semantic L2 reranker if requested and if retrieval mode is text or hybrid (vectors + text)
->>>>>>> 9bfce650
             if overrides.get("semantic_ranker") and has_text:
                 r = await self.search_client.search(
                     query_text,
@@ -304,14 +285,45 @@
                 ]
             else:
                 results = [doc[self.sourcepage_field] + ": " + nonewlines(doc[self.content_field]) async for doc in r]
-<<<<<<< HEAD
+            content = "\n".join(results)
+
+        # Use semantic L2 reranker if requested and if retrieval mode is text or hybrid (vectors + text)
+        content = ""
+        results = []
+        if os.environ["SHOULD_RAG"] == 'True':
+        
+            if overrides.get("semantic_ranker") and has_text:
+                r = await self.search_client.search(
+                    query_text,
+                    filter=filter,
+                    query_type=QueryType.SEMANTIC,
+                    query_language=self.query_language,
+                    query_speller=self.query_speller,
+                    semantic_configuration_name="default",
+                    top=top,
+                    query_caption="extractive|highlight-false" if use_semantic_captions else None,
+                    vector=query_vector,
+                    top_k=50 if query_vector else None,
+                    vector_fields="embedding" if query_vector else None,
+                )
+            else:
+                r = await self.search_client.search(
+                    query_text,
+                    filter=filter,
+                    top=top,
+                    vector=query_vector,
+                    top_k=50 if query_vector else None,
+                    vector_fields="embedding" if query_vector else None,
+                )
+            if use_semantic_captions:
+                results = [
+                    doc[self.sourcepage_field] + ": " + nonewlines(" . ".join([c.text for c in doc["@search.captions"]]))
+                    async for doc in r
+                ]
+            else:
+                results = [doc[self.sourcepage_field] + ": " + nonewlines(doc[self.content_field]) async for doc in r]
                 content = "\n".join(results)
             
-=======
-            content = "\n".join(results)
-
-
->>>>>>> 9bfce650
         follow_up_questions_prompt = (
             self.follow_up_questions_prompt_content if overrides.get("suggest_followup_questions") else ""
         )

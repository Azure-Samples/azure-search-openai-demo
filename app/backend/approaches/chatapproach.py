import json
import logging
import re
from abc import ABC, abstractmethod
from typing import Any, AsyncGenerator, Optional, Tuple, Union

from openai.types.chat import (
    ChatCompletion,
    ChatCompletionContentPartParam,
    ChatCompletionMessageParam,
)

from approaches.approach import Approach
from core.messagebuilder import MessageBuilder


class ChatApproach(Approach, ABC):
    # Chat roles
    SYSTEM = "system"
    USER = "user"
    ASSISTANT = "assistant"

    query_prompt_few_shots = [
        {"role": USER, "content": "How did crypto do last year?"},
        {"role": ASSISTANT, "content": "Summarize Cryptocurrency Market Dynamics from last year"},
        {"role": USER, "content": "What are my health plans?"},
        {"role": ASSISTANT, "content": "Show available health plans"},
    ]
    NO_RESPONSE = "0"

    follow_up_questions_prompt_content = """Generate 3 very brief follow-up questions that the user would likely ask next.
    Enclose the follow-up questions in double angle brackets. Example:
    <<Are there exclusions for prescriptions?>>
    <<Which pharmacies can be ordered from?>>
    <<What is the limit for over-the-counter medication?>>
    Do no repeat questions that have already been asked.
    Make sure the last question ends with ">>".
    """

    query_prompt_template = """Below is a history of the conversation so far, and a new question asked by the user that needs to be answered by searching in a knowledge.
    You have access to Azure AI Search index with 100's of documents.
    Generate a search query based on the conversation and the new question.
    Do not include cited source filenames and document names e.g info.txt or doc.pdf in the search query terms.
    Do not include any text inside [] or <<>> in the search query terms.
    Do not include any special characters like '+'.
    If the question is not in English, translate the question to English before generating the search query.
    If you cannot generate a search query, return just the number 0.
    """

    @property
    @abstractmethod
    def system_message_chat_conversation(self) -> str:
        pass

    @abstractmethod
    async def run_until_final_call(self, history, overrides, auth_claims, should_stream) -> tuple:
        pass

    def get_system_prompt(self, override_prompt: Optional[str], follow_up_questions_prompt: str) -> str:
        if override_prompt is None:
            return self.system_message_chat_conversation.format(
                injected_prompt="", follow_up_questions_prompt=follow_up_questions_prompt
            )
        elif override_prompt.startswith(">>>"):
            return self.system_message_chat_conversation.format(
                injected_prompt=override_prompt[3:] + "\n", follow_up_questions_prompt=follow_up_questions_prompt
            )
        else:
            return override_prompt.format(follow_up_questions_prompt=follow_up_questions_prompt)

    def get_search_query(self, chat_completion: ChatCompletion, user_query: str) -> Tuple[str, bool]:
        response_message = chat_completion.choices[0].message
<<<<<<< HEAD
        escalate = False
=======

>>>>>>> 0901e48f
        if response_message.tool_calls:
            for tool in response_message.tool_calls:
                if tool.type != "function":
                    continue
                function = tool.function
<<<<<<< HEAD
                if function.name == "human_escalation":
                    arg = json.loads(function.arguments)
                    escalate = arg.get("human_escalation", "false").lower() == "true"
=======
>>>>>>> 0901e48f
                if function.name == "search_sources":
                    arg = json.loads(function.arguments)
                    search_query = arg.get("search_query", self.NO_RESPONSE)
                    if search_query != self.NO_RESPONSE:
<<<<<<< HEAD
                        return search_query, escalate
=======
                        return search_query
>>>>>>> 0901e48f
        elif query_text := response_message.content:
            if query_text.strip() != self.NO_RESPONSE:
                return query_text, escalate
        return user_query, escalate

    def extract_followup_questions(self, content: str):
        return content.split("<<")[0], re.findall(r"<<([^>>]+)>>", content)

    def get_messages_from_history(
        self,
        system_prompt: str,
        model_id: str,
        history: list[dict[str, str]],
        user_content: Union[str, list[ChatCompletionContentPartParam]],
        max_tokens: int,
        few_shots=[],
    ) -> list[ChatCompletionMessageParam]:
        message_builder = MessageBuilder(system_prompt, model_id)

        # Add examples to show the chat what responses we want. It will try to mimic any responses and make sure they match the rules laid out in the system message.
        for shot in reversed(few_shots):
            message_builder.insert_message(shot.get("role"), shot.get("content"))

        append_index = len(few_shots) + 1

        message_builder.insert_message(self.USER, user_content, index=append_index)
        total_token_count = message_builder.count_tokens_for_message(dict(message_builder.messages[-1]))  # type: ignore

        newest_to_oldest = list(reversed(history[:-1]))
        for message in newest_to_oldest:
            potential_message_count = message_builder.count_tokens_for_message(message)
            if (total_token_count + potential_message_count) > max_tokens:
                logging.debug("Reached max tokens of %d, history will be truncated", max_tokens)
                break
            message_builder.insert_message(message["role"], message["content"], index=append_index)
            total_token_count += potential_message_count
        return message_builder.messages

    async def run_without_streaming(
        self,
        history: list[dict[str, str]],
        overrides: dict[str, Any],
        auth_claims: dict[str, Any],
        session_state: Any = None,
    ) -> dict[str, Any]:
        extra_info, chat_coroutine = await self.run_until_final_call(
            history, overrides, auth_claims, should_stream=False
        )
        chat_completion_response: ChatCompletion = await chat_coroutine
        chat_resp = chat_completion_response.model_dump()  # Convert to dict to make it JSON serializable
        chat_resp["choices"][0]["context"] = extra_info
        if overrides.get("suggest_followup_questions"):
            content, followup_questions = self.extract_followup_questions(chat_resp["choices"][0]["message"]["content"])
            chat_resp["choices"][0]["message"]["content"] = content
            chat_resp["choices"][0]["context"]["followup_questions"] = followup_questions
        chat_resp["choices"][0]["session_state"] = session_state
        return chat_resp

    async def run_with_streaming(
        self,
        history: list[dict[str, str]],
        overrides: dict[str, Any],
        auth_claims: dict[str, Any],
        session_state: Any = None,
    ) -> AsyncGenerator[dict, None]:
        extra_info, chat_coroutine = await self.run_until_final_call(
            history, overrides, auth_claims, should_stream=True
        )
        yield {
            "choices": [
                {
                    "delta": {"role": self.ASSISTANT},
                    "context": extra_info,
                    "session_state": session_state,
                    "finish_reason": None,
                    "index": 0,
                }
            ],
            "object": "chat.completion.chunk",
        }

        followup_questions_started = False
        followup_content = ""
        async for event_chunk in await chat_coroutine:
            # "2023-07-01-preview" API version has a bug where first response has empty choices
            event = event_chunk.model_dump()  # Convert pydantic model to dict
            if event["choices"]:
                # if event contains << and not >>, it is start of follow-up question, truncate
                content = event["choices"][0]["delta"].get("content")
                content = content or ""  # content may either not exist in delta, or explicitly be None
                if overrides.get("suggest_followup_questions") and "<<" in content:
                    followup_questions_started = True
                    earlier_content = content[: content.index("<<")]
                    if earlier_content:
                        event["choices"][0]["delta"]["content"] = earlier_content
                        yield event
                    followup_content += content[content.index("<<") :]
                elif followup_questions_started:
                    followup_content += content
                else:
                    yield event
        if followup_content:
            _, followup_questions = self.extract_followup_questions(followup_content)
            yield {
                "choices": [
                    {
                        "delta": {"role": self.ASSISTANT},
                        "context": {"followup_questions": followup_questions},
                        "finish_reason": None,
                        "index": 0,
                    }
                ],
                "object": "chat.completion.chunk",
            }

    async def run(
        self, messages: list[dict], stream: bool = False, session_state: Any = None, context: dict[str, Any] = {}
    ) -> Union[dict[str, Any], AsyncGenerator[dict[str, Any], None]]:
        overrides = context.get("overrides", {})
        auth_claims = context.get("auth_claims", {})

        if stream is False:
            return await self.run_without_streaming(messages, overrides, auth_claims, session_state)
        else:
            return self.run_with_streaming(messages, overrides, auth_claims, session_state)<|MERGE_RESOLUTION|>--- conflicted
+++ resolved
@@ -70,31 +70,21 @@
 
     def get_search_query(self, chat_completion: ChatCompletion, user_query: str) -> Tuple[str, bool]:
         response_message = chat_completion.choices[0].message
-<<<<<<< HEAD
         escalate = False
-=======
-
->>>>>>> 0901e48f
+
         if response_message.tool_calls:
             for tool in response_message.tool_calls:
                 if tool.type != "function":
                     continue
                 function = tool.function
-<<<<<<< HEAD
                 if function.name == "human_escalation":
                     arg = json.loads(function.arguments)
                     escalate = arg.get("human_escalation", "false").lower() == "true"
-=======
->>>>>>> 0901e48f
                 if function.name == "search_sources":
                     arg = json.loads(function.arguments)
                     search_query = arg.get("search_query", self.NO_RESPONSE)
                     if search_query != self.NO_RESPONSE:
-<<<<<<< HEAD
                         return search_query, escalate
-=======
-                        return search_query
->>>>>>> 0901e48f
         elif query_text := response_message.content:
             if query_text.strip() != self.NO_RESPONSE:
                 return query_text, escalate

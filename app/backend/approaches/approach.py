import os
from abc import ABC
from collections.abc import AsyncGenerator, Awaitable
from dataclasses import dataclass
from typing import Any, Callable, Optional, TypedDict, Union, cast
from urllib.parse import urljoin

import aiohttp
from azure.search.documents.agent.aio import KnowledgeAgentRetrievalClient
from azure.search.documents.agent.models import (
    KnowledgeAgentAzureSearchDocReference,
    KnowledgeAgentIndexParams,
    KnowledgeAgentMessage,
    KnowledgeAgentMessageTextContent,
    KnowledgeAgentRetrievalRequest,
    KnowledgeAgentRetrievalResponse,
    KnowledgeAgentSearchActivityRecord,
)
from azure.search.documents.aio import SearchClient
from azure.search.documents.models import (
    QueryCaptionResult,
    QueryType,
    VectorizedQuery,
    VectorQuery,
)
from openai import AsyncOpenAI, AsyncStream
from openai.types import CompletionUsage
from openai.types.chat import (
    ChatCompletion,
    ChatCompletionChunk,
    ChatCompletionMessageParam,
    ChatCompletionReasoningEffort,
    ChatCompletionToolParam,
)

from approaches.promptmanager import PromptManager
from core.authentication import AuthenticationHelper


@dataclass
class Document:
<<<<<<< HEAD
    id: Optional[str] = None
    content: Optional[str] = None
    embedding: Optional[list[float]] = None
    image_embedding: Optional[list[float]] = None
    category: Optional[str] = None
    sourcepage: Optional[str] = None
    sourcefile: Optional[str] = None
    oids: Optional[list[str]] = None
    groups: Optional[list[str]] = None
    captions: Optional[list[QueryCaptionResult]] = None
=======
    id: Optional[str]
    content: Optional[str]
    category: Optional[str]
    sourcepage: Optional[str]
    sourcefile: Optional[str]
    oids: Optional[list[str]]
    groups: Optional[list[str]]
    captions: list[QueryCaptionResult]
>>>>>>> faf0d461
    score: Optional[float] = None
    reranker_score: Optional[float] = None
    search_agent_query: Optional[str] = None

    def serialize_for_results(self) -> dict[str, Any]:
        result_dict = {
            "id": self.id,
            "content": self.content,
            "category": self.category,
            "sourcepage": self.sourcepage,
            "sourcefile": self.sourcefile,
            "oids": self.oids,
            "groups": self.groups,
            "captions": (
                [
                    {
                        "additional_properties": caption.additional_properties,
                        "text": caption.text,
                        "highlights": caption.highlights,
                    }
                    for caption in self.captions
                ]
                if self.captions
                else []
            ),
            "score": self.score,
            "reranker_score": self.reranker_score,
            "search_agent_query": self.search_agent_query,
        }
        return result_dict


@dataclass
class ThoughtStep:
    title: str
    description: Optional[Any]
    props: Optional[dict[str, Any]] = None

    def update_token_usage(self, usage: CompletionUsage) -> None:
        if self.props:
            self.props["token_usage"] = TokenUsageProps.from_completion_usage(usage)


@dataclass
class DataPoints:
    text: Optional[list[str]] = None
    images: Optional[list] = None


@dataclass
class ExtraInfo:
    data_points: DataPoints
    thoughts: Optional[list[ThoughtStep]] = None
    followup_questions: Optional[list[Any]] = None


@dataclass
class TokenUsageProps:
    prompt_tokens: int
    completion_tokens: int
    reasoning_tokens: Optional[int]
    total_tokens: int

    @classmethod
    def from_completion_usage(cls, usage: CompletionUsage) -> "TokenUsageProps":
        return cls(
            prompt_tokens=usage.prompt_tokens,
            completion_tokens=usage.completion_tokens,
            reasoning_tokens=(
                usage.completion_tokens_details.reasoning_tokens if usage.completion_tokens_details else None
            ),
            total_tokens=usage.total_tokens,
        )


# GPT reasoning models don't support the same set of parameters as other models
# https://learn.microsoft.com/azure/ai-services/openai/how-to/reasoning
@dataclass
class GPTReasoningModelSupport:
    streaming: bool


class Approach(ABC):
    # List of GPT reasoning models support
    GPT_REASONING_MODELS = {
        "o1": GPTReasoningModelSupport(streaming=False),
        "o3-mini": GPTReasoningModelSupport(streaming=True),
    }
    # Set a higher token limit for GPT reasoning models
    RESPONSE_DEFAULT_TOKEN_LIMIT = 1024
    RESPONSE_REASONING_DEFAULT_TOKEN_LIMIT = 8192

    def __init__(
        self,
        search_client: SearchClient,
        openai_client: AsyncOpenAI,
        auth_helper: AuthenticationHelper,
        query_language: Optional[str],
        query_speller: Optional[str],
        embedding_deployment: Optional[str],  # Not needed for non-Azure OpenAI or for retrieval_mode="text"
        embedding_model: str,
        embedding_dimensions: int,
        embedding_field: str,
        openai_host: str,
        vision_endpoint: str,
        vision_token_provider: Callable[[], Awaitable[str]],
        prompt_manager: PromptManager,
        reasoning_effort: Optional[str] = None,
    ):
        self.search_client = search_client
        self.openai_client = openai_client
        self.auth_helper = auth_helper
        self.query_language = query_language
        self.query_speller = query_speller
        self.embedding_deployment = embedding_deployment
        self.embedding_model = embedding_model
        self.embedding_dimensions = embedding_dimensions
        self.embedding_field = embedding_field
        self.openai_host = openai_host
        self.vision_endpoint = vision_endpoint
        self.vision_token_provider = vision_token_provider
        self.prompt_manager = prompt_manager
        self.reasoning_effort = reasoning_effort
        self.include_token_usage = True

    def build_filter(self, overrides: dict[str, Any], auth_claims: dict[str, Any]) -> Optional[str]:
        include_category = overrides.get("include_category")
        exclude_category = overrides.get("exclude_category")
        security_filter = self.auth_helper.build_security_filters(overrides, auth_claims)
        filters = []
        if include_category:
            filters.append("category eq '{}'".format(include_category.replace("'", "''")))
        if exclude_category:
            filters.append("category ne '{}'".format(exclude_category.replace("'", "''")))
        if security_filter:
            filters.append(security_filter)
        return None if len(filters) == 0 else " and ".join(filters)

    async def search(
        self,
        top: int,
        query_text: Optional[str],
        filter: Optional[str],
        vectors: list[VectorQuery],
        use_text_search: bool,
        use_vector_search: bool,
        use_semantic_ranker: bool,
        use_semantic_captions: bool,
        minimum_search_score: Optional[float] = None,
        minimum_reranker_score: Optional[float] = None,
        use_query_rewriting: Optional[bool] = None,
    ) -> list[Document]:
        search_text = query_text if use_text_search else ""
        search_vectors = vectors if use_vector_search else []
        if use_semantic_ranker:
            results = await self.search_client.search(
                search_text=search_text,
                filter=filter,
                top=top,
                query_caption="extractive|highlight-false" if use_semantic_captions else None,
                query_rewrites="generative" if use_query_rewriting else None,
                vector_queries=search_vectors,
                query_type=QueryType.SEMANTIC,
                query_language=self.query_language,
                query_speller=self.query_speller,
                semantic_configuration_name="default",
                semantic_query=query_text,
            )
        else:
            results = await self.search_client.search(
                search_text=search_text,
                filter=filter,
                top=top,
                vector_queries=search_vectors,
            )

        documents = []
        async for page in results.by_page():
            async for document in page:
                documents.append(
                    Document(
                        id=document.get("id"),
                        content=document.get("content"),
                        category=document.get("category"),
                        sourcepage=document.get("sourcepage"),
                        sourcefile=document.get("sourcefile"),
                        oids=document.get("oids"),
                        groups=document.get("groups"),
                        captions=cast(list[QueryCaptionResult], document.get("@search.captions")),
                        score=document.get("@search.score"),
                        reranker_score=document.get("@search.reranker_score"),
                    )
                )

            qualified_documents = [
                doc
                for doc in documents
                if (
                    (doc.score or 0) >= (minimum_search_score or 0)
                    and (doc.reranker_score or 0) >= (minimum_reranker_score or 0)
                )
            ]

        return qualified_documents

    async def run_agentic_retrieval(
        self,
        messages: list[ChatCompletionMessageParam],
        agent_client: KnowledgeAgentRetrievalClient,
        search_index_name: str,
        top: Optional[int] = None,
        filter_add_on: Optional[str] = None,
        minimum_reranker_score: Optional[float] = None,
        max_docs_for_reranker: Optional[int] = None,
    ) -> tuple[KnowledgeAgentRetrievalResponse, list[Document]]:
        # STEP 1: Invoke agentic retrieval
        response = await agent_client.retrieve(
            retrieval_request=KnowledgeAgentRetrievalRequest(
                messages=[
                    KnowledgeAgentMessage(
                        role=str(msg["role"]), content=[KnowledgeAgentMessageTextContent(text=str(msg["content"]))]
                    )
                    for msg in messages
                    if msg["role"] != "system"
                ],
                target_index_params=[
                    KnowledgeAgentIndexParams(
                        index_name=search_index_name,
                        reranker_threshold=minimum_reranker_score,
                        max_docs_for_reranker=max_docs_for_reranker,
                        filter_add_on=filter_add_on,
                        include_reference_source_data=True,
                    )
                ],
            )
        )

        # STEP 2: Generate a contextual and content specific answer using the search results and chat history
        activities = response.activity
        activity_mapping = {
            activity.id: activity.query.search if activity.query else ""
            for activity in activities
            if isinstance(activity, KnowledgeAgentSearchActivityRecord)
        } if activities else {}

        results = []
        if response and response.references:
            for reference in response.references:
                if isinstance(reference, KnowledgeAgentAzureSearchDocReference) and reference.source_data:
                    results.append(
                        Document(
                            id=reference.doc_key,
                            content=reference.source_data["content"],
                            sourcepage=reference.source_data["sourcepage"],
                            search_agent_query=activity_mapping[reference.activity_source],
                        )
                    )
                if top and len(results) == top:
                    break

        return response, results

    def get_sources_content(
        self, results: list[Document], use_semantic_captions: bool, use_image_citation: bool
    ) -> list[str]:

        def nonewlines(s: str) -> str:
            return s.replace("\n", " ").replace("\r", " ")

        if use_semantic_captions:
            return [
                (self.get_citation((doc.sourcepage or ""), use_image_citation))
                + ": "
                + nonewlines(" . ".join([cast(str, c.text) for c in (doc.captions or [])]))
                for doc in results
            ]
        else:
            return [
                (self.get_citation((doc.sourcepage or ""), use_image_citation)) + ": " + nonewlines(doc.content or "")
                for doc in results
            ]

    def get_citation(self, sourcepage: str, use_image_citation: bool) -> str:
        if use_image_citation:
            return sourcepage
        else:
            path, ext = os.path.splitext(sourcepage)
            if ext.lower() == ".png":
                page_idx = path.rfind("-")
                page_number = int(path[page_idx + 1 :])
                return f"{path[:page_idx]}.pdf#page={page_number}"

            return sourcepage

    async def compute_text_embedding(self, q: str):
        SUPPORTED_DIMENSIONS_MODEL = {
            "text-embedding-ada-002": False,
            "text-embedding-3-small": True,
            "text-embedding-3-large": True,
        }

        class ExtraArgs(TypedDict, total=False):
            dimensions: int

        dimensions_args: ExtraArgs = (
            {"dimensions": self.embedding_dimensions} if SUPPORTED_DIMENSIONS_MODEL[self.embedding_model] else {}
        )
        embedding = await self.openai_client.embeddings.create(
            # Azure OpenAI takes the deployment name as the model name
            model=self.embedding_deployment if self.embedding_deployment else self.embedding_model,
            input=q,
            **dimensions_args,
        )
        query_vector = embedding.data[0].embedding
        # This performs an oversampling due to how the search index was setup,
        # so we do not need to explicitly pass in an oversampling parameter here
        return VectorizedQuery(vector=query_vector, k_nearest_neighbors=50, fields=self.embedding_field)

    async def compute_image_embedding(self, q: str):
        endpoint = urljoin(self.vision_endpoint, "computervision/retrieval:vectorizeText")
        headers = {"Content-Type": "application/json"}
        params = {"api-version": "2024-02-01", "model-version": "2023-04-15"}
        data = {"text": q}

        headers["Authorization"] = "Bearer " + await self.vision_token_provider()

        async with aiohttp.ClientSession() as session:
            async with session.post(
                url=endpoint, params=params, headers=headers, json=data, raise_for_status=True
            ) as response:
                json = await response.json()
                image_query_vector = json["vector"]
        return VectorizedQuery(vector=image_query_vector, k_nearest_neighbors=50, fields="imageEmbedding")

    def get_system_prompt_variables(self, override_prompt: Optional[str]) -> dict[str, str]:
        # Allows client to replace the entire prompt, or to inject into the existing prompt using >>>
        if override_prompt is None:
            return {}
        elif override_prompt.startswith(">>>"):
            return {"injected_prompt": override_prompt[3:]}
        else:
            return {"override_prompt": override_prompt}

    def get_response_token_limit(self, model: str, default_limit: int) -> int:
        if model in self.GPT_REASONING_MODELS:
            return self.RESPONSE_REASONING_DEFAULT_TOKEN_LIMIT

        return default_limit

    def create_chat_completion(
        self,
        chatgpt_deployment: Optional[str],
        chatgpt_model: str,
        messages: list[ChatCompletionMessageParam],
        overrides: dict[str, Any],
        response_token_limit: int,
        should_stream: bool = False,
        tools: Optional[list[ChatCompletionToolParam]] = None,
        temperature: Optional[float] = None,
        n: Optional[int] = None,
        reasoning_effort: Optional[ChatCompletionReasoningEffort] = None,
    ) -> Union[Awaitable[ChatCompletion], Awaitable[AsyncStream[ChatCompletionChunk]]]:
        if chatgpt_model in self.GPT_REASONING_MODELS:
            params: dict[str, Any] = {
                # max_tokens is not supported
                "max_completion_tokens": response_token_limit
            }

            # Adjust parameters for reasoning models
            supported_features = self.GPT_REASONING_MODELS[chatgpt_model]
            if supported_features.streaming and should_stream:
                params["stream"] = True
                params["stream_options"] = {"include_usage": True}
            params["reasoning_effort"] = reasoning_effort or overrides.get("reasoning_effort") or self.reasoning_effort

        else:
            # Include parameters that may not be supported for reasoning models
            params = {
                "max_tokens": response_token_limit,
                "temperature": temperature or overrides.get("temperature", 0.3),
            }
        if should_stream:
            params["stream"] = True
            params["stream_options"] = {"include_usage": True}

        params["tools"] = tools

        # Azure OpenAI takes the deployment name as the model name
        return self.openai_client.chat.completions.create(
            model=chatgpt_deployment if chatgpt_deployment else chatgpt_model,
            messages=messages,
            seed=overrides.get("seed", None),
            n=n or 1,
            **params,
        )

    def format_thought_step_for_chatcompletion(
        self,
        title: str,
        messages: list[ChatCompletionMessageParam],
        overrides: dict[str, Any],
        model: str,
        deployment: Optional[str],
        usage: Optional[CompletionUsage] = None,
        reasoning_effort: Optional[ChatCompletionReasoningEffort] = None,
    ) -> ThoughtStep:
        properties: dict[str, Any] = {"model": model}
        if deployment:
            properties["deployment"] = deployment
        # Only add reasoning_effort setting if the model supports it
        if model in self.GPT_REASONING_MODELS:
            properties["reasoning_effort"] = reasoning_effort or overrides.get(
                "reasoning_effort", self.reasoning_effort
            )
        if usage:
            properties["token_usage"] = TokenUsageProps.from_completion_usage(usage)
        return ThoughtStep(title, messages, properties)

    async def run(
        self,
        messages: list[ChatCompletionMessageParam],
        session_state: Any = None,
        context: dict[str, Any] = {},
    ) -> dict[str, Any]:
        raise NotImplementedError

    async def run_stream(
        self,
        messages: list[ChatCompletionMessageParam],
        session_state: Any = None,
        context: dict[str, Any] = {},
    ) -> AsyncGenerator[dict[str, Any], None]:
        raise NotImplementedError<|MERGE_RESOLUTION|>--- conflicted
+++ resolved
@@ -39,18 +39,6 @@
 
 @dataclass
 class Document:
-<<<<<<< HEAD
-    id: Optional[str] = None
-    content: Optional[str] = None
-    embedding: Optional[list[float]] = None
-    image_embedding: Optional[list[float]] = None
-    category: Optional[str] = None
-    sourcepage: Optional[str] = None
-    sourcefile: Optional[str] = None
-    oids: Optional[list[str]] = None
-    groups: Optional[list[str]] = None
-    captions: Optional[list[QueryCaptionResult]] = None
-=======
     id: Optional[str]
     content: Optional[str]
     category: Optional[str]
@@ -59,7 +47,6 @@
     oids: Optional[list[str]]
     groups: Optional[list[str]]
     captions: list[QueryCaptionResult]
->>>>>>> faf0d461
     score: Optional[float] = None
     reranker_score: Optional[float] = None
     search_agent_query: Optional[str] = None

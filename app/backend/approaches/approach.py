import copy
import os
from abc import ABC
from dataclasses import dataclass
from typing import (
    Any,
    AsyncGenerator,
    Awaitable,
    Callable,
    Dict,
    List,
    Optional,
    TypedDict,
    cast,
)
from urllib.parse import urljoin

import aiohttp
from azure.search.documents.aio import SearchClient
from azure.search.documents.models import (
    QueryCaptionResult,
    QueryType,
    VectorizedQuery,
    VectorQuery,
)
from openai import AsyncOpenAI
from openai.types import CompletionUsage
from openai.types.chat import (
    ChatCompletion,
    ChatCompletionDeveloperMessageParam,
    ChatCompletionMessageParam,
    ChatCompletionToolParam,
    ChatCompletionReasoningEffort
)

from approaches.promptmanager import PromptManager
from core.authentication import AuthenticationHelper


@dataclass
class Document:
    id: Optional[str]
    content: Optional[str]
    embedding: Optional[List[float]]
    image_embedding: Optional[List[float]]
    category: Optional[str]
    sourcepage: Optional[str]
    sourcefile: Optional[str]
    oids: Optional[List[str]]
    groups: Optional[List[str]]
    captions: List[QueryCaptionResult]
    score: Optional[float] = None
    reranker_score: Optional[float] = None

    def serialize_for_results(self) -> dict[str, Any]:
        return {
            "id": self.id,
            "content": self.content,
            "embedding": Document.trim_embedding(self.embedding),
            "imageEmbedding": Document.trim_embedding(self.image_embedding),
            "category": self.category,
            "sourcepage": self.sourcepage,
            "sourcefile": self.sourcefile,
            "oids": self.oids,
            "groups": self.groups,
            "captions": (
                [
                    {
                        "additional_properties": caption.additional_properties,
                        "text": caption.text,
                        "highlights": caption.highlights,
                    }
                    for caption in self.captions
                ]
                if self.captions
                else []
            ),
            "score": self.score,
            "reranker_score": self.reranker_score,
        }

    @classmethod
    def trim_embedding(cls, embedding: Optional[List[float]]) -> Optional[str]:
        """Returns a trimmed list of floats from the vector embedding."""
        if embedding:
            if len(embedding) > 2:
                # Format the embedding list to show the first 2 items followed by the count of the remaining items."""
                return f"[{embedding[0]}, {embedding[1]} ...+{len(embedding) - 2} more]"
            else:
                return str(embedding)

        return None


@dataclass
class ThoughtStep:
    title: str
    description: Optional[Any]
    props: Optional[dict[str, Any]] = None

    def update_token_usage(self, usage: CompletionUsage) -> None:
        if self.props:
            self.props["token_usage"] = TokenUsageProps.from_completion_usage(usage)


@dataclass
class DataPoints:
    text: Optional[List[str]] = None
    images: Optional[List] = None


@dataclass
class ExtraInfo:
    data_points: DataPoints
    thoughts: Optional[List[ThoughtStep]] = None
    followup_questions: Optional[List[Any]] = None


@dataclass
class TokenUsageProps:
    prompt_tokens: int
    completion_tokens: int
    reasoning_tokens: Optional[int]
    total_tokens: int

    @classmethod
    def from_completion_usage(cls, usage: CompletionUsage) -> "TokenUsageProps":
        return cls(
            prompt_tokens=usage.prompt_tokens,
            completion_tokens=usage.completion_tokens,
            reasoning_tokens=(
                usage.completion_tokens_details.reasoning_tokens if usage.completion_tokens_details else None
            ),
            total_tokens=usage.total_tokens,
        )


# GPT reasoning models don't support the same set of parameters as other models
# https://learn.microsoft.com/azure/ai-services/openai/how-to/reasoning
@dataclass
class GPTReasoningModelSupport:
    reasoning_effort: bool
    tools: bool
    system_messages: bool
    streaming: bool


class Approach(ABC):

<<<<<<< HEAD
    # Allows usage of non-GPT model even if no tokenizer is available for accurate token counting
    # Useful for using local small language models, for example
    ALLOW_NON_GPT_MODELS = True
    # List of GPT reasoning models support
    GPT_REASONING_MODELS = {
        "o1": GPTReasoningModelSupport(reasoning_effort=True, tools=True, system_messages=True, streaming=False),
        "o1-preview": GPTReasoningModelSupport(
            reasoning_effort=False, tools=False, system_messages=False, streaming=False
        ),
        "o1-mini": GPTReasoningModelSupport(
            reasoning_effort=False, tools=False, system_messages=False, streaming=False
        ),
        "o3-mini": GPTReasoningModelSupport(reasoning_effort=True, tools=True, system_messages=True, streaming=True),
    }
    # Set a higher token limit for GPT reasoning models
    RESPONSE_DEFAULT_TOKEN_LIMIT = 1024
    RESPONSE_REASONING_DEFAULT_TOKEN_LIMIT = 8192

=======
>>>>>>> 887d35f3
    def __init__(
        self,
        search_client: SearchClient,
        openai_client: AsyncOpenAI,
        auth_helper: AuthenticationHelper,
        query_language: Optional[str],
        query_speller: Optional[str],
        embedding_deployment: Optional[str],  # Not needed for non-Azure OpenAI or for retrieval_mode="text"
        embedding_model: str,
        embedding_dimensions: int,
        openai_host: str,
        vision_endpoint: str,
        vision_token_provider: Callable[[], Awaitable[str]],
        prompt_manager: PromptManager,
        reasoning_effort: Optional[str] = None,
        include_token_usage: Optional[bool] = None
    ):
        self.search_client = search_client
        self.openai_client = openai_client
        self.auth_helper = auth_helper
        self.query_language = query_language
        self.query_speller = query_speller
        self.embedding_deployment = embedding_deployment
        self.embedding_model = embedding_model
        self.embedding_dimensions = embedding_dimensions
        self.openai_host = openai_host
        self.vision_endpoint = vision_endpoint
        self.vision_token_provider = vision_token_provider
        self.prompt_manager = prompt_manager
        self.reasoning_effort = reasoning_effort
        self.include_token_usage = include_token_usage

    def build_filter(self, overrides: dict[str, Any], auth_claims: dict[str, Any]) -> Optional[str]:
        include_category = overrides.get("include_category")
        exclude_category = overrides.get("exclude_category")
        security_filter = self.auth_helper.build_security_filters(overrides, auth_claims)
        filters = []
        if include_category:
            filters.append("category eq '{}'".format(include_category.replace("'", "''")))
        if exclude_category:
            filters.append("category ne '{}'".format(exclude_category.replace("'", "''")))
        if security_filter:
            filters.append(security_filter)
        return None if len(filters) == 0 else " and ".join(filters)

    async def search(
        self,
        top: int,
        query_text: Optional[str],
        filter: Optional[str],
        vectors: List[VectorQuery],
        use_text_search: bool,
        use_vector_search: bool,
        use_semantic_ranker: bool,
        use_semantic_captions: bool,
        minimum_search_score: Optional[float] = None,
        minimum_reranker_score: Optional[float] = None,
        use_query_rewriting: Optional[bool] = None,
    ) -> List[Document]:
        search_text = query_text if use_text_search else ""
        search_vectors = vectors if use_vector_search else []
        if use_semantic_ranker:
            results = await self.search_client.search(
                search_text=search_text,
                filter=filter,
                top=top,
                query_caption="extractive|highlight-false" if use_semantic_captions else None,
                query_rewrites="generative" if use_query_rewriting else None,
                vector_queries=search_vectors,
                query_type=QueryType.SEMANTIC,
                query_language=self.query_language,
                query_speller=self.query_speller,
                semantic_configuration_name="default",
                semantic_query=query_text,
            )
        else:
            results = await self.search_client.search(
                search_text=search_text,
                filter=filter,
                top=top,
                vector_queries=search_vectors,
            )

        documents = []
        async for page in results.by_page():
            async for document in page:
                documents.append(
                    Document(
                        id=document.get("id"),
                        content=document.get("content"),
                        embedding=document.get("embedding"),
                        image_embedding=document.get("imageEmbedding"),
                        category=document.get("category"),
                        sourcepage=document.get("sourcepage"),
                        sourcefile=document.get("sourcefile"),
                        oids=document.get("oids"),
                        groups=document.get("groups"),
                        captions=cast(List[QueryCaptionResult], document.get("@search.captions")),
                        score=document.get("@search.score"),
                        reranker_score=document.get("@search.reranker_score"),
                    )
                )

            qualified_documents = [
                doc
                for doc in documents
                if (
                    (doc.score or 0) >= (minimum_search_score or 0)
                    and (doc.reranker_score or 0) >= (minimum_reranker_score or 0)
                )
            ]

        return qualified_documents

    def get_sources_content(
        self, results: List[Document], use_semantic_captions: bool, use_image_citation: bool
    ) -> list[str]:

        def nonewlines(s: str) -> str:
            return s.replace("\n", " ").replace("\r", " ")

        if use_semantic_captions:
            return [
                (self.get_citation((doc.sourcepage or ""), use_image_citation))
                + ": "
                + nonewlines(" . ".join([cast(str, c.text) for c in (doc.captions or [])]))
                for doc in results
            ]
        else:
            return [
                (self.get_citation((doc.sourcepage or ""), use_image_citation)) + ": " + nonewlines(doc.content or "")
                for doc in results
            ]

    def get_citation(self, sourcepage: str, use_image_citation: bool) -> str:
        if use_image_citation:
            return sourcepage
        else:
            path, ext = os.path.splitext(sourcepage)
            if ext.lower() == ".png":
                page_idx = path.rfind("-")
                page_number = int(path[page_idx + 1 :])
                return f"{path[:page_idx]}.pdf#page={page_number}"

            return sourcepage

    async def compute_text_embedding(self, q: str):
        SUPPORTED_DIMENSIONS_MODEL = {
            "text-embedding-ada-002": False,
            "text-embedding-3-small": True,
            "text-embedding-3-large": True,
        }

        class ExtraArgs(TypedDict, total=False):
            dimensions: int

        dimensions_args: ExtraArgs = (
            {"dimensions": self.embedding_dimensions} if SUPPORTED_DIMENSIONS_MODEL[self.embedding_model] else {}
        )
        embedding = await self.openai_client.embeddings.create(
            # Azure OpenAI takes the deployment name as the model name
            model=self.embedding_deployment if self.embedding_deployment else self.embedding_model,
            input=q,
            **dimensions_args,
        )
        query_vector = embedding.data[0].embedding
        return VectorizedQuery(vector=query_vector, k_nearest_neighbors=50, fields="embedding")

    async def compute_image_embedding(self, q: str):
        endpoint = urljoin(self.vision_endpoint, "computervision/retrieval:vectorizeText")
        headers = {"Content-Type": "application/json"}
        params = {"api-version": "2023-02-01-preview", "modelVersion": "latest"}
        data = {"text": q}

        headers["Authorization"] = "Bearer " + await self.vision_token_provider()

        async with aiohttp.ClientSession() as session:
            async with session.post(
                url=endpoint, params=params, headers=headers, json=data, raise_for_status=True
            ) as response:
                json = await response.json()
                image_query_vector = json["vector"]
        return VectorizedQuery(vector=image_query_vector, k_nearest_neighbors=50, fields="imageEmbedding")

    def get_system_prompt_variables(self, override_prompt: Optional[str]) -> dict[str, str]:
        # Allows client to replace the entire prompt, or to inject into the existing prompt using >>>
        if override_prompt is None:
            return {}
        elif override_prompt.startswith(">>>"):
            return {"injected_prompt": override_prompt[3:]}
        else:
            return {"override_prompt": override_prompt}

    def get_response_token_limit(self, model: str) -> int:
        if model in self.GPT_REASONING_MODELS:
            return self.RESPONSE_REASONING_DEFAULT_TOKEN_LIMIT

        return self.RESPONSE_DEFAULT_TOKEN_LIMIT

    def create_chat_completion(
        self,
        chatgpt_deployment: Optional[str],
        chatgpt_model: str,
        messages: list[ChatCompletionMessageParam],
        overrides: dict[str, Any],
        should_stream: bool = False,
        response_token_limit: Optional[int] = None,
        tools: Optional[List[ChatCompletionToolParam]] = None,
        temperature: Optional[float] = None,
        n: Optional[int] = None,
        reasoning_effort: Optional[ChatCompletionReasoningEffort] = None
    ) -> ChatCompletion:
        response_token_limit = response_token_limit or self.get_response_token_limit(chatgpt_model)
        if chatgpt_model in self.GPT_REASONING_MODELS:
            params = {
                # max_tokens is not supported
                "max_completion_tokens": response_token_limit,
            }

            # Adjust parameters for reasoning models
            supported_features = self.GPT_REASONING_MODELS[chatgpt_model]
            if supported_features.streaming and should_stream:
                params["stream"] = True
                params["stream_options"] = {"include_usage": True}
            if supported_features.tools:
                params["tools"] = tools
            if supported_features.reasoning_effort:
                params["reasoning_effort"] = reasoning_effort or overrides.get("reasoning_effort") or self.reasoning_effort

            # For reasoning models that don't support system messages - migrate to developer messages
            # https://learn.microsoft.com/azure/ai-services/openai/how-to/reasoning?tabs=python-secure#developer-messages
            if not supported_features.system_messages:
                messages = copy.deepcopy(messages)
                developer_message = cast(ChatCompletionDeveloperMessageParam, messages[0])
                developer_message["role"] = "developer"

        else:
            # Include parameters that may not be supported for reasoning models
            params = {
                "max_tokens": response_token_limit,
                "temperature": temperature or overrides.get("temperature", 0.3),
                "tools": tools,
            }
        if should_stream:
            params["stream"] = True
            params["stream_options"] = {"include_usage": True}

        # Azure OpenAI takes the deployment name as the model name
        return self.openai_client.chat.completions.create(
            model=chatgpt_deployment if chatgpt_deployment else chatgpt_model,
            messages=messages,
            seed=overrides.get("seed", None),
            n=n or 1,
            **params
        )

    def create_generate_thought_step(
        self,
        title: str,
        messages: List[ChatCompletionMessageParam],
        overrides: dict[str, Any],
        model: str,
        deployment: Optional[str],
        usage: Optional[CompletionUsage] = None,
        reasoning_effort: Optional[ChatCompletionReasoningEffort] = None,
    ) -> ThoughtStep:
        properties: Dict[str, Any] = {"model": model}
        if deployment:
            properties["deployment"] = deployment
        # Only add reasoning_effort setting if the model supports it
        if (supported_features := self.GPT_REASONING_MODELS.get(model)) and supported_features.reasoning_effort:
            properties["reasoning_effort"] = reasoning_effort or overrides.get("reasoning_effort", self.reasoning_effort)
        if usage:
            properties["token_usage"] = TokenUsageProps.from_completion_usage(usage)
        return ThoughtStep(title, messages, properties)

    async def run(
        self,
        messages: list[ChatCompletionMessageParam],
        session_state: Any = None,
        context: dict[str, Any] = {},
    ) -> dict[str, Any]:
        raise NotImplementedError

    async def run_stream(
        self,
        messages: list[ChatCompletionMessageParam],
        session_state: Any = None,
        context: dict[str, Any] = {},
    ) -> AsyncGenerator[dict[str, Any], None]:
        raise NotImplementedError<|MERGE_RESOLUTION|>--- conflicted
+++ resolved
@@ -146,11 +146,6 @@
 
 
 class Approach(ABC):
-
-<<<<<<< HEAD
-    # Allows usage of non-GPT model even if no tokenizer is available for accurate token counting
-    # Useful for using local small language models, for example
-    ALLOW_NON_GPT_MODELS = True
     # List of GPT reasoning models support
     GPT_REASONING_MODELS = {
         "o1": GPTReasoningModelSupport(reasoning_effort=True, tools=True, system_messages=True, streaming=False),
@@ -166,8 +161,6 @@
     RESPONSE_DEFAULT_TOKEN_LIMIT = 1024
     RESPONSE_REASONING_DEFAULT_TOKEN_LIMIT = 8192
 
-=======
->>>>>>> 887d35f3
     def __init__(
         self,
         search_client: SearchClient,

--- conflicted
+++ resolved
@@ -162,14 +162,11 @@
         openai_host: str,
         prompt_manager: PromptManager,
         reasoning_effort: Optional[str] = None,
-<<<<<<< HEAD
         hydrate_references: bool = False,
-=======
         multimodal_enabled: bool = False,
         image_embeddings_client: Optional[ImageEmbeddings] = None,
         global_blob_manager: Optional[BlobManager] = None,
         user_blob_manager: Optional[AdlsBlobManager] = None,
->>>>>>> f2007b27
     ):
         self.search_client = search_client
         self.openai_client = openai_client

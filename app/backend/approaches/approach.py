--- conflicted
+++ resolved
@@ -77,6 +77,7 @@
         self,
         search_client: SearchClient,
         openai_client: AsyncOpenAI,
+        auth_helper: AuthenticationHelper,
         query_language: Optional[str],
         query_speller: Optional[str],
         embedding_deployment: Optional[str],  # Not needed for non-Azure OpenAI or for retrieval_mode="text"
@@ -85,19 +86,13 @@
     ):
         self.search_client = search_client
         self.openai_client = openai_client
+        self.auth_helper = auth_helper
         self.query_language = query_language
         self.query_speller = query_speller
         self.embedding_deployment = embedding_deployment
         self.embedding_model = embedding_model
         self.openai_host = openai_host
 
-<<<<<<< HEAD
-class Approach(ABC):
-    def __init__(self, auth_helper: AuthenticationHelper):
-        self.auth_helper = auth_helper
-
-=======
->>>>>>> 36015895
     def build_filter(self, overrides: dict[str, Any], auth_claims: dict[str, Any]) -> Optional[str]:
         exclude_category = overrides.get("exclude_category") or None
         security_filter = self.auth_helper.build_security_filters(overrides, auth_claims)

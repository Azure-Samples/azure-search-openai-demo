--- conflicted
+++ resolved
@@ -3,12 +3,7 @@
 from azure.search.documents.aio import SearchClient
 from azure.search.documents.models import VectorQuery
 from openai import AsyncOpenAI
-<<<<<<< HEAD
 from openai.types.chat import ChatCompletion, ChatCompletionMessageParam
-from openai_messages_token_helper import get_token_limit
-=======
-from openai.types.chat import ChatCompletionMessageParam
->>>>>>> 887d35f3
 
 from approaches.approach import Approach, DataPoints, ExtraInfo, ThoughtStep
 from approaches.promptmanager import PromptManager
@@ -106,22 +101,11 @@
             | {"user_query": q, "text_sources": text_sources},
         )
 
-<<<<<<< HEAD
         chat_completion: ChatCompletion = await self.create_chat_completion(
             self.chatgpt_deployment,
             self.chatgpt_model,
-            messages=rendered_answer_prompt.all_messages,
+            messages=messages,
             overrides=overrides,
-=======
-        chat_completion = await self.openai_client.chat.completions.create(
-            # Azure OpenAI takes the deployment name as the model name
-            model=self.chatgpt_deployment if self.chatgpt_deployment else self.chatgpt_model,
-            messages=messages,
-            temperature=overrides.get("temperature", 0.3),
-            max_tokens=1024,
-            n=1,
-            seed=seed,
->>>>>>> 887d35f3
         )
 
         extra_info = ExtraInfo(
@@ -144,7 +128,6 @@
                     "Search results",
                     [result.serialize_for_results() for result in results],
                 ),
-<<<<<<< HEAD
                 self.create_generate_thought_step(
                     title="Prompt to generate answer",
                     messages=messages,
@@ -152,16 +135,6 @@
                     model=self.chatgpt_model,
                     deployment=self.chatgpt_deployment,
                     usage=chat_completion.usage
-=======
-                ThoughtStep(
-                    "Prompt to generate answer",
-                    messages,
-                    (
-                        {"model": self.chatgpt_model, "deployment": self.chatgpt_deployment}
-                        if self.chatgpt_deployment
-                        else {"model": self.chatgpt_model}
-                    ),
->>>>>>> 887d35f3
                 ),
             ],
         )

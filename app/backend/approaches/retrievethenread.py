from typing import Any, AsyncGenerator, Optional, Union

from azure.search.documents.aio import SearchClient
from azure.search.documents.models import QueryType, RawVectorQuery, VectorQuery
from openai import AsyncOpenAI

from approaches.approach import Approach
from core.authentication import AuthenticationHelper
from core.messagebuilder import MessageBuilder
from text import nonewlines


class RetrieveThenReadApproach(Approach):
    """
    Simple retrieve-then-read implementation, using the AI Search and OpenAI APIs directly. It first retrieves
    top documents from search, then constructs a prompt with them, and then uses OpenAI to generate an completion
    (answer) with that prompt.
    """

    system_chat_template = (
        "You are an intelligent assistant helping Contoso Inc employees with their healthcare plan questions and employee handbook questions. "
        + "Use 'you' to refer to the individual asking the questions even if they ask with 'I'. "
        + "Answer the following question using only the data provided in the sources below. "
        + "For tabular information return it as an html table. Do not return markdown format. "
        + "Each source has a name followed by colon and the actual information, always include the source name for each fact you use in the response. "
        + "If you cannot answer using the sources below, say you don't know. Use below example to answer"
    )

    # shots/sample conversation
    question = """
'What is the deductible for the employee plan for a visit to Overlake in Bellevue?'

Sources:
info1.txt: deductibles depend on whether you are in-network or out-of-network. In-network deductibles are $500 for employee and $1000 for family. Out-of-network deductibles are $1000 for employee and $2000 for family.
info2.pdf: Overlake is in-network for the employee plan.
info3.pdf: Overlake is the name of the area that includes a park and ride near Bellevue.
info4.pdf: In-network institutions include Overlake, Swedish and others in the region
"""
    answer = "In-network deductibles are $500 for employee and $1000 for family [info1.txt] and Overlake is in-network for the employee plan [info2.pdf][info4.pdf]."

    def __init__(
        self,
        *,
        search_client: SearchClient,
<<<<<<< HEAD
        auth_helper: AuthenticationHelper,
        openai_host: str,
        chatgpt_deployment: Optional[str],  # Not needed for non-Azure OpenAI
=======
        openai_client: AsyncOpenAI,
>>>>>>> aa02563f
        chatgpt_model: str,
        chatgpt_deployment: Optional[str],  # Not needed for non-Azure OpenAI
        embedding_model: str,
        embedding_deployment: Optional[str],  # Not needed for non-Azure OpenAI or for retrieval_mode="text"
        sourcepage_field: str,
        content_field: str,
        query_language: str,
        query_speller: str,
    ):
        super().__init__(auth_helper)
        self.search_client = search_client
        self.openai_client = openai_client
        self.chatgpt_model = chatgpt_model
        self.embedding_model = embedding_model
        self.chatgpt_deployment = chatgpt_deployment
        self.embedding_deployment = embedding_deployment
        self.sourcepage_field = sourcepage_field
        self.content_field = content_field
        self.query_language = query_language
        self.query_speller = query_speller

    async def run(
        self,
        messages: list[dict],
        stream: bool = False,  # Stream is not used in this approach
        session_state: Any = None,
        context: dict[str, Any] = {},
    ) -> Union[dict[str, Any], AsyncGenerator[dict[str, Any], None]]:
        q = messages[-1]["content"]
        overrides = context.get("overrides", {})
        auth_claims = context.get("auth_claims", {})
        has_text = overrides.get("retrieval_mode") in ["text", "hybrid", None]
        has_vector = overrides.get("retrieval_mode") in ["vectors", "hybrid", None]
        use_semantic_captions = True if overrides.get("semantic_captions") and has_text else False
        top = overrides.get("top", 3)
        filter = self.build_filter(overrides, auth_claims)
        # If retrieval mode includes vectors, compute an embedding for the query
        vectors: list[VectorQuery] = []
        if has_vector:
            embedding = await self.openai_client.embeddings.create(
                # Azure Open AI takes the deployment name as the model name
                model=self.embedding_deployment if self.embedding_deployment else self.embedding_model,
                input=q,
            )
            query_vector = embedding.data[0].embedding
            vectors.append(RawVectorQuery(vector=query_vector, k=50, fields="embedding"))

        # Only keep the text query if the retrieval mode uses text, otherwise drop it
        query_text = q if has_text else ""

        # Use semantic ranker if requested and if retrieval mode is text or hybrid (vectors + text)
        if overrides.get("semantic_ranker") and has_text:
            r = await self.search_client.search(
                query_text,
                filter=filter,
                query_type=QueryType.SEMANTIC,
                query_language=self.query_language,
                query_speller=self.query_speller,
                semantic_configuration_name="default",
                top=top,
                query_caption="extractive|highlight-false" if use_semantic_captions else None,
                vector_queries=vectors,
            )
        else:
            r = await self.search_client.search(
                query_text,
                filter=filter,
                top=top,
                vector_queries=vectors,
            )
        if use_semantic_captions:
            results = [
                doc[self.sourcepage_field] + ": " + nonewlines(" . ".join([c.text for c in doc["@search.captions"]]))
                async for doc in r
            ]
        else:
            results = [doc[self.sourcepage_field] + ": " + nonewlines(doc[self.content_field]) async for doc in r]
        content = "\n".join(results)

        message_builder = MessageBuilder(
            overrides.get("prompt_template") or self.system_chat_template, self.chatgpt_model
        )

        # add user question
        user_content = q + "\n" + f"Sources:\n {content}"
        message_builder.insert_message("user", user_content)

        # Add shots/samples. This helps model to mimic response and make sure they match rules laid out in system message.
        message_builder.insert_message("assistant", self.answer)
        message_builder.insert_message("user", self.question)

        chat_completion = (
            await self.openai_client.chat.completions.create(
                # Azure Open AI takes the deployment name as the model name
                model=self.chatgpt_deployment if self.chatgpt_deployment else self.chatgpt_model,
                messages=message_builder.messages,
                temperature=overrides.get("temperature") or 0.3,
                max_tokens=1024,
                n=1,
            )
        ).model_dump()

        extra_info = {
            "data_points": results,
            "thoughts": f"Question:<br>{query_text}<br><br>Prompt:<br>"
            + "\n\n".join([str(message) for message in message_builder.messages]),
        }
        chat_completion["choices"][0]["context"] = extra_info
        chat_completion["choices"][0]["session_state"] = session_state
        return chat_completion<|MERGE_RESOLUTION|>--- conflicted
+++ resolved
@@ -42,13 +42,8 @@
         self,
         *,
         search_client: SearchClient,
-<<<<<<< HEAD
         auth_helper: AuthenticationHelper,
-        openai_host: str,
-        chatgpt_deployment: Optional[str],  # Not needed for non-Azure OpenAI
-=======
         openai_client: AsyncOpenAI,
->>>>>>> aa02563f
         chatgpt_model: str,
         chatgpt_deployment: Optional[str],  # Not needed for non-Azure OpenAI
         embedding_model: str,

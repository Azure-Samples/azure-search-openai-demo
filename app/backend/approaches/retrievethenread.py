from typing import Any, Optional, cast

from azure.search.documents.agent.aio import KnowledgeAgentRetrievalClient
from azure.search.documents.aio import SearchClient
from azure.search.documents.models import VectorQuery
from openai import AsyncOpenAI
from openai.types.chat import ChatCompletion, ChatCompletionMessageParam

from approaches.approach import (
    Approach,
    ExtraInfo,
    ThoughtStep,
)
from approaches.promptmanager import PromptManager
from core.authentication import AuthenticationHelper
from prepdocslib.blobmanager import AdlsBlobManager, BlobManager
from prepdocslib.embeddings import ImageEmbeddings


class RetrieveThenReadApproach(Approach):
    """
    Simple retrieve-then-read implementation, using the AI Search and OpenAI APIs directly. It first retrieves
    top documents from search, then constructs a prompt with them, and then uses OpenAI to generate an completion
    (answer) with that prompt.
    """

    def __init__(
        self,
        *,
        search_client: SearchClient,
        search_index_name: str,
        agent_model: Optional[str],
        agent_deployment: Optional[str],
        agent_client: KnowledgeAgentRetrievalClient,
        auth_helper: AuthenticationHelper,
        openai_client: AsyncOpenAI,
        chatgpt_model: str,
        chatgpt_deployment: Optional[str],  # Not needed for non-Azure OpenAI
        embedding_model: str,
        embedding_deployment: Optional[str],  # Not needed for non-Azure OpenAI or for retrieval_mode="text"
        embedding_dimensions: int,
        embedding_field: str,
        sourcepage_field: str,
        content_field: str,
        query_language: str,
        query_speller: str,
        prompt_manager: PromptManager,
        reasoning_effort: Optional[str] = None,
        multimodal_enabled: bool = False,
        image_embeddings_client: Optional[ImageEmbeddings] = None,
        global_blob_manager: Optional[BlobManager] = None,
        user_blob_manager: Optional[AdlsBlobManager] = None,
    ):
        self.search_client = search_client
        self.search_index_name = search_index_name
        self.agent_model = agent_model
        self.agent_deployment = agent_deployment
        self.agent_client = agent_client
        self.chatgpt_deployment = chatgpt_deployment
        self.openai_client = openai_client
        self.auth_helper = auth_helper
        self.chatgpt_model = chatgpt_model
        self.embedding_model = embedding_model
        self.embedding_dimensions = embedding_dimensions
        self.chatgpt_deployment = chatgpt_deployment
        self.embedding_deployment = embedding_deployment
        self.embedding_field = embedding_field
        self.sourcepage_field = sourcepage_field
        self.content_field = content_field
        self.query_language = query_language
        self.query_speller = query_speller
        self.prompt_manager = prompt_manager
        self.answer_prompt = self.prompt_manager.load_prompt("ask_answer_question.prompty")
        self.reasoning_effort = reasoning_effort
        self.include_token_usage = True
        self.multimodal_enabled = multimodal_enabled
        self.image_embeddings_client = image_embeddings_client
        self.global_blob_manager = global_blob_manager
        self.user_blob_manager = user_blob_manager

    async def run(
        self,
        messages: list[ChatCompletionMessageParam],
        session_state: Any = None,
        context: dict[str, Any] = {},
    ) -> dict[str, Any]:
        overrides = context.get("overrides", {})
        auth_claims = context.get("auth_claims", {})
        use_agentic_retrieval = True if overrides.get("use_agentic_retrieval") else False
        q = messages[-1]["content"]
        if not isinstance(q, str):
            raise ValueError("The most recent message content must be a string.")

        if use_agentic_retrieval:
            extra_info = await self.run_agentic_retrieval_approach(messages, overrides, auth_claims)
        else:
            extra_info = await self.run_search_approach(messages, overrides, auth_claims)

        # Process results
        messages = self.prompt_manager.render_prompt(
            self.answer_prompt,
            self.get_system_prompt_variables(overrides.get("prompt_template"))
            | {
                "user_query": q,
                "text_sources": extra_info.data_points.text,
                "image_sources": extra_info.data_points.images or [],
                "citations": extra_info.data_points.citations,
            },
        )

        chat_completion = cast(
            ChatCompletion,
            await self.create_chat_completion(
                self.chatgpt_deployment,
                self.chatgpt_model,
                messages=messages,
                overrides=overrides,
                response_token_limit=self.get_response_token_limit(self.chatgpt_model, 1024),
            ),
        )
        extra_info.thoughts.append(
            self.format_thought_step_for_chatcompletion(
                title="Prompt to generate answer",
                messages=messages,
                overrides=overrides,
                model=self.chatgpt_model,
                deployment=self.chatgpt_deployment,
                usage=chat_completion.usage,
            )
        )
        return {
            "message": {
                "content": chat_completion.choices[0].message.content,
                "role": chat_completion.choices[0].message.role,
            },
            "context": {
                "thoughts": extra_info.thoughts,
                "data_points": {
                    "text": extra_info.data_points.text or [],
                    "images": extra_info.data_points.images or [],
                    "citations": extra_info.data_points.citations or [],
                },
            },
            "session_state": session_state,
        }

    async def run_search_approach(
        self, messages: list[ChatCompletionMessageParam], overrides: dict[str, Any], auth_claims: dict[str, Any]
    ) -> ExtraInfo:
        use_text_search = overrides.get("retrieval_mode") in ["text", "hybrid", None]
        use_vector_search = overrides.get("retrieval_mode") in ["vectors", "hybrid", None]
        use_semantic_ranker = True if overrides.get("semantic_ranker") else False
        use_query_rewriting = True if overrides.get("query_rewriting") else False
        use_semantic_captions = True if overrides.get("semantic_captions") else False
        top = overrides.get("top", 3)
        minimum_search_score = overrides.get("minimum_search_score", 0.0)
        minimum_reranker_score = overrides.get("minimum_reranker_score", 0.0)
        filter = self.build_filter(overrides, auth_claims)
        q = str(messages[-1]["content"])
        send_text_sources = overrides.get("send_text_sources", True)
        send_image_sources = overrides.get("send_image_sources", self.multimodal_enabled) and self.multimodal_enabled
        search_text_embeddings = overrides.get("search_text_embeddings", True)
        search_image_embeddings = (
            overrides.get("search_image_embeddings", self.multimodal_enabled) and self.multimodal_enabled
        )

        vectors: list[VectorQuery] = []
        if use_vector_search:
            if search_text_embeddings:
                vectors.append(await self.compute_text_embedding(q))
            if search_image_embeddings:
                vectors.append(await self.compute_multimodal_embedding(q))

        results = await self.search(
            top,
            q,
            filter,
            vectors,
            use_text_search,
            use_vector_search,
            use_semantic_ranker,
            use_semantic_captions,
            minimum_search_score,
            minimum_reranker_score,
            use_query_rewriting,
        )

        data_points = await self.get_sources_content(
            results,
            use_semantic_captions,
            include_text_sources=send_text_sources,
            download_image_sources=send_image_sources,
            user_oid=auth_claims.get("oid"),
        )

        return ExtraInfo(
            data_points,
            thoughts=[
                ThoughtStep(
                    "Search using user query",
                    q,
                    {
                        "use_semantic_captions": use_semantic_captions,
                        "use_semantic_ranker": use_semantic_ranker,
                        "use_query_rewriting": use_query_rewriting,
                        "top": top,
                        "filter": filter,
                        "use_vector_search": use_vector_search,
                        "use_text_search": use_text_search,
                        "search_text_embeddings": search_text_embeddings,
                        "search_image_embeddings": search_image_embeddings,
                    },
                ),
                ThoughtStep(
                    "Search results",
                    [result.serialize_for_results() for result in results],
                ),
            ],
        )

    async def run_agentic_retrieval_approach(
        self,
        messages: list[ChatCompletionMessageParam],
        overrides: dict[str, Any],
        auth_claims: dict[str, Any],
    ) -> ExtraInfo:
        search_index_filter = self.build_filter(overrides, auth_claims)
        top = overrides.get("top", 3)
        results_merge_strategy = overrides.get("results_merge_strategy", "interleaved")
<<<<<<< HEAD
        send_image_sources = overrides.get("send_image_sources", True)
=======
        # 50 is the amount of documents that the reranker can process per query
        max_docs_for_reranker = max_subqueries * 50
        send_text_sources = overrides.get("send_text_sources", True)
        send_image_sources = overrides.get("send_image_sources", self.multimodal_enabled) and self.multimodal_enabled
>>>>>>> 165dcac1

        response, results = await self.run_agentic_retrieval(
            messages,
            self.agent_client,
            search_index_name=self.search_index_name,
            top=top,
            filter_add_on=search_index_filter,
            results_merge_strategy=results_merge_strategy,
        )

        data_points = await self.get_sources_content(
            results,
            use_semantic_captions=False,
            include_text_sources=send_text_sources,
            download_image_sources=send_image_sources,
            user_oid=auth_claims.get("oid"),
        )

        extra_info = ExtraInfo(
            data_points,
            thoughts=[
                ThoughtStep(
                    "Use agentic retrieval",
                    messages,
                    {
                        "results_merge_strategy": results_merge_strategy,
                        "filter": search_index_filter,
                    },
                ),
                ThoughtStep(
                    f"Agentic retrieval results (top {top})",
                    [result.serialize_for_results() for result in results],
                    {
                        "query_plan": (
                            [activity.as_dict() for activity in response.activity] if response.activity else None
                        ),
                        "model": self.agent_model,
                        "deployment": self.agent_deployment,
                    },
                ),
            ],
        )
        return extra_info<|MERGE_RESOLUTION|>--- conflicted
+++ resolved
@@ -227,14 +227,8 @@
         search_index_filter = self.build_filter(overrides, auth_claims)
         top = overrides.get("top", 3)
         results_merge_strategy = overrides.get("results_merge_strategy", "interleaved")
-<<<<<<< HEAD
-        send_image_sources = overrides.get("send_image_sources", True)
-=======
-        # 50 is the amount of documents that the reranker can process per query
-        max_docs_for_reranker = max_subqueries * 50
         send_text_sources = overrides.get("send_text_sources", True)
         send_image_sources = overrides.get("send_image_sources", self.multimodal_enabled) and self.multimodal_enabled
->>>>>>> 165dcac1
 
         response, results = await self.run_agentic_retrieval(
             messages,

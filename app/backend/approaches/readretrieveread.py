from typing import Any

import openai
from azure.search.documents import SearchClient
from azure.search.documents.models import QueryType
from langchain.agents import AgentExecutor, Tool, ZeroShotAgent
from langchain.callbacks.manager import CallbackManager, Callbacks
from langchain.chains import LLMChain
from langchain.llms.openai import AzureOpenAI
<<<<<<< HEAD
from langchain.llms.openai import OpenAI
=======

from approaches.approach import Approach
>>>>>>> df48d8c2
from langchainadapters import HtmlCallbackHandler
from lookuptool import CsvLookupTool
from text import nonewlines


class ReadRetrieveReadApproach(Approach):
    """
    Attempt to answer questions by iteratively evaluating the question to see what information is missing, and once all information
    is present then formulate an answer. Each iteration consists of two parts:
     1. use GPT to see if we need more information
     2. if more data is needed, use the requested "tool" to retrieve it.
    The last call to GPT answers the actual question.
    This is inspired by the MKRL paper[1] and applied here using the implementation in Langchain.

    [1] E. Karpas, et al. arXiv:2205.00445
    """

    template_prefix = \
"You are an intelligent assistant helping Contoso Inc employees with their healthcare plan questions and employee handbook questions. " \
"Answer the question using only the data provided in the information sources below. " \
"For tabular information return it as an html table. Do not return markdown format. " \
"Each source has a name followed by colon and the actual data, quote the source name for each piece of data you use in the response. " \
"For example, if the question is \"What color is the sky?\" and one of the information sources says \"info123: the sky is blue whenever it's not cloudy\", then answer with \"The sky is blue [info123]\" " \
"It's important to strictly follow the format where the name of the source is in square brackets at the end of the sentence, and only up to the prefix before the colon (\":\"). " \
"If there are multiple sources, cite each one in their own square brackets. For example, use \"[info343][ref-76]\" and not \"[info343,ref-76]\". " \
"Never quote tool names as sources." \
"If you cannot answer using the sources below, say that you don't know. " \
"\n\nYou can access to the following tools:"

    template_suffix = """
Begin!

Question: {input}

Thought: {agent_scratchpad}"""

    CognitiveSearchToolDescription = "useful for searching the Microsoft employee benefits information such as healthcare plans, retirement plans, etc."

    def __init__(self, search_client: SearchClient, openai_type: str, openai_deployment: str, openai_model: str, embedding_deployment: str, embedding_model: str, sourcepage_field: str, content_field: str):
        self.search_client = search_client
        self.openai_deployment = openai_deployment
        self.openai_model = openai_model
        self.embedding_deployment = embedding_deployment
        self.embedding_model = embedding_model
        self.sourcepage_field = sourcepage_field
        self.content_field = content_field
        self.openai_type = openai_type

    def retrieve(self, query_text: str, overrides: dict[str, Any]) -> Any:
        has_text = overrides.get("retrieval_mode") in ["text", "hybrid", None]
        has_vector = overrides.get("retrieval_mode") in ["vectors", "hybrid", None]
        use_semantic_captions = True if overrides.get("semantic_captions") and has_text else False
        top = overrides.get("top") or 3
        exclude_category = overrides.get("exclude_category") or None
        filter = "category ne '{}'".format(exclude_category.replace("'", "''")) if exclude_category else None

        # If retrieval mode includes vectors, compute an embedding for the query
        if has_vector:
            if self.openai_type == "azure":
                query_vector = openai.Embedding.create(engine=self.embedding_deployment, model = self.embedding_model, input=query_text)["data"][0]["embedding"]
            else:
                query_vector = openai.Embedding.create(model = self.embedding_model, input=query_text)["data"][0]["embedding"]
        else:
            query_vector = None

        # Only keep the text query if the retrieval mode uses text, otherwise drop it
        if not has_text:
            query_text = None

        # Use semantic ranker if requested and if retrieval mode is text or hybrid (vectors + text)
        if overrides.get("semantic_ranker") and has_text:
            r = self.search_client.search(query_text,
                                          filter=filter,
                                          query_type=QueryType.SEMANTIC,
                                          query_language="en-us",
                                          query_speller="lexicon",
                                          semantic_configuration_name="default",
                                          top = top,
                                          query_caption="extractive|highlight-false" if use_semantic_captions else None,
                                          vector=query_vector,
                                          top_k=50 if query_vector else None,
                                          vector_fields="embedding" if query_vector else None)
        else:
            r = self.search_client.search(query_text,
                                          filter=filter,
                                          top=top,
                                          vector=query_vector,
                                          top_k=50 if query_vector else None,
                                          vector_fields="embedding" if query_vector else None)
        if use_semantic_captions:
            self.results = [doc[self.sourcepage_field] + ":" + nonewlines(" -.- ".join([c.text for c in doc['@search.captions']])) for doc in r]
        else:
            self.results = [doc[self.sourcepage_field] + ":" + nonewlines(doc[self.content_field][:250]) for doc in r]
        content = "\n".join(self.results)
        return content

    def run(self, q: str, overrides: dict[str, Any]) -> Any:
        # Not great to keep this as instance state, won't work with interleaving (e.g. if using async), but keeps the example simple
        self.results = None

        # Use to capture thought process during iterations
        cb_handler = HtmlCallbackHandler()
        cb_manager = CallbackManager(handlers=[cb_handler])

        acs_tool = Tool(name="CognitiveSearch",
                        func=lambda q: self.retrieve(q, overrides),
                        description=self.CognitiveSearchToolDescription,
                        callbacks=cb_manager)
        employee_tool = EmployeeInfoTool("Employee1", callbacks=cb_manager)
        tools = [acs_tool, employee_tool]

        prompt = ZeroShotAgent.create_prompt(
            tools=tools,
            prefix=overrides.get("prompt_template_prefix") or self.template_prefix,
            suffix=overrides.get("prompt_template_suffix") or self.template_suffix,
            input_variables = ["input", "agent_scratchpad"])
        if self.openai_type == "azure":
            llm = AzureOpenAI(deployment_name=self.openai_deployment, temperature=overrides.get("temperature") or 0.3, openai_api_key=openai.api_key)
        else:
            llm = OpenAI(model_name=self.openai_model, temperature=overrides.get("temperature", 0.3), openai_api_key=openai.api_key)
        chain = LLMChain(llm = llm, prompt = prompt)
        agent_exec = AgentExecutor.from_agent_and_tools(
            agent = ZeroShotAgent(llm_chain = chain, tools = tools),
            tools = tools,
            verbose = True,
            callback_manager = cb_manager)
        result = agent_exec.run(q)

        # Remove references to tool names that might be confused with a citation
        result = result.replace("[CognitiveSearch]", "").replace("[Employee]", "")

        return {"data_points": self.results or [], "answer": result, "thoughts": cb_handler.get_and_reset_log()}

class EmployeeInfoTool(CsvLookupTool):
    employee_name: str = ""

    def __init__(self, employee_name: str, callbacks: Callbacks = None):
        super().__init__(filename="data/employeeinfo.csv",
                         key_field="name",
                         name="Employee",
                         description="useful for answering questions about the employee, their benefits and other personal information",
                         callbacks=callbacks)
        self.func = self.employee_info
        self.employee_name = employee_name

    def employee_info(self, name: str) -> str:
        return self.lookup(name)<|MERGE_RESOLUTION|>--- conflicted
+++ resolved
@@ -6,13 +6,9 @@
 from langchain.agents import AgentExecutor, Tool, ZeroShotAgent
 from langchain.callbacks.manager import CallbackManager, Callbacks
 from langchain.chains import LLMChain
-from langchain.llms.openai import AzureOpenAI
-<<<<<<< HEAD
-from langchain.llms.openai import OpenAI
-=======
+from langchain.llms.openai import AzureOpenAI, OpenAI
 
 from approaches.approach import Approach
->>>>>>> df48d8c2
 from langchainadapters import HtmlCallbackHandler
 from lookuptool import CsvLookupTool
 from text import nonewlines
@@ -31,16 +27,16 @@
     """
 
     template_prefix = \
-"You are an intelligent assistant helping Contoso Inc employees with their healthcare plan questions and employee handbook questions. " \
-"Answer the question using only the data provided in the information sources below. " \
-"For tabular information return it as an html table. Do not return markdown format. " \
-"Each source has a name followed by colon and the actual data, quote the source name for each piece of data you use in the response. " \
-"For example, if the question is \"What color is the sky?\" and one of the information sources says \"info123: the sky is blue whenever it's not cloudy\", then answer with \"The sky is blue [info123]\" " \
-"It's important to strictly follow the format where the name of the source is in square brackets at the end of the sentence, and only up to the prefix before the colon (\":\"). " \
-"If there are multiple sources, cite each one in their own square brackets. For example, use \"[info343][ref-76]\" and not \"[info343,ref-76]\". " \
-"Never quote tool names as sources." \
-"If you cannot answer using the sources below, say that you don't know. " \
-"\n\nYou can access to the following tools:"
+        "You are an intelligent assistant helping Contoso Inc employees with their healthcare plan questions and employee handbook questions. " \
+        "Answer the question using only the data provided in the information sources below. " \
+        "For tabular information return it as an html table. Do not return markdown format. " \
+        "Each source has a name followed by colon and the actual data, quote the source name for each piece of data you use in the response. " \
+        "For example, if the question is \"What color is the sky?\" and one of the information sources says \"info123: the sky is blue whenever it's not cloudy\", then answer with \"The sky is blue [info123]\" " \
+        "It's important to strictly follow the format where the name of the source is in square brackets at the end of the sentence, and only up to the prefix before the colon (\":\"). " \
+        "If there are multiple sources, cite each one in their own square brackets. For example, use \"[info343][ref-76]\" and not \"[info343,ref-76]\". " \
+        "Never quote tool names as sources." \
+        "If you cannot answer using the sources below, say that you don't know. " \
+        "\n\nYou can access to the following tools:"
 
     template_suffix = """
 Begin!
@@ -63,18 +59,23 @@
 
     def retrieve(self, query_text: str, overrides: dict[str, Any]) -> Any:
         has_text = overrides.get("retrieval_mode") in ["text", "hybrid", None]
-        has_vector = overrides.get("retrieval_mode") in ["vectors", "hybrid", None]
-        use_semantic_captions = True if overrides.get("semantic_captions") and has_text else False
+        has_vector = overrides.get("retrieval_mode") in [
+            "vectors", "hybrid", None]
+        use_semantic_captions = True if overrides.get(
+            "semantic_captions") and has_text else False
         top = overrides.get("top") or 3
         exclude_category = overrides.get("exclude_category") or None
-        filter = "category ne '{}'".format(exclude_category.replace("'", "''")) if exclude_category else None
+        filter = "category ne '{}'".format(
+            exclude_category.replace("'", "''")) if exclude_category else None
 
         # If retrieval mode includes vectors, compute an embedding for the query
         if has_vector:
             if self.openai_type == "azure":
-                query_vector = openai.Embedding.create(engine=self.embedding_deployment, model = self.embedding_model, input=query_text)["data"][0]["embedding"]
+                query_vector = openai.Embedding.create(
+                    engine=self.embedding_deployment, model=self.embedding_model, input=query_text)["data"][0]["embedding"]
             else:
-                query_vector = openai.Embedding.create(model = self.embedding_model, input=query_text)["data"][0]["embedding"]
+                query_vector = openai.Embedding.create(
+                    model=self.embedding_model, input=query_text)["data"][0]["embedding"]
         else:
             query_vector = None
 
@@ -90,7 +91,7 @@
                                           query_language="en-us",
                                           query_speller="lexicon",
                                           semantic_configuration_name="default",
-                                          top = top,
+                                          top=top,
                                           query_caption="extractive|highlight-false" if use_semantic_captions else None,
                                           vector=query_vector,
                                           top_k=50 if query_vector else None,
@@ -103,9 +104,11 @@
                                           top_k=50 if query_vector else None,
                                           vector_fields="embedding" if query_vector else None)
         if use_semantic_captions:
-            self.results = [doc[self.sourcepage_field] + ":" + nonewlines(" -.- ".join([c.text for c in doc['@search.captions']])) for doc in r]
+            self.results = [doc[self.sourcepage_field] + ":" + nonewlines(
+                " -.- ".join([c.text for c in doc['@search.captions']])) for doc in r]
         else:
-            self.results = [doc[self.sourcepage_field] + ":" + nonewlines(doc[self.content_field][:250]) for doc in r]
+            self.results = [doc[self.sourcepage_field] + ":" +
+                            nonewlines(doc[self.content_field][:250]) for doc in r]
         content = "\n".join(self.results)
         return content
 
@@ -126,25 +129,31 @@
 
         prompt = ZeroShotAgent.create_prompt(
             tools=tools,
-            prefix=overrides.get("prompt_template_prefix") or self.template_prefix,
-            suffix=overrides.get("prompt_template_suffix") or self.template_suffix,
-            input_variables = ["input", "agent_scratchpad"])
+            prefix=overrides.get(
+                "prompt_template_prefix") or self.template_prefix,
+            suffix=overrides.get(
+                "prompt_template_suffix") or self.template_suffix,
+            input_variables=["input", "agent_scratchpad"])
         if self.openai_type == "azure":
-            llm = AzureOpenAI(deployment_name=self.openai_deployment, temperature=overrides.get("temperature") or 0.3, openai_api_key=openai.api_key)
+            llm = AzureOpenAI(deployment_name=self.openai_deployment, temperature=overrides.get(
+                "temperature") or 0.3, openai_api_key=openai.api_key)
         else:
-            llm = OpenAI(model_name=self.openai_model, temperature=overrides.get("temperature", 0.3), openai_api_key=openai.api_key)
-        chain = LLMChain(llm = llm, prompt = prompt)
+            llm = OpenAI(model_name=self.openai_model, temperature=overrides.get(
+                "temperature", 0.3), openai_api_key=openai.api_key)
+        chain = LLMChain(llm=llm, prompt=prompt)
         agent_exec = AgentExecutor.from_agent_and_tools(
-            agent = ZeroShotAgent(llm_chain = chain, tools = tools),
-            tools = tools,
-            verbose = True,
-            callback_manager = cb_manager)
+            agent=ZeroShotAgent(llm_chain=chain, tools=tools),
+            tools=tools,
+            verbose=True,
+            callback_manager=cb_manager)
         result = agent_exec.run(q)
 
         # Remove references to tool names that might be confused with a citation
-        result = result.replace("[CognitiveSearch]", "").replace("[Employee]", "")
+        result = result.replace("[CognitiveSearch]",
+                                "").replace("[Employee]", "")
 
         return {"data_points": self.results or [], "answer": result, "thoughts": cb_handler.get_and_reset_log()}
+
 
 class EmployeeInfoTool(CsvLookupTool):
     employee_name: str = ""

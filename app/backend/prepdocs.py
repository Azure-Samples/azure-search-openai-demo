import argparse
import asyncio
import logging
import os
from enum import Enum

import aiohttp
from azure.core.credentials import AzureKeyCredential
from azure.core.credentials_async import AsyncTokenCredential
from azure.identity.aio import AzureDeveloperCliCredential, get_bearer_token_provider
from openai import AsyncAzureOpenAI, AsyncOpenAI
from rich.logging import RichHandler

from load_azd_env import load_azd_env
from prepdocslib.blobmanager import BlobManager
from prepdocslib.csvparser import CsvParser
from prepdocslib.embeddings import (
    AzureOpenAIEmbeddingService,
    ImageEmbeddings,
    OpenAIEmbeddingService,
)
from prepdocslib.fileprocessor import FileProcessor
from prepdocslib.filestrategy import FileStrategy
from prepdocslib.htmlparser import LocalHTMLParser
from prepdocslib.integratedvectorizerstrategy import (
    IntegratedVectorizerStrategy,
)
from prepdocslib.jsonparser import JsonParser
from prepdocslib.listfilestrategy import (
    ADLSGen2ListFileStrategy,
    ListFileStrategy,
    LocalListFileStrategy,
)
from prepdocslib.parser import Parser
from prepdocslib.pdfparser import (
    DocumentAnalysisParser,
    LocalPdfParser,
    MediaDescriptionStrategy,
)
from prepdocslib.strategy import DocumentAction, SearchInfo, Strategy
from prepdocslib.textparser import TextParser
from prepdocslib.textsplitter import SentenceTextSplitter, SimpleTextSplitter

logger = logging.getLogger("scripts")


def clean_key_if_exists(key: str | None) -> str | None:
    """Remove leading and trailing whitespace from a key if it exists. If the key is empty, return None."""
    if key is not None and key.strip() != "":
        return key.strip()
    return None


async def check_search_service_connectivity(search_service: str) -> bool:
    """Check if the search service is accessible by hitting the /ping endpoint."""
    ping_url = f"https://{search_service}.search.windows.net/ping"

    try:
        async with aiohttp.ClientSession() as session:
            async with session.get(ping_url, timeout=aiohttp.ClientTimeout(total=10)) as response:
                return response.status == 200
    except Exception as e:
        logger.debug(f"Search service ping failed: {e}")
        return False


async def setup_search_info(
    search_service: str,
    index_name: str,
    azure_credential: AsyncTokenCredential,
    use_agentic_retrieval: bool | None = None,
    azure_openai_endpoint: str | None = None,
    agent_name: str | None = None,
    agent_max_output_tokens: int | None = None,
    azure_openai_searchagent_deployment: str | None = None,
    azure_openai_searchagent_model: str | None = None,
    search_key: str | None = None,
    azure_vision_endpoint: str | None = None,
) -> SearchInfo:
    search_creds: AsyncTokenCredential | AzureKeyCredential = (
        azure_credential if search_key is None else AzureKeyCredential(search_key)
    )
    if use_agentic_retrieval and azure_openai_searchagent_model is None:
        raise ValueError("Azure OpenAI SearchAgent model must be specified when using agentic retrieval.")

    return SearchInfo(
        endpoint=f"https://{search_service}.search.windows.net/",
        credential=search_creds,
        index_name=index_name,
        agent_name=agent_name,
        agent_max_output_tokens=agent_max_output_tokens,
        use_agentic_retrieval=use_agentic_retrieval,
        azure_openai_endpoint=azure_openai_endpoint,
        azure_openai_searchagent_model=azure_openai_searchagent_model,
        azure_openai_searchagent_deployment=azure_openai_searchagent_deployment,
        azure_vision_endpoint=azure_vision_endpoint,
    )


def setup_blob_manager(
    azure_credential: AsyncTokenCredential,
    storage_account: str,
    storage_container: str,
    storage_resource_group: str,
    subscription_id: str,
    storage_key: str | None = None,
    image_storage_container: str | None = None,  # Added this parameter
):
    storage_creds: AsyncTokenCredential | str = azure_credential if storage_key is None else storage_key

    return BlobManager(
        endpoint=f"https://{storage_account}.blob.core.windows.net",
        container=storage_container,
        account=storage_account,
        credential=storage_creds,
        resource_group=storage_resource_group,
        subscription_id=subscription_id,
        image_container=image_storage_container,
    )


def setup_list_file_strategy(
    azure_credential: AsyncTokenCredential,
<<<<<<< HEAD
    local_files: str | None,
    datalake_storage_account: str | None,
    datalake_filesystem: str | None,
    datalake_path: str | None,
    datalake_key: str | None,
=======
    local_files: Union[str, None],
    datalake_storage_account: Union[str, None],
    datalake_filesystem: Union[str, None],
    datalake_path: Union[str, None],
    datalake_key: Union[str, None],
    enable_global_documents: bool = False,
>>>>>>> b09278d9
):
    list_file_strategy: ListFileStrategy
    if datalake_storage_account:
        if datalake_filesystem is None or datalake_path is None:
            raise ValueError("DataLake file system and path are required when using Azure Data Lake Gen2")
        adls_gen2_creds: AsyncTokenCredential | str = azure_credential if datalake_key is None else datalake_key
        logger.info("Using Data Lake Gen2 Storage Account: %s", datalake_storage_account)
        list_file_strategy = ADLSGen2ListFileStrategy(
            data_lake_storage_account=datalake_storage_account,
            data_lake_filesystem=datalake_filesystem,
            data_lake_path=datalake_path,
            credential=adls_gen2_creds,
            enable_global_documents=enable_global_documents,
        )
    elif local_files:
        logger.info("Using local files: %s", local_files)
        list_file_strategy = LocalListFileStrategy(
            path_pattern=local_files, enable_global_documents=enable_global_documents
        )
    else:
        raise ValueError("Either local_files or datalake_storage_account must be provided.")
    return list_file_strategy


class OpenAIHost(str, Enum):
    OPENAI = "openai"
    AZURE = "azure"
    AZURE_CUSTOM = "azure_custom"
    LOCAL = "local"


def setup_embeddings_service(
    azure_credential: AsyncTokenCredential,
    openai_host: OpenAIHost,
    emb_model_name: str,
    emb_model_dimensions: int,
    azure_openai_service: str | None,
    azure_openai_custom_url: str | None,
    azure_openai_deployment: str | None,
    azure_openai_key: str | None,
    azure_openai_api_version: str,
    openai_key: str | None,
    openai_org: str | None,
    disable_vectors: bool = False,
    disable_batch_vectors: bool = False,
):
    if disable_vectors:
        logger.info("Not setting up embeddings service")
        return None

    if openai_host in [OpenAIHost.AZURE, OpenAIHost.AZURE_CUSTOM]:
        azure_open_ai_credential: AsyncTokenCredential | AzureKeyCredential = (
            azure_credential if azure_openai_key is None else AzureKeyCredential(azure_openai_key)
        )
        return AzureOpenAIEmbeddingService(
            open_ai_service=azure_openai_service,
            open_ai_custom_url=azure_openai_custom_url,
            open_ai_deployment=azure_openai_deployment,
            open_ai_model_name=emb_model_name,
            open_ai_dimensions=emb_model_dimensions,
            open_ai_api_version=azure_openai_api_version,
            credential=azure_open_ai_credential,
            disable_batch=disable_batch_vectors,
        )
    else:
        if openai_key is None:
            raise ValueError("OpenAI key is required when using the non-Azure OpenAI API")
        return OpenAIEmbeddingService(
            open_ai_model_name=emb_model_name,
            open_ai_dimensions=emb_model_dimensions,
            credential=openai_key,
            organization=openai_org,
            disable_batch=disable_batch_vectors,
        )


def setup_openai_client(
    openai_host: OpenAIHost,
    azure_credential: AsyncTokenCredential,
    azure_openai_api_key: str | None = None,
    azure_openai_api_version: str | None = None,
    azure_openai_service: str | None = None,
    azure_openai_custom_url: str | None = None,
    openai_api_key: str | None = None,
    openai_organization: str | None = None,
):
    if openai_host not in OpenAIHost:
        raise ValueError(f"Invalid OPENAI_HOST value: {openai_host}. Must be one of {[h.value for h in OpenAIHost]}.")

    openai_client: AsyncOpenAI

    if openai_host in [OpenAIHost.AZURE, OpenAIHost.AZURE_CUSTOM]:
        if openai_host == OpenAIHost.AZURE_CUSTOM:
            logger.info("OPENAI_HOST is azure_custom, setting up Azure OpenAI custom client")
            if not azure_openai_custom_url:
                raise ValueError("AZURE_OPENAI_CUSTOM_URL must be set when OPENAI_HOST is azure_custom")
            endpoint = azure_openai_custom_url
        else:
            logger.info("OPENAI_HOST is azure, setting up Azure OpenAI client")
            if not azure_openai_service:
                raise ValueError("AZURE_OPENAI_SERVICE must be set when OPENAI_HOST is azure")
            endpoint = f"https://{azure_openai_service}.openai.azure.com"
        if azure_openai_api_key:
            logger.info("AZURE_OPENAI_API_KEY_OVERRIDE found, using as api_key for Azure OpenAI client")
            openai_client = AsyncAzureOpenAI(
                api_version=azure_openai_api_version, azure_endpoint=endpoint, api_key=azure_openai_api_key
            )
        else:
            logger.info("Using Azure credential (passwordless authentication) for Azure OpenAI client")
            token_provider = get_bearer_token_provider(azure_credential, "https://cognitiveservices.azure.com/.default")
            openai_client = AsyncAzureOpenAI(
                api_version=azure_openai_api_version,
                azure_endpoint=endpoint,
                azure_ad_token_provider=token_provider,
            )
    elif openai_host == OpenAIHost.LOCAL:
        logger.info("OPENAI_HOST is local, setting up local OpenAI client for OPENAI_BASE_URL with no key")
        openai_client = AsyncOpenAI(
            base_url=os.environ["OPENAI_BASE_URL"],
            api_key="no-key-required",
        )
    else:
        logger.info(
            "OPENAI_HOST is not azure, setting up OpenAI client using OPENAI_API_KEY and OPENAI_ORGANIZATION environment variables"
        )
        if openai_api_key is None:
            raise ValueError("OpenAI key is required when using the non-Azure OpenAI API")
        openai_client = AsyncOpenAI(
            api_key=openai_api_key,
            organization=openai_organization,
        )
    return openai_client


def setup_file_processors(
    azure_credential: AsyncTokenCredential,
    document_intelligence_service: str | None,
    document_intelligence_key: str | None = None,
    local_pdf_parser: bool = False,
    local_html_parser: bool = False,
    use_content_understanding: bool = False,
    use_multimodal: bool = False,
    openai_client: AsyncOpenAI | None = None,
    openai_model: str | None = None,
    openai_deployment: str | None = None,
    content_understanding_endpoint: str | None = None,
):
    sentence_text_splitter = SentenceTextSplitter()

    doc_int_parser: DocumentAnalysisParser | None = None
    # check if Azure Document Intelligence credentials are provided
    if document_intelligence_service is not None:
        documentintelligence_creds: AsyncTokenCredential | AzureKeyCredential = (
            azure_credential if document_intelligence_key is None else AzureKeyCredential(document_intelligence_key)
        )
        doc_int_parser = DocumentAnalysisParser(
            endpoint=f"https://{document_intelligence_service}.cognitiveservices.azure.com/",
            credential=documentintelligence_creds,
            media_description_strategy=(
                MediaDescriptionStrategy.OPENAI
                if use_multimodal
                else (
                    MediaDescriptionStrategy.CONTENTUNDERSTANDING
                    if use_content_understanding
                    else MediaDescriptionStrategy.NONE
                )
            ),
            openai_client=openai_client,
            openai_model=openai_model,
            openai_deployment=openai_deployment,
            content_understanding_endpoint=content_understanding_endpoint,
        )

    pdf_parser: Parser | None = None
    if local_pdf_parser or document_intelligence_service is None:
        pdf_parser = LocalPdfParser()
    elif document_intelligence_service is not None:
        pdf_parser = doc_int_parser
    else:
        logger.warning("No PDF parser available")

    html_parser: Parser | None = None
    if local_html_parser or document_intelligence_service is None:
        html_parser = LocalHTMLParser()
    elif document_intelligence_service is not None:
        html_parser = doc_int_parser
    else:
        logger.warning("No HTML parser available")

    # These file formats can always be parsed:
    file_processors = {
        ".json": FileProcessor(JsonParser(), SimpleTextSplitter()),
        ".md": FileProcessor(TextParser(), sentence_text_splitter),
        ".txt": FileProcessor(TextParser(), sentence_text_splitter),
        ".csv": FileProcessor(CsvParser(), sentence_text_splitter),
    }
    # These require either a Python package or Document Intelligence
    if pdf_parser is not None:
        file_processors.update({".pdf": FileProcessor(pdf_parser, sentence_text_splitter)})
    if html_parser is not None:
        file_processors.update({".html": FileProcessor(html_parser, sentence_text_splitter)})
    # These file formats require Document Intelligence
    if doc_int_parser is not None:
        file_processors.update(
            {
                ".docx": FileProcessor(doc_int_parser, sentence_text_splitter),
                ".pptx": FileProcessor(doc_int_parser, sentence_text_splitter),
                ".xlsx": FileProcessor(doc_int_parser, sentence_text_splitter),
                ".png": FileProcessor(doc_int_parser, sentence_text_splitter),
                ".jpg": FileProcessor(doc_int_parser, sentence_text_splitter),
                ".jpeg": FileProcessor(doc_int_parser, sentence_text_splitter),
                ".tiff": FileProcessor(doc_int_parser, sentence_text_splitter),
                ".bmp": FileProcessor(doc_int_parser, sentence_text_splitter),
                ".heic": FileProcessor(doc_int_parser, sentence_text_splitter),
            }
        )
    return file_processors


def setup_image_embeddings_service(
    azure_credential: AsyncTokenCredential, vision_endpoint: str | None, use_multimodal: bool
) -> ImageEmbeddings | None:
    image_embeddings_service: ImageEmbeddings | None = None
    if use_multimodal:
        if vision_endpoint is None:
            raise ValueError("An Azure AI Vision endpoint must be provided to use multimodal features.")
        image_embeddings_service = ImageEmbeddings(
            endpoint=vision_endpoint,
            token_provider=get_bearer_token_provider(azure_credential, "https://cognitiveservices.azure.com/.default"),
        )
    return image_embeddings_service


async def main(strategy: Strategy, setup_index: bool = True):
    if setup_index:
        await strategy.setup()

    await strategy.run()


if __name__ == "__main__":
    parser = argparse.ArgumentParser(
        description="Prepare documents by extracting content from PDFs, splitting content into sections, uploading to blob storage, and indexing in a search index."
    )
    parser.add_argument("files", nargs="?", help="Files to be processed")

    parser.add_argument(
        "--category", help="Value for the category field in the search index for all sections indexed in this run"
    )
    parser.add_argument(
        "--skipblobs", action="store_true", help="Skip uploading individual pages to Azure Blob Storage"
    )
    parser.add_argument(
        "--disablebatchvectors", action="store_true", help="Don't compute embeddings in batch for the sections"
    )
    parser.add_argument(
        "--remove",
        action="store_true",
        help="Remove references to this document from blob storage and the search index",
    )
    parser.add_argument(
        "--removeall",
        action="store_true",
        help="Remove all blobs from blob storage and documents from the search index",
    )

    # Optional key specification:
    parser.add_argument(
        "--searchkey",
        required=False,
        help="Optional. Use this Azure AI Search account key instead of the current user identity to login (use az login to set current user for Azure)",
    )
    parser.add_argument(
        "--storagekey",
        required=False,
        help="Optional. Use this Azure Blob Storage account key instead of the current user identity to login (use az login to set current user for Azure)",
    )
    parser.add_argument(
        "--datalakekey", required=False, help="Optional. Use this key when authenticating to Azure Data Lake Gen2"
    )
    parser.add_argument(
        "--documentintelligencekey",
        required=False,
        help="Optional. Use this Azure Document Intelligence account key instead of the current user identity to login (use az login to set current user for Azure)",
    )

    parser.add_argument("--verbose", "-v", action="store_true", help="Verbose output")
    args = parser.parse_args()

    if args.verbose:
        logging.basicConfig(format="%(message)s", datefmt="[%X]", handlers=[RichHandler(rich_tracebacks=True)])
        # We only set the level to INFO for our logger,
        # to avoid seeing the noisy INFO level logs from the Azure SDKs
        logger.setLevel(logging.DEBUG)

    load_azd_env()

    if (
        os.getenv("AZURE_PUBLIC_NETWORK_ACCESS") == "Disabled"
        and os.getenv("AZURE_USE_VPN_GATEWAY", "").lower() != "true"
    ):
        logger.error("AZURE_PUBLIC_NETWORK_ACCESS is set to Disabled. Exiting.")
        exit(0)

    use_int_vectorization = os.getenv("USE_FEATURE_INT_VECTORIZATION", "").lower() == "true"
    use_multimodal = os.getenv("USE_MULTIMODAL", "").lower() == "true"
    use_acls = os.getenv("AZURE_USE_AUTHENTICATION", "").lower() == "true"
    enforce_access_control = os.getenv("AZURE_ENFORCE_ACCESS_CONTROL", "").lower() == "true"
    enable_global_documents = os.getenv("AZURE_ENABLE_GLOBAL_DOCUMENT_ACCESS", "").lower() == "true"
    dont_use_vectors = os.getenv("USE_VECTORS", "").lower() == "false"
    use_agentic_retrieval = os.getenv("USE_AGENTIC_RETRIEVAL", "").lower() == "true"
    use_content_understanding = os.getenv("USE_MEDIA_DESCRIBER_AZURE_CU", "").lower() == "true"

    # Use the current user identity to connect to Azure services. See infra/main.bicep for role assignments.
    if tenant_id := os.getenv("AZURE_TENANT_ID"):
        logger.info("Connecting to Azure services using the azd credential for tenant %s", tenant_id)
        azd_credential = AzureDeveloperCliCredential(tenant_id=tenant_id, process_timeout=60)
    else:
        logger.info("Connecting to Azure services using the azd credential for home tenant")
        azd_credential = AzureDeveloperCliCredential(process_timeout=60)

    if args.removeall:
        document_action = DocumentAction.RemoveAll
    elif args.remove:
        document_action = DocumentAction.Remove
    else:
        document_action = DocumentAction.Add

    loop = asyncio.new_event_loop()
    asyncio.set_event_loop(loop)

    OPENAI_HOST = OpenAIHost(os.environ["OPENAI_HOST"])
    # Check for incompatibility
    # if openai host is not azure
    if use_agentic_retrieval and OPENAI_HOST not in [OpenAIHost.AZURE, OpenAIHost.AZURE_CUSTOM]:
        raise Exception("Agentic retrieval requires an Azure OpenAI chat completion service")

    search_info = loop.run_until_complete(
        setup_search_info(
            search_service=os.environ["AZURE_SEARCH_SERVICE"],
            index_name=os.environ["AZURE_SEARCH_INDEX"],
            use_agentic_retrieval=use_agentic_retrieval,
            agent_name=os.getenv("AZURE_SEARCH_AGENT"),
            agent_max_output_tokens=int(os.getenv("AZURE_SEARCH_AGENT_MAX_OUTPUT_TOKENS", 10000)),
            azure_openai_endpoint=os.environ["AZURE_OPENAI_ENDPOINT"],
            azure_openai_searchagent_deployment=os.getenv("AZURE_OPENAI_SEARCHAGENT_DEPLOYMENT"),
            azure_openai_searchagent_model=os.getenv("AZURE_OPENAI_SEARCHAGENT_MODEL"),
            azure_credential=azd_credential,
            search_key=clean_key_if_exists(args.searchkey),
            azure_vision_endpoint=os.getenv("AZURE_VISION_ENDPOINT"),
        )
    )

    # Check search service connectivity
    search_service = os.environ["AZURE_SEARCH_SERVICE"]
    is_connected = loop.run_until_complete(check_search_service_connectivity(search_service))

    if not is_connected:
        if os.getenv("AZURE_USE_PRIVATE_ENDPOINT"):
            logger.error(
                "Unable to connect to Azure AI Search service, which indicates either a network issue or a misconfiguration. You have AZURE_USE_PRIVATE_ENDPOINT enabled. Perhaps you're not yet connected to the VPN? Download the VPN configuration from the Azure portal here: %s",
                os.getenv("AZURE_VPN_CONFIG_DOWNLOAD_LINK"),
            )
        else:
            logger.error(
                "Unable to connect to Azure AI Search service, which indicates either a network issue or a misconfiguration."
            )
        exit(1)

    blob_manager = setup_blob_manager(
        azure_credential=azd_credential,
        storage_account=os.environ["AZURE_STORAGE_ACCOUNT"],
        storage_container=os.environ["AZURE_STORAGE_CONTAINER"],
        storage_resource_group=os.environ["AZURE_STORAGE_RESOURCE_GROUP"],
        subscription_id=os.environ["AZURE_SUBSCRIPTION_ID"],
        storage_key=clean_key_if_exists(args.storagekey),
        image_storage_container=os.environ.get("AZURE_IMAGESTORAGE_CONTAINER"),  # Pass the image container
    )
    list_file_strategy = setup_list_file_strategy(
        azure_credential=azd_credential,
        local_files=args.files,
        datalake_storage_account=os.getenv("AZURE_ADLS_GEN2_STORAGE_ACCOUNT"),
        datalake_filesystem=os.getenv("AZURE_ADLS_GEN2_FILESYSTEM"),
        datalake_path=os.getenv("AZURE_ADLS_GEN2_FILESYSTEM_PATH"),
        datalake_key=clean_key_if_exists(args.datalakekey),
        enable_global_documents=enable_global_documents,
    )

    # https://learn.microsoft.com/azure/ai-services/openai/api-version-deprecation#latest-ga-api-release
    azure_openai_api_version = os.getenv("AZURE_OPENAI_API_VERSION") or "2024-06-01"
    emb_model_dimensions = 1536
    if os.getenv("AZURE_OPENAI_EMB_DIMENSIONS"):
        emb_model_dimensions = int(os.environ["AZURE_OPENAI_EMB_DIMENSIONS"])
    openai_embeddings_service = setup_embeddings_service(
        azure_credential=azd_credential,
        openai_host=OPENAI_HOST,
        emb_model_name=os.environ["AZURE_OPENAI_EMB_MODEL_NAME"],
        emb_model_dimensions=emb_model_dimensions,
        azure_openai_service=os.getenv("AZURE_OPENAI_SERVICE"),
        azure_openai_custom_url=os.getenv("AZURE_OPENAI_CUSTOM_URL"),
        azure_openai_deployment=os.getenv("AZURE_OPENAI_EMB_DEPLOYMENT"),
        azure_openai_api_version=azure_openai_api_version,
        azure_openai_key=os.getenv("AZURE_OPENAI_API_KEY_OVERRIDE"),
        openai_key=clean_key_if_exists(os.getenv("OPENAI_API_KEY")),
        openai_org=os.getenv("OPENAI_ORGANIZATION"),
        disable_vectors=dont_use_vectors,
        disable_batch_vectors=args.disablebatchvectors,
    )
    openai_client = setup_openai_client(
        openai_host=OPENAI_HOST,
        azure_credential=azd_credential,
        azure_openai_api_version=azure_openai_api_version,
        azure_openai_service=os.getenv("AZURE_OPENAI_SERVICE"),
        azure_openai_custom_url=os.getenv("AZURE_OPENAI_CUSTOM_URL"),
        azure_openai_api_key=os.getenv("AZURE_OPENAI_API_KEY_OVERRIDE"),
        openai_api_key=clean_key_if_exists(os.getenv("OPENAI_API_KEY")),
        openai_organization=os.getenv("OPENAI_ORGANIZATION"),
    )

    ingestion_strategy: Strategy
    if use_int_vectorization:

        if not openai_embeddings_service or not isinstance(openai_embeddings_service, AzureOpenAIEmbeddingService):
            raise Exception("Integrated vectorization strategy requires an Azure OpenAI embeddings service")

        ingestion_strategy = IntegratedVectorizerStrategy(
            search_info=search_info,
            list_file_strategy=list_file_strategy,
            blob_manager=blob_manager,
            document_action=document_action,
            embeddings=openai_embeddings_service,
            search_field_name_embedding=os.environ["AZURE_SEARCH_FIELD_NAME_EMBEDDING"],
            subscription_id=os.environ["AZURE_SUBSCRIPTION_ID"],
            search_analyzer_name=os.getenv("AZURE_SEARCH_ANALYZER_NAME"),
            use_acls=use_acls,
            category=args.category,
            enforce_access_control=enforce_access_control,
        )
    else:
        file_processors = setup_file_processors(
            azure_credential=azd_credential,
            document_intelligence_service=os.getenv("AZURE_DOCUMENTINTELLIGENCE_SERVICE"),
            document_intelligence_key=clean_key_if_exists(args.documentintelligencekey),
            local_pdf_parser=os.getenv("USE_LOCAL_PDF_PARSER") == "true",
            local_html_parser=os.getenv("USE_LOCAL_HTML_PARSER") == "true",
            use_content_understanding=use_content_understanding,
            use_multimodal=use_multimodal,
            content_understanding_endpoint=os.getenv("AZURE_CONTENTUNDERSTANDING_ENDPOINT"),
            openai_client=openai_client,
            openai_model=os.getenv("AZURE_OPENAI_CHATGPT_MODEL"),
            openai_deployment=os.getenv("AZURE_OPENAI_CHATGPT_DEPLOYMENT") if OPENAI_HOST == OpenAIHost.AZURE else None,
        )

        image_embeddings_service = setup_image_embeddings_service(
            azure_credential=azd_credential,
            vision_endpoint=os.getenv("AZURE_VISION_ENDPOINT"),
            use_multimodal=use_multimodal,
        )

        ingestion_strategy = FileStrategy(
            search_info=search_info,
            list_file_strategy=list_file_strategy,
            blob_manager=blob_manager,
            file_processors=file_processors,
            document_action=document_action,
            embeddings=openai_embeddings_service,
            image_embeddings=image_embeddings_service,
            search_analyzer_name=os.getenv("AZURE_SEARCH_ANALYZER_NAME"),
            # Default to the previous field names for backward compatibility
            search_field_name_embedding=os.getenv("AZURE_SEARCH_FIELD_NAME_EMBEDDING", "embedding"),
            use_acls=use_acls,
            category=args.category,
            use_content_understanding=use_content_understanding,
            content_understanding_endpoint=os.getenv("AZURE_CONTENTUNDERSTANDING_ENDPOINT"),
            enforce_access_control=enforce_access_control,
        )

    try:
        loop.run_until_complete(main(ingestion_strategy, setup_index=not args.remove and not args.removeall))
    finally:
        # Gracefully close any async clients/credentials to avoid noisy destructor warnings
        try:
            loop.run_until_complete(blob_manager.close_clients())
            loop.run_until_complete(openai_client.close())
            loop.run_until_complete(azd_credential.close())
        except Exception as e:
            logger.debug(f"Failed to close async clients cleanly: {e}")
        loop.close()<|MERGE_RESOLUTION|>--- conflicted
+++ resolved
@@ -121,20 +121,12 @@
 
 def setup_list_file_strategy(
     azure_credential: AsyncTokenCredential,
-<<<<<<< HEAD
     local_files: str | None,
     datalake_storage_account: str | None,
     datalake_filesystem: str | None,
     datalake_path: str | None,
     datalake_key: str | None,
-=======
-    local_files: Union[str, None],
-    datalake_storage_account: Union[str, None],
-    datalake_filesystem: Union[str, None],
-    datalake_path: Union[str, None],
-    datalake_key: Union[str, None],
     enable_global_documents: bool = False,
->>>>>>> b09278d9
 ):
     list_file_strategy: ListFileStrategy
     if datalake_storage_account:

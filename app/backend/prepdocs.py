--- conflicted
+++ resolved
@@ -2,36 +2,20 @@
 import asyncio
 import logging
 import os
-<<<<<<< HEAD
-from typing import Union
-=======
-from collections.abc import Awaitable, Callable
-from enum import Enum
 from typing import Optional
->>>>>>> 4d933cc0
 
 import aiohttp
 from azure.core.credentials import AzureKeyCredential
 from azure.core.credentials_async import AsyncTokenCredential
-<<<<<<< HEAD
 from azure.identity.aio import AzureDeveloperCliCredential
-=======
-from azure.identity.aio import AzureDeveloperCliCredential, get_bearer_token_provider
->>>>>>> 4d933cc0
 from openai import AsyncOpenAI
 from rich.logging import RichHandler
 
 from load_azd_env import load_azd_env
 from prepdocslib.cloudingestionstrategy import CloudIngestionStrategy
 from prepdocslib.csvparser import CsvParser
-<<<<<<< HEAD
-from prepdocslib.embeddings import AzureOpenAIEmbeddingService, OpenAIEmbeddingService
-=======
-from prepdocslib.embeddings import ImageEmbeddings, OpenAIEmbeddings
->>>>>>> 4d933cc0
 from prepdocslib.fileprocessor import FileProcessor
 from prepdocslib.filestrategy import FileStrategy
-from prepdocslib.ingestionhelpers import select_parser
 from prepdocslib.integratedvectorizerstrategy import (
     IntegratedVectorizerStrategy,
 )
@@ -44,13 +28,13 @@
 from prepdocslib.parser import Parser
 from prepdocslib.servicesetup import (
     OpenAIHost,
+    select_parser,
     setup_blob_manager,
+    setup_embeddings_service,
     setup_figure_processor,
     setup_image_embeddings_service,
     setup_openai_client,
 )
-
-# Removed direct pdf parser imports (selection now via select_parser)
 from prepdocslib.strategy import DocumentAction, SearchInfo, Strategy
 from prepdocslib.textparser import TextParser
 from prepdocslib.textsplitter import SentenceTextSplitter, SimpleTextSplitter
@@ -63,15 +47,6 @@
     if key is not None and key.strip() != "":
         return key.strip()
     return None
-
-
-def require_env_var(name: str) -> str:
-    """Fetch an environment variable or raise a helpful error if it is missing."""
-
-    value = os.getenv(name)
-    if not value:
-        raise ValueError(f"Environment variable {name} must be set to use cloud ingestion.")
-    return value
 
 
 async def check_search_service_connectivity(search_service: str) -> bool:
@@ -120,31 +95,6 @@
     )
 
 
-<<<<<<< HEAD
-=======
-def setup_blob_manager(
-    azure_credential: AsyncTokenCredential,
-    storage_account: str,
-    storage_container: str,
-    storage_resource_group: str,
-    subscription_id: str,
-    storage_key: Optional[str] = None,
-    image_storage_container: Optional[str] = None,  # Added this parameter
-):
-    storage_creds: AsyncTokenCredential | str = azure_credential if storage_key is None else storage_key
-
-    return BlobManager(
-        endpoint=f"https://{storage_account}.blob.core.windows.net",
-        container=storage_container,
-        account=storage_account,
-        credential=storage_creds,
-        resource_group=storage_resource_group,
-        subscription_id=subscription_id,
-        image_container=image_storage_container,
-    )
-
-
->>>>>>> 4d933cc0
 def setup_list_file_strategy(
     azure_credential: AsyncTokenCredential,
     local_files: Optional[str],
@@ -177,96 +127,6 @@
     return list_file_strategy
 
 
-def setup_embeddings_service(
-    open_ai_client: AsyncOpenAI,
-    openai_host: OpenAIHost,
-    emb_model_name: str,
-    emb_model_dimensions: int,
-    azure_openai_deployment: str | None,
-    azure_openai_endpoint: str | None,
-    disable_vectors: bool = False,
-    disable_batch_vectors: bool = False,
-):
-    if disable_vectors:
-        logger.info("Not setting up embeddings service")
-        return None
-
-    if openai_host in [OpenAIHost.AZURE, OpenAIHost.AZURE_CUSTOM]:
-        if azure_openai_endpoint is None:
-            raise ValueError("Azure OpenAI endpoint must be provided when using Azure OpenAI embeddings")
-        if azure_openai_deployment is None:
-            raise ValueError("Azure OpenAI deployment must be provided when using Azure OpenAI embeddings")
-
-    return OpenAIEmbeddings(
-        open_ai_client=open_ai_client,
-        open_ai_model_name=emb_model_name,
-        open_ai_dimensions=emb_model_dimensions,
-        disable_batch=disable_batch_vectors,
-        azure_deployment_name=azure_openai_deployment,
-        azure_endpoint=azure_openai_endpoint,
-    )
-
-
-<<<<<<< HEAD
-=======
-def setup_openai_client(
-    openai_host: OpenAIHost,
-    azure_credential: AsyncTokenCredential,
-    azure_openai_api_key: Optional[str] = None,
-    azure_openai_service: Optional[str] = None,
-    azure_openai_custom_url: Optional[str] = None,
-    openai_api_key: Optional[str] = None,
-    openai_organization: Optional[str] = None,
-) -> tuple[AsyncOpenAI, Optional[str]]:
-    openai_client: AsyncOpenAI
-    azure_openai_endpoint: Optional[str] = None
-
-    if openai_host in [OpenAIHost.AZURE, OpenAIHost.AZURE_CUSTOM]:
-        base_url: Optional[str] = None
-        api_key_or_token: Optional[str | Callable[[], Awaitable[str]]] = None
-        if openai_host == OpenAIHost.AZURE_CUSTOM:
-            logger.info("OPENAI_HOST is azure_custom, setting up Azure OpenAI custom client")
-            if not azure_openai_custom_url:
-                raise ValueError("AZURE_OPENAI_CUSTOM_URL must be set when OPENAI_HOST is azure_custom")
-            base_url = azure_openai_custom_url
-        else:
-            logger.info("OPENAI_HOST is azure, setting up Azure OpenAI client")
-            if not azure_openai_service:
-                raise ValueError("AZURE_OPENAI_SERVICE must be set when OPENAI_HOST is azure")
-            azure_openai_endpoint = f"https://{azure_openai_service}.openai.azure.com"
-            base_url = f"{azure_openai_endpoint}/openai/v1"
-        if azure_openai_api_key:
-            logger.info("AZURE_OPENAI_API_KEY_OVERRIDE found, using as api_key for Azure OpenAI client")
-            api_key_or_token = azure_openai_api_key
-        else:
-            logger.info("Using Azure credential (passwordless authentication) for Azure OpenAI client")
-            api_key_or_token = get_bearer_token_provider(
-                azure_credential, "https://cognitiveservices.azure.com/.default"
-            )
-        openai_client = AsyncOpenAI(
-            base_url=base_url,
-            api_key=api_key_or_token,  # type: ignore[arg-type]
-        )
-    elif openai_host == OpenAIHost.LOCAL:
-        logger.info("OPENAI_HOST is local, setting up local OpenAI client for OPENAI_BASE_URL with no key")
-        openai_client = AsyncOpenAI(
-            base_url=os.environ["OPENAI_BASE_URL"],
-            api_key="no-key-required",
-        )
-    else:
-        logger.info(
-            "OPENAI_HOST is not azure, setting up OpenAI client using OPENAI_API_KEY and OPENAI_ORGANIZATION environment variables"
-        )
-        if openai_api_key is None:
-            raise ValueError("OpenAI key is required when using the non-Azure OpenAI API")
-        openai_client = AsyncOpenAI(
-            api_key=openai_api_key,
-            organization=openai_organization,
-        )
-    return openai_client, azure_openai_endpoint
-
-
->>>>>>> 4d933cc0
 def setup_file_processors(
     azure_credential: AsyncTokenCredential,
     document_intelligence_service: Optional[str],
@@ -282,7 +142,6 @@
 ):
     sentence_text_splitter = SentenceTextSplitter()
 
-<<<<<<< HEAD
     # Build mapping of file extensions to parsers using shared select_parser helper.
     # Each select attempt may instantiate a DI parser; duplication is acceptable at startup.
     def _try_select(ext: str, content_type: str) -> Parser | None:
@@ -321,47 +180,6 @@
         parser = _try_select(ext, "application/octet-stream")
         if parser is not None:
             di_parsers[ext] = parser
-=======
-    doc_int_parser: Optional[DocumentAnalysisParser] = None
-    # check if Azure Document Intelligence credentials are provided
-    if document_intelligence_service is not None:
-        documentintelligence_creds: AsyncTokenCredential | AzureKeyCredential = (
-            azure_credential if document_intelligence_key is None else AzureKeyCredential(document_intelligence_key)
-        )
-        doc_int_parser = DocumentAnalysisParser(
-            endpoint=f"https://{document_intelligence_service}.cognitiveservices.azure.com/",
-            credential=documentintelligence_creds,
-            media_description_strategy=(
-                MediaDescriptionStrategy.OPENAI
-                if use_multimodal
-                else (
-                    MediaDescriptionStrategy.CONTENTUNDERSTANDING
-                    if use_content_understanding
-                    else MediaDescriptionStrategy.NONE
-                )
-            ),
-            openai_client=openai_client,
-            openai_model=openai_model,
-            openai_deployment=openai_deployment,
-            content_understanding_endpoint=content_understanding_endpoint,
-        )
-
-    pdf_parser: Optional[Parser] = None
-    if local_pdf_parser or document_intelligence_service is None:
-        pdf_parser = LocalPdfParser()
-    elif document_intelligence_service is not None:
-        pdf_parser = doc_int_parser
-    else:
-        logger.warning("No PDF parser available")
-
-    html_parser: Optional[Parser] = None
-    if local_html_parser or document_intelligence_service is None:
-        html_parser = LocalHTMLParser()
-    elif document_intelligence_service is not None:
-        html_parser = doc_int_parser
-    else:
-        logger.warning("No HTML parser available")
->>>>>>> 4d933cc0
 
     # These file formats can always be parsed:
     file_processors = {
@@ -374,7 +192,6 @@
     if pdf_parser is not None:
         file_processors[".pdf"] = FileProcessor(pdf_parser, sentence_text_splitter)
     if html_parser is not None:
-<<<<<<< HEAD
         file_processors[".html"] = FileProcessor(html_parser, sentence_text_splitter)
     for ext, parser in di_parsers.items():
         file_processors[ext] = FileProcessor(parser, sentence_text_splitter)
@@ -389,39 +206,6 @@
     )
 
     return file_processors, figure_processor
-=======
-        file_processors.update({".html": FileProcessor(html_parser, sentence_text_splitter)})
-    # These file formats require Document Intelligence
-    if doc_int_parser is not None:
-        file_processors.update(
-            {
-                ".docx": FileProcessor(doc_int_parser, sentence_text_splitter),
-                ".pptx": FileProcessor(doc_int_parser, sentence_text_splitter),
-                ".xlsx": FileProcessor(doc_int_parser, sentence_text_splitter),
-                ".png": FileProcessor(doc_int_parser, sentence_text_splitter),
-                ".jpg": FileProcessor(doc_int_parser, sentence_text_splitter),
-                ".jpeg": FileProcessor(doc_int_parser, sentence_text_splitter),
-                ".tiff": FileProcessor(doc_int_parser, sentence_text_splitter),
-                ".bmp": FileProcessor(doc_int_parser, sentence_text_splitter),
-                ".heic": FileProcessor(doc_int_parser, sentence_text_splitter),
-            }
-        )
-    return file_processors
-
-
-def setup_image_embeddings_service(
-    azure_credential: AsyncTokenCredential, vision_endpoint: Optional[str], use_multimodal: bool
-) -> Optional[ImageEmbeddings]:
-    image_embeddings_service: Optional[ImageEmbeddings] = None
-    if use_multimodal:
-        if vision_endpoint is None:
-            raise ValueError("An Azure AI Vision endpoint must be provided to use multimodal features.")
-        image_embeddings_service = ImageEmbeddings(
-            endpoint=vision_endpoint,
-            token_provider=get_bearer_token_provider(azure_credential, "https://cognitiveservices.azure.com/.default"),
-        )
-    return image_embeddings_service
->>>>>>> 4d933cc0
 
 
 async def main(strategy: Strategy, setup_index: bool = True):
@@ -593,33 +377,30 @@
         openai_api_key=clean_key_if_exists(os.getenv("OPENAI_API_KEY")),
         openai_organization=os.getenv("OPENAI_ORGANIZATION"),
     )
-    openai_embeddings_service = setup_embeddings_service(
-        open_ai_client=openai_client,
-        openai_host=OPENAI_HOST,
-        emb_model_name=os.environ["AZURE_OPENAI_EMB_MODEL_NAME"],
-        emb_model_dimensions=emb_model_dimensions,
-        azure_openai_deployment=os.getenv("AZURE_OPENAI_EMB_DEPLOYMENT"),
-        azure_openai_endpoint=azure_openai_endpoint,
-        disable_vectors=dont_use_vectors,
-        disable_batch_vectors=args.disablebatchvectors,
-    )
+    openai_embeddings_service = None
+    if not dont_use_vectors:
+        openai_embeddings_service = setup_embeddings_service(
+            OPENAI_HOST,
+            openai_client,
+            emb_model_name=os.environ["AZURE_OPENAI_EMB_MODEL_NAME"],
+            emb_model_dimensions=emb_model_dimensions,
+            azure_openai_deployment=os.getenv("AZURE_OPENAI_EMB_DEPLOYMENT"),
+            azure_openai_endpoint=azure_openai_endpoint,
+            disable_batch=args.disablebatchvectors,
+        )
 
     ingestion_strategy: Strategy
     if use_cloud_ingestion:
         if args.category:
             logger.warning("Category assignment is not currently supported with cloud ingestion; ignoring.")
-        if dont_use_vectors:
-            raise ValueError("USE_VECTORS must remain true when using cloud ingestion.")
-        if not openai_embeddings_service or not isinstance(openai_embeddings_service, AzureOpenAIEmbeddingService):
-            raise ValueError("Cloud ingestion requires Azure OpenAI embeddings to configure the search index.")
-
-        document_extractor_uri = require_env_var("DOCUMENT_EXTRACTOR_SKILL_ENDPOINT")
-        document_extractor_resource_id = require_env_var("DOCUMENT_EXTRACTOR_SKILL_AUTH_RESOURCE_ID")
-        figure_processor_uri = require_env_var("FIGURE_PROCESSOR_SKILL_ENDPOINT")
-        figure_processor_resource_id = require_env_var("FIGURE_PROCESSOR_SKILL_AUTH_RESOURCE_ID")
-        text_processor_uri = require_env_var("TEXT_PROCESSOR_SKILL_ENDPOINT")
-        text_processor_resource_id = require_env_var("TEXT_PROCESSOR_SKILL_AUTH_RESOURCE_ID")
-        search_embedding_field = require_env_var("AZURE_SEARCH_FIELD_NAME_EMBEDDING")
+
+        document_extractor_uri = os.environ["DOCUMENT_EXTRACTOR_SKILL_ENDPOINT"]
+        document_extractor_resource_id = os.environ["DOCUMENT_EXTRACTOR_SKILL_AUTH_RESOURCE_ID"]
+        figure_processor_uri = os.environ["FIGURE_PROCESSOR_SKILL_ENDPOINT"]
+        figure_processor_resource_id = os.environ["FIGURE_PROCESSOR_SKILL_AUTH_RESOURCE_ID"]
+        text_processor_uri = os.environ["TEXT_PROCESSOR_SKILL_ENDPOINT"]
+        text_processor_resource_id = os.environ["TEXT_PROCESSOR_SKILL_AUTH_RESOURCE_ID"]
+        search_embedding_field = os.environ["AZURE_SEARCH_FIELD_NAME_EMBEDDING"]
 
         ingestion_strategy = CloudIngestionStrategy(
             list_file_strategy=list_file_strategy,

{
  "name": "frontend",
  "private": true,
  "version": "0.0.0",
  "type": "module",
  "engines": {
    "node": ">=14.0.0"
  },
  "scripts": {
    "dev": "vite --host 127.0.0.1",
    "build": "tsc && vite build",
    "preview": "vite preview"
  },
  "dependencies": {
    "@azure/msal-react": "^2.0.21",
    "@azure/msal-browser": "^3.17.0",
    "@fluentui/react": "^8.112.5",
    "@fluentui/react-components": "^9.54.13",
    "@fluentui/react-icons": "^2.0.249",
    "@react-spring/web": "^9.7.3",
    "marked": "^13.0.2",
    "dompurify": "^3.0.6",
<<<<<<< HEAD
    "react": "^18.2.0",
    "react-dom": "^18.2.0",
    "react-markdown": "^8.0.6",
    "react-router-dom": "^6.16.0",
    "rehype-raw": "^6.1.1",
    "ndjson-readablestream": "^1.0.7",
=======
    "react": "^18.3.1",
    "react-dom": "^18.3.1",
    "react-router-dom": "^6.23.1",
    "ndjson-readablestream": "^1.2.0",
    "react-syntax-highlighter": "^15.5.0",
>>>>>>> 4c07cf83
    "scheduler": "^0.20.2"
  },
  "devDependencies": {
    "@types/dompurify": "^3.0.4",
    "@types/react": "^18.3.3",
    "@types/react-dom": "^18.3.0",
    "@vitejs/plugin-react": "^4.3.1",
    "prettier": "^3.0.3",
    "typescript": "^5.5.3",
    "@types/react-syntax-highlighter": "^15.5.13",
    "@types/dom-speech-recognition": "^0.0.4",
    "vite": "^4.5.3"
  }
}<|MERGE_RESOLUTION|>--- conflicted
+++ resolved
@@ -12,39 +12,32 @@
     "preview": "vite preview"
   },
   "dependencies": {
+    "@azure/msal-browser": "^3.17.0",
     "@azure/msal-react": "^2.0.21",
-    "@azure/msal-browser": "^3.17.0",
     "@fluentui/react": "^8.112.5",
     "@fluentui/react-components": "^9.54.13",
     "@fluentui/react-icons": "^2.0.249",
     "@react-spring/web": "^9.7.3",
-    "marked": "^13.0.2",
     "dompurify": "^3.0.6",
-<<<<<<< HEAD
-    "react": "^18.2.0",
-    "react-dom": "^18.2.0",
-    "react-markdown": "^8.0.6",
-    "react-router-dom": "^6.16.0",
-    "rehype-raw": "^6.1.1",
-    "ndjson-readablestream": "^1.0.7",
-=======
+    "ndjson-readablestream": "^1.2.0",
     "react": "^18.3.1",
     "react-dom": "^18.3.1",
+    "react-markdown": "^9.0.1",
     "react-router-dom": "^6.23.1",
-    "ndjson-readablestream": "^1.2.0",
     "react-syntax-highlighter": "^15.5.0",
->>>>>>> 4c07cf83
+    "rehype-raw": "^7.0.0",
+    "remark-gfm": "^4.0.0",
     "scheduler": "^0.20.2"
   },
   "devDependencies": {
+    "@types/dom-speech-recognition": "^0.0.4",
     "@types/dompurify": "^3.0.4",
     "@types/react": "^18.3.3",
     "@types/react-dom": "^18.3.0",
+    "@types/react-syntax-highlighter": "^15.5.13",
     "@vitejs/plugin-react": "^4.3.1",
     "prettier": "^3.0.3",
     "typescript": "^5.5.3",
-    "@types/react-syntax-highlighter": "^15.5.13",
-    "@types/dom-speech-recognition": "^0.0.4",
     "vite": "^4.5.3"
   }
 }
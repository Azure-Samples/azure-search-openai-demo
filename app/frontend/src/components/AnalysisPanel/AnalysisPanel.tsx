--- conflicted
+++ resolved
@@ -29,14 +29,8 @@
     const isDisabledCitationTab: boolean = !activeCitation;
     const [citation, setCitation] = useState("");
 
-<<<<<<< HEAD
-    const client = useLogin ? useMsal().instance : undefined
-    const { t } = useTranslation();
-
-=======
     const client = useLogin ? useMsal().instance : undefined;
     const { t } = useTranslation();
->>>>>>> 300aa163
 
     const fetchCitation = async () => {
         const token = client ? await getToken(client) : undefined;

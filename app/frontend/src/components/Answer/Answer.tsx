import { useMemo } from "react";
import { Stack, IconButton } from "@fluentui/react";
import DOMPurify from "dompurify";

import styles from "./Answer.module.css";

import { AskResponse, getCitationFilePath } from "../../api";
import { parseAnswerToHtml } from "./AnswerParser";
import { AnswerIcon } from "./AnswerIcon";

interface Props {
    answer: AskResponse;
    isSelected?: boolean;
<<<<<<< HEAD
    isSpeaking?: boolean;
=======
    isStreaming: boolean;
>>>>>>> f3cc2ad9
    onCitationClicked: (filePath: string) => void;
    onThoughtProcessClicked: () => void;
    onSupportingContentClicked: () => void;
    onSpeechSynthesisClicked: () => void;
    onFollowupQuestionClicked?: (question: string) => void;
    showFollowupQuestions?: boolean;
}

export const Answer = ({
    answer,
    isSelected,
<<<<<<< HEAD
    isSpeaking,
=======
    isStreaming,
>>>>>>> f3cc2ad9
    onCitationClicked,
    onThoughtProcessClicked,
    onSupportingContentClicked,
    onSpeechSynthesisClicked,
    onFollowupQuestionClicked,
    showFollowupQuestions
}: Props) => {
    const parsedAnswer = useMemo(() => parseAnswerToHtml(answer.answer, isStreaming, onCitationClicked ), [answer]);

    const sanitizedAnswerHtml = DOMPurify.sanitize(parsedAnswer.answerHtml);

    return (
        <Stack className={`${styles.answerContainer} ${isSelected && styles.selected}`} verticalAlign="space-between">
            <Stack.Item>
                <Stack horizontal horizontalAlign="space-between">
                    <AnswerIcon />
                    <div>
                        <IconButton
                            style={{ color: "black" }}
                            iconProps={{ iconName: "Lightbulb" }}
                            title="Show thought process"
                            ariaLabel="Show thought process"
                            onClick={() => onThoughtProcessClicked()}
                            disabled={!answer.thoughts}
                        />
                        <IconButton
                            style={{ color: "black" }}
                            iconProps={{ iconName: "ClipboardList" }}
                            title="Show supporting content"
                            ariaLabel="Show supporting content"
                            onClick={() => onSupportingContentClicked()}
                            disabled={!answer.data_points?.length}
                        />
                        {isSpeaking && 
                            (<IconButton
                                style={{ color: "red" }}
                                iconProps={{ iconName: "Volume3" }}
                                title="Speak answer"
                                ariaLabel="Speak answer"
                                onClick={() => onSpeechSynthesisClicked()}
                            />)
                        }
                        {!isSpeaking && 
                            (<IconButton
                                style={{ color: "black" }}
                                iconProps={{ iconName: "Volume3" }}
                                title="Speak answer"
                                ariaLabel="Speak answer"
                                onClick={() => onSpeechSynthesisClicked()}
                            />)
                        }
                    </div>
                </Stack>
            </Stack.Item>

            <Stack.Item grow>
                <div className={styles.answerText} dangerouslySetInnerHTML={{ __html: sanitizedAnswerHtml }}></div>
            </Stack.Item>

            {!!parsedAnswer.citations.length && (
                <Stack.Item>
                    <Stack horizontal wrap tokens={{ childrenGap: 5 }}>
                        <span className={styles.citationLearnMore}>Citations:</span>
                        {parsedAnswer.citations.map((x, i) => {
                            const path = getCitationFilePath(x);
                            return (
                                <a key={i} className={styles.citation} title={x} onClick={() => onCitationClicked(path)}>
                                    {`${++i}. ${x}`}
                                </a>
                            );
                        })}
                    </Stack>
                </Stack.Item>
            )}

            {!!parsedAnswer.followupQuestions.length && showFollowupQuestions && onFollowupQuestionClicked && (
                <Stack.Item>
                    <Stack horizontal wrap className={`${!!parsedAnswer.citations.length ? styles.followupQuestionsList : ""}`} tokens={{ childrenGap: 6 }}>
                        <span className={styles.followupQuestionLearnMore}>Follow-up questions:</span>
                        {parsedAnswer.followupQuestions.map((x, i) => {
                            return (
                                <a key={i} className={styles.followupQuestion} title={x} onClick={() => onFollowupQuestionClicked(x)}>
                                    {`${x}`}
                                </a>
                            );
                        })}
                    </Stack>
                </Stack.Item>
            )}
        </Stack>
    );
};<|MERGE_RESOLUTION|>--- conflicted
+++ resolved
@@ -11,11 +11,8 @@
 interface Props {
     answer: AskResponse;
     isSelected?: boolean;
-<<<<<<< HEAD
     isSpeaking?: boolean;
-=======
     isStreaming: boolean;
->>>>>>> f3cc2ad9
     onCitationClicked: (filePath: string) => void;
     onThoughtProcessClicked: () => void;
     onSupportingContentClicked: () => void;
@@ -27,11 +24,8 @@
 export const Answer = ({
     answer,
     isSelected,
-<<<<<<< HEAD
     isSpeaking,
-=======
     isStreaming,
->>>>>>> f3cc2ad9
     onCitationClicked,
     onThoughtProcessClicked,
     onSupportingContentClicked,

--- conflicted
+++ resolved
@@ -45,10 +45,7 @@
     const followupQuestions = answer.context?.followup_questions;
     const messageContent = answer.message.content;
     const parsedAnswer = useMemo(() => parseAnswerToHtml(messageContent, isStreaming, onCitationClicked), [answer]);
-<<<<<<< HEAD
     const { t } = useTranslation();
-=======
->>>>>>> eb5627c6
     const sanitizedAnswerHtml = DOMPurify.sanitize(parsedAnswer.answerHtml);
 
     return (

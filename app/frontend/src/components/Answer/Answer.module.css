--- conflicted
+++ resolved
@@ -15,16 +15,10 @@
 .answerText {
     font-size: 1rem;
     font-weight: 400;
-<<<<<<< HEAD
-    line-height: 22px;
-    padding-top: 16px;
-    padding-bottom: 16px;
-=======
     line-height: 1.375em;
     padding-top: 1em;
     padding-bottom: 1em;
     white-space: pre-line;
->>>>>>> 4c07cf83
 }
 
 .answerText table {

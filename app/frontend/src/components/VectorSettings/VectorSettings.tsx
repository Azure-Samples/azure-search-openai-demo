--- conflicted
+++ resolved
@@ -47,10 +47,6 @@
                 label={t("labels.retrievalMode.label")}
                 selectedKey={defaultRetrievalMode.toString()}
                 options={[
-<<<<<<< HEAD
-                    { key: "hybrid", text: t("labels.retrievalMode.options.hybrid"), selected: retrievalMode == RetrievalMode.Hybrid, data: RetrievalMode.Hybrid },
-                    { key: "vectors", text: t("labels.retrievalMode.options.vectors"), selected: retrievalMode == RetrievalMode.Vectors, data: RetrievalMode.Vectors },
-=======
                     {
                         key: "hybrid",
                         text: t("labels.retrievalMode.options.hybrid"),
@@ -63,7 +59,6 @@
                         selected: retrievalMode == RetrievalMode.Vectors,
                         data: RetrievalMode.Vectors
                     },
->>>>>>> 300aa163
                     { key: "text", text: t("labels.retrievalMode.options.texts"), selected: retrievalMode == RetrievalMode.Text, data: RetrievalMode.Text }
                 ]}
                 required
@@ -79,10 +74,6 @@
                     id={vectorFieldsFieldId}
                     label={t("labels.vector.label")}
                     options={[
-<<<<<<< HEAD
-                        { key: VectorFieldOptions.Embedding, text: t("labels.vector.options.embedding"), selected: vectorFieldOption === VectorFieldOptions.Embedding },
-                        { key: VectorFieldOptions.ImageEmbedding, text: t("labels.vector.options.imageEmbedding"), selected: vectorFieldOption === VectorFieldOptions.ImageEmbedding },
-=======
                         {
                             key: VectorFieldOptions.Embedding,
                             text: t("labels.vector.options.embedding"),
@@ -93,7 +84,6 @@
                             text: t("labels.vector.options.imageEmbedding"),
                             selected: vectorFieldOption === VectorFieldOptions.ImageEmbedding
                         },
->>>>>>> 300aa163
                         { key: VectorFieldOptions.Both, text: t("labels.vector.options.both"), selected: vectorFieldOption === VectorFieldOptions.Both }
                     ]}
                     onChange={onVectorFieldsChange}

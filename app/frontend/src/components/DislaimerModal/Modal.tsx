import * as React from "react";
import { Dialog, DialogSurface, DialogTitle, DialogContent, DialogBody, DialogActions, Button } from "@fluentui/react-components";
import "./Modal.css";

export const DisclaimerModal: React.FC = () => {
    const [open, setOpen] = React.useState(true);

    return (
        <Dialog open={open} onOpenChange={(event, data) => setOpen(data.open)} modalType="alert">
            <DialogSurface id="my-dialog-surface" className="dialog-surface">
                <DialogBody>
                    <DialogTitle id="custom-dialog-title">GovGPT - Pilot</DialogTitle>
                    <DialogContent>
                        <p>
                            <b>IMPORTANT TERMS OF USE FOR GOVGPT</b>
                        </p>
                        <p>
                            <b>16 October 2024</b>
                        </p>
                        <p>Callaghan Innovation (we, us) have developed the GovGPT pilot to facilitate easier access to government-provided information.</p>
                        <p>
                            GovGPT is available to you for free. The information that GovGPT draws from is limited to selected government agencies’ websites and
                            therefore responses will only be as accurate as those websites. We do not verify the accuracy of the content on those websites. It
                            is important to note that GovGPT does not provide advice or offer viewpoint on behalf of the NZ Government.
                        </p>
                        <p>
                            GovGPT is still in a pilot phase. GovGPT may not always be available. While our aim is that GovGPT provides useful information,
                            responses may not always be accurate and may not reflect correct, current or complete information. We are not liable for any errors
                            in the responses you receive and you should not rely on any response without independently confirming its accuracy.
                        </p>
                        <p>
                            Any information you input into GovGPT is deleted once you end your chat or session on GovGPT. Your history of inputs and GovGPT’s
                            responses are not retained beyond your current session. Despite this, we recommend that you do not input any personal information,
                            confidential or commercially sensitive information into GovGPT as a matter of best practice. You are solely responsible for any and
                            all information that you provide to GovGPT.
                        </p>
                        <p>
                            You must not use GovGPT in any way that causes, or may cause, damage to GovGPT, or impairs the availability or accessibility of
                            GovGPT for yourself or others.
                        </p>
                        <p>
                            You must not use GovGPT in any way, or for a purpose, which is unlawful, malicious, fraudulent, deceptive, abusive, offensive,
                            discriminatory or harmful.
                        </p>
                        <p>
                            To the maximum extent permitted by law, we will not be liable to you for your use of GovGPT or for any actions or outcomes that may
                            result from your use of GovGPT. If you are using GovGPT for business use and you are in trade, you agree that these terms are the
                            entire agreement between you and us for your use of GovGPT, and that you contract out of sections 9, 12A and 13 of the Fair Trading
                            Act 1986. These terms are governed by the laws of New Zealand.
                        </p>
                        <p>We may update these terms of use at any time by way of a pop up notice.</p>
                        <p>
                            <b>
                                By [clicking I ACCEPT], you accept these terms of use. If you do not accept these terms of use, please do not click or access
                                GovGPT.
                            </b>
                        </p>
<<<<<<< HEAD
                        <p>For more information on GovGPT, see our Frequently Asked Questions.</p>
                        <br></br>
                        <p>
                            This site is protected by reCAPTCHA and the Google
                            <a href="https://policies.google.com/privacy">Privacy Policy</a> and
                            <a href="https://policies.google.com/terms">Terms of Service</a> apply.
                        </p>
=======
                        <p>For more information on GovGPT, see our Frequently Asked Questions. </p>
>>>>>>> 52079a12
                    </DialogContent>
                    <DialogActions>
                        <Button className="tcmodal-button" onClick={() => setOpen(false)}>
                            I Accept
                        </Button>
                    </DialogActions>
                </DialogBody>
            </DialogSurface>
        </Dialog>
    );
};

export default DisclaimerModal;<|MERGE_RESOLUTION|>--- conflicted
+++ resolved
@@ -55,7 +55,6 @@
                                 GovGPT.
                             </b>
                         </p>
-<<<<<<< HEAD
                         <p>For more information on GovGPT, see our Frequently Asked Questions.</p>
                         <br></br>
                         <p>
@@ -63,9 +62,6 @@
                             <a href="https://policies.google.com/privacy">Privacy Policy</a> and
                             <a href="https://policies.google.com/terms">Terms of Service</a> apply.
                         </p>
-=======
-                        <p>For more information on GovGPT, see our Frequently Asked Questions. </p>
->>>>>>> 52079a12
                     </DialogContent>
                     <DialogActions>
                         <Button className="tcmodal-button" onClick={() => setOpen(false)}>

import { useState, useEffect, useContext } from "react";
import { Stack, TextField } from "@fluentui/react";
import { Button, Tooltip } from "@fluentui/react-components";
import { Send28Filled } from "@fluentui/react-icons";
<<<<<<< HEAD
import { useTranslation } from "react-i18next";
=======
>>>>>>> 781bf21d

import styles from "./QuestionInput.module.css";
import { SpeechInput } from "./SpeechInput";
import { LoginContext } from "../../loginContext";
import { requireLogin } from "../../authConfig";

interface Props {
    onSend: (question: string) => void;
    disabled: boolean;
    initQuestion?: string;
    placeholder?: string;
    clearOnSend?: boolean;
    showSpeechInput?: boolean;
}

export const QuestionInput = ({ onSend, disabled, placeholder, clearOnSend, initQuestion, showSpeechInput }: Props) => {
    const [question, setQuestion] = useState<string>("");
    const [isComposing, setIsComposing] = useState(false);
    const { loggedIn } = useContext(LoginContext);
<<<<<<< HEAD
    const { t } = useTranslation();
=======
    const [isComposing, setIsComposing] = useState(false);
>>>>>>> 781bf21d

    useEffect(() => {
        initQuestion && setQuestion(initQuestion);
    }, [initQuestion]);

    const sendQuestion = () => {
        if (disabled || !question.trim()) {
            return;
        }

        onSend(question);

        if (clearOnSend) {
            setQuestion("");
        }
    };

    const onEnterPress = (ev: React.KeyboardEvent<Element>) => {
        if (isComposing) return;

        if (ev.key === "Enter" && !ev.shiftKey) {
            ev.preventDefault();
            sendQuestion();
        }
    };

    const handleCompositionStart = () => {
        setIsComposing(true);
    };
    const handleCompositionEnd = () => {
        setIsComposing(false);
    };

    const onQuestionChange = (_ev: React.FormEvent<HTMLInputElement | HTMLTextAreaElement>, newValue?: string) => {
        if (!newValue) {
            setQuestion("");
        } else if (newValue.length <= 1000) {
            setQuestion(newValue);
        }
    };

    const disableRequiredAccessControl = requireLogin && !loggedIn;
    const sendQuestionDisabled = disabled || !question.trim() || requireLogin;

    if (disableRequiredAccessControl) {
        placeholder = "Please login to continue...";
    }

    return (
        <Stack horizontal className={styles.questionInputContainer}>
            <TextField
                className={styles.questionInputTextArea}
                disabled={disableRequiredAccessControl}
                placeholder={placeholder}
                multiline
                resizable={false}
                borderless
                value={question}
                onChange={onQuestionChange}
                onKeyDown={onEnterPress}
                onCompositionStart={handleCompositionStart}
                onCompositionEnd={handleCompositionEnd}
            />
            <div className={styles.questionInputButtonsContainer}>
                <Tooltip content={t("tooltips.submitQuestion")} relationship="label">
                    <Button size="large" icon={<Send28Filled primaryFill="rgba(115, 118, 225, 1)" />} disabled={sendQuestionDisabled} onClick={sendQuestion} />
                </Tooltip>
            </div>
            {showSpeechInput && <SpeechInput updateQuestion={setQuestion} />}
        </Stack>
    );
};<|MERGE_RESOLUTION|>--- conflicted
+++ resolved
@@ -2,10 +2,7 @@
 import { Stack, TextField } from "@fluentui/react";
 import { Button, Tooltip } from "@fluentui/react-components";
 import { Send28Filled } from "@fluentui/react-icons";
-<<<<<<< HEAD
 import { useTranslation } from "react-i18next";
-=======
->>>>>>> 781bf21d
 
 import styles from "./QuestionInput.module.css";
 import { SpeechInput } from "./SpeechInput";
@@ -25,11 +22,8 @@
     const [question, setQuestion] = useState<string>("");
     const [isComposing, setIsComposing] = useState(false);
     const { loggedIn } = useContext(LoginContext);
-<<<<<<< HEAD
     const { t } = useTranslation();
-=======
     const [isComposing, setIsComposing] = useState(false);
->>>>>>> 781bf21d
 
     useEffect(() => {
         initQuestion && setQuestion(initQuestion);

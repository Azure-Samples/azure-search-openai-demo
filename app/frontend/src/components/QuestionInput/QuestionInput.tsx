--- conflicted
+++ resolved
@@ -1,14 +1,8 @@
 import { useState, useEffect, useContext } from "react";
 import { Stack, TextField } from "@fluentui/react";
 import { Button, Tooltip } from "@fluentui/react-components";
-<<<<<<< HEAD
 import { Send28Filled, Stop24Filled } from "@fluentui/react-icons";
-
-import { useMsal } from "@azure/msal-react";
-=======
-import { Send28Filled } from "@fluentui/react-icons";
 import { useTranslation } from "react-i18next";
->>>>>>> 9073b65b
 
 import styles from "./QuestionInput.module.css";
 import { SpeechInput } from "./SpeechInput";
@@ -95,21 +89,20 @@
                 onCompositionEnd={handleCompositionEnd}
             />
             <div className={styles.questionInputButtonsContainer}>
-<<<<<<< HEAD
                 {isStreaming ? (
-                    <Tooltip content="Stop streaming" relationship="label">
+                    <Tooltip content={t("tooltips.stopStreaming")} relationship="label">
                         <Button size="large" icon={<Stop24Filled primaryFill="rgba(255, 0, 0, 1)" />} onClick={onStop} />
                     </Tooltip>
                 ) : (
-                    <Tooltip content="Ask question" relationship="label">
-                        <Button size="large" icon={<Send28Filled primaryFill="rgba(115, 118, 225, 1)" />} disabled={sendQuestionDisabled} onClick={sendQuestion} />
+                    <Tooltip content={t("tooltips.submitQuestion")} relationship="label">
+                        <Button
+                            size="large"
+                            icon={<Send28Filled primaryFill="rgba(115, 118, 225, 1)" />}
+                            disabled={sendQuestionDisabled}
+                            onClick={sendQuestion}
+                        />
                     </Tooltip>
                 )}
-=======
-                <Tooltip content={t("tooltips.submitQuestion")} relationship="label">
-                    <Button size="large" icon={<Send28Filled primaryFill="rgba(115, 118, 225, 1)" />} disabled={sendQuestionDisabled} onClick={sendQuestion} />
-                </Tooltip>
->>>>>>> 9073b65b
             </div>
             {showSpeechInput && <SpeechInput updateQuestion={setQuestion} />}
         </Stack>

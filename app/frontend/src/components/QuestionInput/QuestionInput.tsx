<<<<<<< HEAD
import { SetStateAction, useState } from "react";
import { Stack, TextField } from "@fluentui/react";
import { Mic28Filled, Send28Filled } from "@fluentui/react-icons";
=======
import { useEffect, useState } from "react";
import { useMsal } from "@azure/msal-react";
import { Stack, TextField } from "@fluentui/react";
import { Button, Tooltip, Field, Textarea } from "@fluentui/react-components";
import { Send28Filled } from "@fluentui/react-icons";
import { isLoggedIn, requireLogin } from "../../authConfig";
>>>>>>> 414b1a99

import styles from "./QuestionInput.module.css";

interface Props {
    onSend: (question: string) => void;
    disabled: boolean;
    initQuestion?: string;
    placeholder?: string;
    clearOnSend?: boolean;
}

<<<<<<< HEAD
var recognition: { continuous: boolean; lang: string; interimResults: boolean; maxAlternatives: number; start: () => void; onresult: (event: { results: { transcript: SetStateAction<string>; }[][]; }) => void; onend: () => void; stop: () => void; } | null = null;
const SpeechRecognition =
    (window as any).speechRecognition || (window as any).webkitSpeechRecognition;
try{
    recognition = new SpeechRecognition();    
    if(recognition != null){
        recognition.continuous = true;
        recognition.lang = "en-US";
        recognition.interimResults = true;
        recognition.maxAlternatives = 1;
    }
}
catch(err){
    console.log("SpeechRecognition not supported");
    recognition = null;
}

export const QuestionInput = ({ onSend, disabled, placeholder, clearOnSend }: Props) => {
=======
export const QuestionInput = ({ onSend, disabled, placeholder, clearOnSend, initQuestion }: Props) => {
>>>>>>> 414b1a99
    const [question, setQuestion] = useState<string>("");
    const [isRecording, setIsRecording] = useState<boolean>(false);

    useEffect(() => {
        initQuestion && setQuestion(initQuestion);
    }, [initQuestion]);

    const sendQuestion = () => {
        if (disabled || !question.trim()) {
            return;
        }

        onSend(question);

        if (clearOnSend) {
            setQuestion("");
        }
    };

    const onEnterPress = (ev: React.KeyboardEvent<Element>) => {
        if (ev.key === "Enter" && !ev.shiftKey) {
            ev.preventDefault();
            sendQuestion();
        }
    };

    const onQuestionChange = (_ev: React.FormEvent<HTMLInputElement | HTMLTextAreaElement>, newValue?: string) => {
        if (!newValue) {
            setQuestion("");
        } else if (newValue.length <= 1000) {
            setQuestion(newValue);
        }
    };

<<<<<<< HEAD
    const startRecording = () => {
        if(recognition == null){
            console.log("SpeechRecognition not supported");
            return;
        }  
        console.log("start recording");
        setIsRecording(true);
        recognition.start();
        recognition.onresult = (event: { results: { transcript: SetStateAction<string>; }[][]; }) => {
            setQuestion(event.results[0][0].transcript);
            setIsRecording(false);
          };
        recognition.onend = () => {
            setIsRecording(false);
        };
    }
    
    const stopRecording = () => { 
        if(recognition == null){
            console.log("SpeechRecognition not supported");
            return;
        }
        console.log("stop recording"); 
        recognition.stop();
        setIsRecording(false);
    }

    const sendQuestionDisabled = disabled || !question.trim();
=======
    const { instance } = useMsal();
    const disableRequiredAccessControl = requireLogin && !isLoggedIn(instance);
    const sendQuestionDisabled = disabled || !question.trim() || requireLogin;

    if (disableRequiredAccessControl) {
        placeholder = "Please login to continue...";
    }
>>>>>>> 414b1a99

    return (
        <Stack horizontal className={styles.questionInputContainer}>
            <TextField
                className={styles.questionInputTextArea}
                disabled={disableRequiredAccessControl}
                placeholder={placeholder}
                multiline
                resizable={false}
                borderless
                value={question}
                onChange={onQuestionChange}
                onKeyDown={onEnterPress}
            />
            <div className={styles.questionInputButtonsContainer}>
                <Tooltip content="Ask question button" relationship="label">
                    <Button size="large" icon={<Send28Filled primaryFill="rgba(115, 118, 225, 1)" />} disabled={sendQuestionDisabled} onClick={sendQuestion} />
                </Tooltip>
            </div>
            {!isRecording && 
            (<div className={styles.questionInputButtonsContainer}>
                <div
                    className={`${styles.questionAudioInputSendButton}`}
                    aria-label="Ask question button"
                    onClick={startRecording}
                >
                    <Mic28Filled primaryFill="rgba(115, 118, 225, 1)" />
                    
                </div>
            </div>)}
            {isRecording && 
            (<div className={styles.questionInputButtonsContainer}>
                <div
                    className={`${styles.questionAudioInputSendButton}`}
                    aria-label="Ask question button"
                    onClick={stopRecording}
                >
                    <Mic28Filled primaryFill="rgba(250, 0, 0, 0.7)" />
                    
                </div>
            </div>)}
        </Stack>
    );
};<|MERGE_RESOLUTION|>--- conflicted
+++ resolved
@@ -1,17 +1,12 @@
-<<<<<<< HEAD
-import { SetStateAction, useState } from "react";
+import { useState, useEffect } from "react";
 import { Stack, TextField } from "@fluentui/react";
-import { Mic28Filled, Send28Filled } from "@fluentui/react-icons";
-=======
-import { useEffect, useState } from "react";
+import { Button, Tooltip } from "@fluentui/react-components";
+import { Send28Filled } from "@fluentui/react-icons";
 import { useMsal } from "@azure/msal-react";
-import { Stack, TextField } from "@fluentui/react";
-import { Button, Tooltip, Field, Textarea } from "@fluentui/react-components";
-import { Send28Filled } from "@fluentui/react-icons";
+
 import { isLoggedIn, requireLogin } from "../../authConfig";
->>>>>>> 414b1a99
-
 import styles from "./QuestionInput.module.css";
+import { VoiceInput } from "./VoiceInput";
 
 interface Props {
     onSend: (question: string) => void;
@@ -21,30 +16,8 @@
     clearOnSend?: boolean;
 }
 
-<<<<<<< HEAD
-var recognition: { continuous: boolean; lang: string; interimResults: boolean; maxAlternatives: number; start: () => void; onresult: (event: { results: { transcript: SetStateAction<string>; }[][]; }) => void; onend: () => void; stop: () => void; } | null = null;
-const SpeechRecognition =
-    (window as any).speechRecognition || (window as any).webkitSpeechRecognition;
-try{
-    recognition = new SpeechRecognition();    
-    if(recognition != null){
-        recognition.continuous = true;
-        recognition.lang = "en-US";
-        recognition.interimResults = true;
-        recognition.maxAlternatives = 1;
-    }
-}
-catch(err){
-    console.log("SpeechRecognition not supported");
-    recognition = null;
-}
-
-export const QuestionInput = ({ onSend, disabled, placeholder, clearOnSend }: Props) => {
-=======
 export const QuestionInput = ({ onSend, disabled, placeholder, clearOnSend, initQuestion }: Props) => {
->>>>>>> 414b1a99
     const [question, setQuestion] = useState<string>("");
-    const [isRecording, setIsRecording] = useState<boolean>(false);
 
     useEffect(() => {
         initQuestion && setQuestion(initQuestion);
@@ -77,36 +50,6 @@
         }
     };
 
-<<<<<<< HEAD
-    const startRecording = () => {
-        if(recognition == null){
-            console.log("SpeechRecognition not supported");
-            return;
-        }  
-        console.log("start recording");
-        setIsRecording(true);
-        recognition.start();
-        recognition.onresult = (event: { results: { transcript: SetStateAction<string>; }[][]; }) => {
-            setQuestion(event.results[0][0].transcript);
-            setIsRecording(false);
-          };
-        recognition.onend = () => {
-            setIsRecording(false);
-        };
-    }
-    
-    const stopRecording = () => { 
-        if(recognition == null){
-            console.log("SpeechRecognition not supported");
-            return;
-        }
-        console.log("stop recording"); 
-        recognition.stop();
-        setIsRecording(false);
-    }
-
-    const sendQuestionDisabled = disabled || !question.trim();
-=======
     const { instance } = useMsal();
     const disableRequiredAccessControl = requireLogin && !isLoggedIn(instance);
     const sendQuestionDisabled = disabled || !question.trim() || requireLogin;
@@ -114,7 +57,6 @@
     if (disableRequiredAccessControl) {
         placeholder = "Please login to continue...";
     }
->>>>>>> 414b1a99
 
     return (
         <Stack horizontal className={styles.questionInputContainer}>
@@ -130,32 +72,11 @@
                 onKeyDown={onEnterPress}
             />
             <div className={styles.questionInputButtonsContainer}>
-                <Tooltip content="Ask question button" relationship="label">
+                <Tooltip content="Ask question with text" relationship="label">
                     <Button size="large" icon={<Send28Filled primaryFill="rgba(115, 118, 225, 1)" />} disabled={sendQuestionDisabled} onClick={sendQuestion} />
                 </Tooltip>
             </div>
-            {!isRecording && 
-            (<div className={styles.questionInputButtonsContainer}>
-                <div
-                    className={`${styles.questionAudioInputSendButton}`}
-                    aria-label="Ask question button"
-                    onClick={startRecording}
-                >
-                    <Mic28Filled primaryFill="rgba(115, 118, 225, 1)" />
-                    
-                </div>
-            </div>)}
-            {isRecording && 
-            (<div className={styles.questionInputButtonsContainer}>
-                <div
-                    className={`${styles.questionAudioInputSendButton}`}
-                    aria-label="Ask question button"
-                    onClick={stopRecording}
-                >
-                    <Mic28Filled primaryFill="rgba(250, 0, 0, 0.7)" />
-                    
-                </div>
-            </div>)}
+            <VoiceInput updateQuestion={setQuestion} />
         </Stack>
     );
 };
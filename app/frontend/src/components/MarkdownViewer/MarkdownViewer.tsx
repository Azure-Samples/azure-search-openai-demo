import { Spinner, SpinnerSize, MessageBar, MessageBarType, Link, IconButton } from "@fluentui/react";
import React, { useState, useEffect } from "react";
<<<<<<< HEAD
import { useTranslation } from "react-i18next";
import { marked } from "marked";
=======
import ReactMarkdown from "react-markdown";
import remarkGfm from "remark-gfm";

>>>>>>> 781bf21d
import styles from "./MarkdownViewer.module.css";

interface MarkdownViewerProps {
    src: string;
}

export const MarkdownViewer: React.FC<MarkdownViewerProps> = ({ src }) => {
    const [content, setContent] = useState<string>("");
    const [isLoading, setIsLoading] = useState<boolean>(true);
    const [error, setError] = useState<Error | null>(null);
    const { t } = useTranslation();

    /**
     * Anchor links result in HTTP 404 errors as the URL they point to does not exist.
     * This function removes them from the markdown.
     */
    const removeAnchorLinks = (markdown: string) => {
        const ancorLinksRegex = /\[.*?\]\(#.*?\)/g;
        return markdown.replace(ancorLinksRegex, "");
    };

    useEffect(() => {
        const fetchMarkdown = async () => {
            try {
                const response = await fetch(src);

                if (!response.ok) {
                    throw new Error("Failed loading markdown file.");
                }

                let markdownText = await response.text();
                markdownText = removeAnchorLinks(markdownText);
                setContent(markdownText);
            } catch (error: any) {
                setError(error);
            } finally {
                setIsLoading(false);
            }
        };

        fetchMarkdown();
    }, [src]);

    return (
        <div>
            {isLoading ? (
                <div className={`${styles.loading} ${styles.markdownViewer}`}>
                    <Spinner size={SpinnerSize.large} label="Loading file" />
                </div>
            ) : error ? (
                <div className={`${styles.error} ${styles.markdownViewer}`}>
                    <MessageBar messageBarType={MessageBarType.error} isMultiline={false}>
                        {error.message}
                        <Link href={src} download>
                            Download the file
                        </Link>
                    </MessageBar>
                </div>
            ) : (
                <div>
                    <IconButton
                        className={styles.downloadButton}
                        style={{ color: "black" }}
                        iconProps={{ iconName: "Save" }}
                        title={t("tooltips.save")}
                        ariaLabel={t("tooltips.save")}
                        href={src}
                        download
                    />
                    <ReactMarkdown children={content} remarkPlugins={[remarkGfm]} className={`${styles.markdown} ${styles.markdownViewer}`} />
                </div>
            )}
        </div>
    );
};<|MERGE_RESOLUTION|>--- conflicted
+++ resolved
@@ -1,13 +1,9 @@
 import { Spinner, SpinnerSize, MessageBar, MessageBarType, Link, IconButton } from "@fluentui/react";
+import { useTranslation } from "react-i18next";
 import React, { useState, useEffect } from "react";
-<<<<<<< HEAD
-import { useTranslation } from "react-i18next";
-import { marked } from "marked";
-=======
 import ReactMarkdown from "react-markdown";
 import remarkGfm from "remark-gfm";
 
->>>>>>> 781bf21d
 import styles from "./MarkdownViewer.module.css";
 
 interface MarkdownViewerProps {

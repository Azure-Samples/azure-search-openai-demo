export const enum RetrievalMode {
    Hybrid = "hybrid",
    Vectors = "vectors",
    Text = "text"
}

export const enum GPT4VInput {
    TextAndImages = "textAndImages",
    Images = "images",
    Texts = "texts"
}

export const enum VectorFieldOptions {
    Embedding = "embedding",
    ImageEmbedding = "imageEmbedding",
    Both = "both"
}

export type ChatAppRequestOverrides = {
    retrieval_mode?: RetrievalMode;
    semantic_ranker?: boolean;
    semantic_captions?: boolean;
    exclude_category?: string;
    top?: number;
    temperature?: number;
<<<<<<< HEAD
    promptTemplate?: string;
    promptTemplatePrefix?: string;
    promptTemplateSuffix?: string;
    suggestFollowupQuestions?: boolean;
    autoSpeakAnswers?: boolean;
=======
    minimum_search_score?: number;
    minimum_reranker_score?: number;
    prompt_template?: string;
    prompt_template_prefix?: string;
    prompt_template_suffix?: string;
    suggest_followup_questions?: boolean;
    use_oid_security_filter?: boolean;
    use_groups_security_filter?: boolean;
    use_gpt4v?: boolean;
    gpt4v_input?: GPT4VInput;
    vector_fields: VectorFieldOptions[];
};

export type ResponseMessage = {
    content: string;
    role: string;
>>>>>>> 414b1a99
};

export type Thoughts = {
    title: string;
    description: any; // It can be any output from the api
    props?: { [key: string]: string };
};

export type ResponseContext = {
    data_points: string[];
    followup_questions: string[] | null;
    thoughts: Thoughts[];
};

export type ResponseChoice = {
    index: number;
    message: ResponseMessage;
    context: ResponseContext;
    session_state: any;
};

export type ChatAppResponseOrError = {
    choices?: ResponseChoice[];
    error?: string;
};

export type ChatAppResponse = {
    choices: ResponseChoice[];
};

export type ChatAppRequestContext = {
    overrides?: ChatAppRequestOverrides;
};

export type ChatAppRequest = {
    messages: ResponseMessage[];
    context?: ChatAppRequestContext;
    stream?: boolean;
    session_state: any;
};

export type Config = {
    showGPT4VOptions: boolean;
    showSemanticRankerOption: boolean;
    showVectorOption: boolean;
    showUserUpload: boolean;
};

export type SimpleAPIResponse = {
    message?: string;
};<|MERGE_RESOLUTION|>--- conflicted
+++ resolved
@@ -23,13 +23,6 @@
     exclude_category?: string;
     top?: number;
     temperature?: number;
-<<<<<<< HEAD
-    promptTemplate?: string;
-    promptTemplatePrefix?: string;
-    promptTemplateSuffix?: string;
-    suggestFollowupQuestions?: boolean;
-    autoSpeakAnswers?: boolean;
-=======
     minimum_search_score?: number;
     minimum_reranker_score?: number;
     prompt_template?: string;
@@ -41,12 +34,12 @@
     use_gpt4v?: boolean;
     gpt4v_input?: GPT4VInput;
     vector_fields: VectorFieldOptions[];
+    auto_speak_answers?: boolean;
 };
 
 export type ResponseMessage = {
     content: string;
     role: string;
->>>>>>> 414b1a99
 };
 
 export type Thoughts = {

export const enum RetrievalMode {
    Hybrid = "hybrid",
    Vectors = "vectors",
    Text = "text"
}

export const enum GPT4VInput {
    TextAndImages = "textAndImages",
    Images = "images",
    Texts = "texts"
}

export const enum VectorFieldOptions {
    Embedding = "embedding",
    ImageEmbedding = "imageEmbedding",
    Both = "both"
}

export type ChatAppRequestOverrides = {
    retrieval_mode?: RetrievalMode;
    semantic_ranker?: boolean;
    semantic_captions?: boolean;
    exclude_category?: string;
    top?: number;
    temperature?: number;
    prompt_template?: string;
    prompt_template_prefix?: string;
    prompt_template_suffix?: string;
    suggest_followup_questions?: boolean;
    use_oid_security_filter?: boolean;
    use_groups_security_filter?: boolean;
    use_gpt4v?: boolean;
    gpt4v_input?: GPT4VInput;
    vector_fields: VectorFieldOptions[];
};

export type ResponseMessage = {
    content: string;
    role: string;
};

export type Thoughts = {
    title: string;
    description: any; // It can be any output from the api
    props?: { [key: string]: string };
};

export type ResponseContext = {
    data_points: string[];
    followup_questions: string[] | null;
    thoughts: Thoughts[];
};

export type ResponseChoice = {
    index: number;
    message: ResponseMessage;
    context: ResponseContext;
    session_state: any;
};

export type ChatAppResponseOrError = {
    choices?: ResponseChoice[];
    error?: string;
};

export type ChatAppResponse = {
    choices: ResponseChoice[];
};

export type ChatAppRequestContext = {
    overrides?: ChatAppRequestOverrides;
};

export type ChatAppRequest = {
    messages: ResponseMessage[];
    context?: ChatAppRequestContext;
    stream?: boolean;
    session_state: any;
};

export type Config = {
    showGPT4VOptions: boolean;
<<<<<<< HEAD
};

export type EvaluationRequest = {
    question: string;
    contexts: string[];
    answer: string;
};

export type EvaluationResponse = {
    contextPrecision: number;
    answerRelevance: number;
    faithfulness: number;
=======
    showSemanticRankerOption: boolean;
    showVectorOption: boolean;
>>>>>>> 3f3ed8bd
};<|MERGE_RESOLUTION|>--- conflicted
+++ resolved
@@ -80,7 +80,8 @@
 
 export type Config = {
     showGPT4VOptions: boolean;
-<<<<<<< HEAD
+    showSemanticRankerOption: boolean;
+    showVectorOption: boolean;
 };
 
 export type EvaluationRequest = {
@@ -93,8 +94,4 @@
     contextPrecision: number;
     answerRelevance: number;
     faithfulness: number;
-=======
-    showSemanticRankerOption: boolean;
-    showVectorOption: boolean;
->>>>>>> 3f3ed8bd
 };
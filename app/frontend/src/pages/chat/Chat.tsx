--- conflicted
+++ resolved
@@ -40,7 +40,6 @@
     const [selectedAnswer, setSelectedAnswer] = useState<number>(0);
     const [answers, setAnswers] = useState<[user: string, response: AskResponse, speechUrl: string | null][]>([]);
     const [runningIndex, setRunningIndex] = useState<number>(-1);
-    const speechUrlMap = new Map<number, string | null>();
 
     const makeApiRequest = async (question: string) => {
         lastQuestionRef.current = question;
@@ -64,45 +63,46 @@
                     semanticRanker: useSemanticRanker,
                     semanticCaptions: useSemanticCaptions,
                     suggestFollowupQuestions: useSuggestFollowupQuestions,
-<<<<<<< HEAD
                     autoSpeakAnswers: useAutoSpeakAnswers
                 }
             };
-            const result = await chatApi(request);
-            setAnswers([...answers, [question, result, null]]);
-            setIsLoading(false);
-            const url = await getSpeechApi(result.answer);
-            setAnswers([...answers, [question, result, url]]);
-            if(useAutoSpeakAnswers){
-                startOrStopSynthesis(url, answers.length);
-=======
-                }
-            };
 
             const response = await chatApi(request);
+            let speechUrl = null;
             if (!response.body) {
                 throw Error("No response body");
             }
             if (shouldStream) {
                 let answer: string = '';
                 let askResponse: AskResponse = {} as AskResponse;
+                let latestResponse: AskResponse = {} as AskResponse;
                 for await (const event of readNDJSONStream(response.body)) {
                     if (event["data_points"]) {
                         askResponse = event;
                     } else if (event["choices"] && event["choices"][0]["delta"]["content"]) {
                         answer += event["choices"][0]["delta"]["content"];
-                        let latestResponse: AskResponse = {...askResponse, answer: answer};
+                        latestResponse = {...askResponse, answer: answer};
                         setIsLoading(false);
-                        setAnswers([...answers, [question, latestResponse]]);
+                        setAnswers([...answers, [question, latestResponse, null]]);
                     }
+                }
+                speechUrl = await getSpeechApi(latestResponse.answer);
+                setAnswers([...answers, [question, latestResponse, speechUrl]]);
+                if(useAutoSpeakAnswers){
+                    startOrStopSynthesis(speechUrl, answers.length);
                 }
             } else {
                 const parsedResponse: AskResponse = await response.json();
                 if (response.status > 299 || !response.ok) {
                     throw Error(parsedResponse.error || "Unknown error");
                 }
-                setAnswers([...answers, [question, parsedResponse]]);
->>>>>>> 56d60eca
+                setAnswers([...answers, [question, parsedResponse, null]]);
+                setIsLoading(false);
+                speechUrl = await getSpeechApi(parsedResponse.answer);
+                setAnswers([...answers, [question, parsedResponse, speechUrl]]);
+                if(useAutoSpeakAnswers){
+                    startOrStopSynthesis(speechUrl, answers.length);
+                }
             }
         } catch (e) {
             setError(e);
@@ -184,16 +184,17 @@
             setRunningIndex(-1);
         }
 
-        if(!url) {
+        if (!url) {
             return;
         }
 
         audio = new Audio(url);
-        audio.play();
-        setRunningIndex(index);
-        audio.addEventListener('ended', () => {
+        await audio.play();
+        audio.addEventListener('ended', () => {                
             setRunningIndex(-1);
         });
+        setRunningIndex(index);
+        
     };
 
     const onToggleTab = (tab: AnalysisPanelTabs, index: number) => {

import { useRef, useState, useEffect } from "react";
import { Checkbox, Panel, DefaultButton, TextField, SpinButton, Dropdown, IDropdownOption } from "@fluentui/react";
import { SparkleFilled } from "@fluentui/react-icons";
import readNDJSONStream from "ndjson-readablestream";

import styles from "./Chat.module.css";

import { chatApi, RetrievalMode, Approaches, AskResponse, ChatRequest, ChatTurn } from "../../api";
import { Answer, AnswerError, AnswerLoading } from "../../components/Answer";
import { QuestionInput } from "../../components/QuestionInput";
import { ExampleList } from "../../components/Example";
import { UserChatMessage } from "../../components/UserChatMessage";
import { AnalysisPanel, AnalysisPanelTabs } from "../../components/AnalysisPanel";
import { SettingsButton } from "../../components/SettingsButton";
import { ClearChatButton } from "../../components/ClearChatButton";
import { useLogin, getToken } from "../../authConfig";
import { useMsal } from "@azure/msal-react";
import { TokenClaimsDisplay } from "../../components/TokenClaimsDisplay";

const Chat = () => {
    const [isConfigPanelOpen, setIsConfigPanelOpen] = useState(false);
    const [promptTemplate, setPromptTemplate] = useState<string>("");
    const [retrieveCount, setRetrieveCount] = useState<number>(3);
    const [retrievalMode, setRetrievalMode] = useState<RetrievalMode>(RetrievalMode.Hybrid);
    const [useSemanticRanker, setUseSemanticRanker] = useState<boolean>(true);
    const [shouldStream, setShouldStream] = useState<boolean>(true);
    const [useSemanticCaptions, setUseSemanticCaptions] = useState<boolean>(false);
    const [excludeCategory, setExcludeCategory] = useState<string>("");
    const [useSuggestFollowupQuestions, setUseSuggestFollowupQuestions] = useState<boolean>(false);
    const [useOidSecurityFilter, setUseOidSecurityFilter] = useState<boolean>(false);
    const [useGroupsSecurityFilter, setUseGroupsSecurityFilter] = useState<boolean>(false);

    const lastQuestionRef = useRef<string>("");
    const chatMessageStreamEnd = useRef<HTMLDivElement | null>(null);

    const [isLoading, setIsLoading] = useState<boolean>(false);
    const [isStreaming, setIsStreaming] = useState<boolean>(false);
    const [error, setError] = useState<unknown>();

    const [activeCitation, setActiveCitation] = useState<string>();
    const [activeAnalysisPanelTab, setActiveAnalysisPanelTab] = useState<AnalysisPanelTabs | undefined>(undefined);

    const [selectedAnswer, setSelectedAnswer] = useState<number>(0);
    const [answers, setAnswers] = useState<[user: string, response: AskResponse][]>([]);
    const [streamedAnswers, setStreamedAnswers] = useState<[user: string, response: AskResponse][]>([]);

    const handleAsyncRequest = async (question: string, answers: [string, AskResponse][], setAnswers: Function, responseBody: ReadableStream<any>) => {
        let answer: string = "";
        let askResponse: AskResponse = {} as AskResponse;

        const updateState = (newContent: string) => {
            return new Promise(resolve => {
                setTimeout(() => {
                    answer += newContent;
<<<<<<< HEAD
                    const latestResponse: AskResponse = { ...askResponse,
                        choices: [{ ...askResponse.choices[0],
                                    message: { content: answer,
                                        role: askResponse.choices[0].message.role
                                    } }
                                ]
                    };
                    setstreamedAnswers([...answers, [question, latestResponse]]);
=======
                    const latestResponse: AskResponse = { ...askResponse, answer };
                    setStreamedAnswers([...answers, [question, latestResponse]]);
>>>>>>> 1bec0b3d
                    resolve(null);
                }, 33);
            });
        };
        try {
            setIsStreaming(true);
            for await (const event of readNDJSONStream(responseBody)) {
                if (event["choices"] && event["choices"][0]["extra_args"] && event["choices"][0]["extra_args"]["data_points"]) {
                    event["choices"][0]["message"] = event["choices"][0]["delta"];
                    askResponse = event;
                } else if (event["choices"] && event["choices"][0]["delta"]["content"]) {
                    setIsLoading(false);
                    await updateState(event["choices"][0]["delta"]["content"]);
                }
            }
        } finally {
            setIsStreaming(false);
        }
        const fullResponse: AskResponse = { ...askResponse,
            choices: [{ ...askResponse.choices[0],
                        message: { content: answer,
                            role: askResponse.choices[0].message.role
                        } }
                    ]
        };
        return fullResponse;
    };

    const client = useLogin ? useMsal().instance : undefined;

    const makeApiRequest = async (question: string) => {
        lastQuestionRef.current = question;

        error && setError(undefined);
        setIsLoading(true);
        setActiveCitation(undefined);
        setActiveAnalysisPanelTab(undefined);

        const token = client ? await getToken(client) : undefined;

        try {
            const history: ChatTurn[] = answers.map(a => ({
                user: a[0],
                bot: a[1].choices[0].message.content
            }));
            const request: ChatRequest = {
                history: [...history, { user: question, bot: undefined }],
                approach: Approaches.ReadRetrieveRead,
                shouldStream: shouldStream,
                overrides: {
                    promptTemplate: promptTemplate.length === 0 ? undefined : promptTemplate,
                    excludeCategory: excludeCategory.length === 0 ? undefined : excludeCategory,
                    top: retrieveCount,
                    retrievalMode: retrievalMode,
                    semanticRanker: useSemanticRanker,
                    semanticCaptions: useSemanticCaptions,
                    suggestFollowupQuestions: useSuggestFollowupQuestions,
                    useOidSecurityFilter: useOidSecurityFilter,
                    useGroupsSecurityFilter: useGroupsSecurityFilter
                },
                idToken: token?.accessToken
            };

            const response = await chatApi(request);
            if (!response.body) {
                throw Error("No response body");
            }
            if (shouldStream) {
                const parsedResponse: AskResponse = await handleAsyncRequest(question, answers, setAnswers, response.body);
                setAnswers([...answers, [question, parsedResponse]]);
            } else {
                const parsedResponse: AskResponse = await response.json();
                if (response.status > 299 || !response.ok) {
                    throw Error(parsedResponse.error || "Unknown error");
                }
                setAnswers([...answers, [question, parsedResponse]]);
            }
        } catch (e) {
            setError(e);
        } finally {
            setIsLoading(false);
        }
    };

    const clearChat = () => {
        lastQuestionRef.current = "";
        error && setError(undefined);
        setActiveCitation(undefined);
        setActiveAnalysisPanelTab(undefined);
        setAnswers([]);
        setStreamedAnswers([]);
        setIsLoading(false);
        setIsStreaming(false);
    };

    useEffect(() => chatMessageStreamEnd.current?.scrollIntoView({ behavior: "smooth" }), [isLoading]);
    useEffect(() => chatMessageStreamEnd.current?.scrollIntoView({ behavior: "auto" }), [streamedAnswers]);

    const onPromptTemplateChange = (_ev?: React.FormEvent<HTMLInputElement | HTMLTextAreaElement>, newValue?: string) => {
        setPromptTemplate(newValue || "");
    };

    const onRetrieveCountChange = (_ev?: React.SyntheticEvent<HTMLElement, Event>, newValue?: string) => {
        setRetrieveCount(parseInt(newValue || "3"));
    };

    const onRetrievalModeChange = (_ev: React.FormEvent<HTMLDivElement>, option?: IDropdownOption<RetrievalMode> | undefined, index?: number | undefined) => {
        setRetrievalMode(option?.data || RetrievalMode.Hybrid);
    };

    const onUseSemanticRankerChange = (_ev?: React.FormEvent<HTMLElement | HTMLInputElement>, checked?: boolean) => {
        setUseSemanticRanker(!!checked);
    };

    const onUseSemanticCaptionsChange = (_ev?: React.FormEvent<HTMLElement | HTMLInputElement>, checked?: boolean) => {
        setUseSemanticCaptions(!!checked);
    };

    const onShouldStreamChange = (_ev?: React.FormEvent<HTMLElement | HTMLInputElement>, checked?: boolean) => {
        setShouldStream(!!checked);
    };

    const onExcludeCategoryChanged = (_ev?: React.FormEvent, newValue?: string) => {
        setExcludeCategory(newValue || "");
    };

    const onUseSuggestFollowupQuestionsChange = (_ev?: React.FormEvent<HTMLElement | HTMLInputElement>, checked?: boolean) => {
        setUseSuggestFollowupQuestions(!!checked);
    };

    const onUseOidSecurityFilterChange = (_ev?: React.FormEvent<HTMLElement | HTMLInputElement>, checked?: boolean) => {
        setUseOidSecurityFilter(!!checked);
    };

    const onUseGroupsSecurityFilterChange = (_ev?: React.FormEvent<HTMLElement | HTMLInputElement>, checked?: boolean) => {
        setUseGroupsSecurityFilter(!!checked);
    };

    const onExampleClicked = (example: string) => {
        makeApiRequest(example);
    };

    const onShowCitation = (citation: string, index: number) => {
        if (activeCitation === citation && activeAnalysisPanelTab === AnalysisPanelTabs.CitationTab && selectedAnswer === index) {
            setActiveAnalysisPanelTab(undefined);
        } else {
            setActiveCitation(citation);
            setActiveAnalysisPanelTab(AnalysisPanelTabs.CitationTab);
        }

        setSelectedAnswer(index);
    };

    const onToggleTab = (tab: AnalysisPanelTabs, index: number) => {
        if (activeAnalysisPanelTab === tab && selectedAnswer === index) {
            setActiveAnalysisPanelTab(undefined);
        } else {
            setActiveAnalysisPanelTab(tab);
        }

        setSelectedAnswer(index);
    };

    return (
        <div className={styles.container}>
            <div className={styles.commandsContainer}>
                <ClearChatButton className={styles.commandButton} onClick={clearChat} disabled={!lastQuestionRef.current || isLoading} />
                <SettingsButton className={styles.commandButton} onClick={() => setIsConfigPanelOpen(!isConfigPanelOpen)} />
            </div>
            <div className={styles.chatRoot}>
                <div className={styles.chatContainer}>
                    {!lastQuestionRef.current ? (
                        <div className={styles.chatEmptyState}>
                            <SparkleFilled fontSize={"120px"} primaryFill={"rgba(115, 118, 225, 1)"} aria-hidden="true" aria-label="Chat logo" />
                            <h1 className={styles.chatEmptyStateTitle}>Chat with your data</h1>
                            <h2 className={styles.chatEmptyStateSubtitle}>Ask anything or try an example</h2>
                            <ExampleList onExampleClicked={onExampleClicked} />
                        </div>
                    ) : (
                        <div className={styles.chatMessageStream}>
                            {isStreaming &&
                                streamedAnswers.map((streamedAnswer, index) => (
                                    <div key={index}>
                                        <UserChatMessage message={streamedAnswer[0]} />
                                        <div className={styles.chatMessageGpt}>
                                            <Answer
                                                isStreaming={true}
                                                key={index}
                                                answer={streamedAnswer[1]}
                                                isSelected={false}
                                                onCitationClicked={c => onShowCitation(c, index)}
                                                onThoughtProcessClicked={() => onToggleTab(AnalysisPanelTabs.ThoughtProcessTab, index)}
                                                onSupportingContentClicked={() => onToggleTab(AnalysisPanelTabs.SupportingContentTab, index)}
                                                onFollowupQuestionClicked={q => makeApiRequest(q)}
                                                showFollowupQuestions={useSuggestFollowupQuestions && answers.length - 1 === index}
                                            />
                                        </div>
                                    </div>
                                ))}
                            {!isStreaming &&
                                answers.map((answer, index) => (
                                    <div key={index}>
                                        <UserChatMessage message={answer[0]} />
                                        <div className={styles.chatMessageGpt}>
                                            <Answer
                                                isStreaming={false}
                                                key={index}
                                                answer={answer[1]}
                                                isSelected={selectedAnswer === index && activeAnalysisPanelTab !== undefined}
                                                onCitationClicked={c => onShowCitation(c, index)}
                                                onThoughtProcessClicked={() => onToggleTab(AnalysisPanelTabs.ThoughtProcessTab, index)}
                                                onSupportingContentClicked={() => onToggleTab(AnalysisPanelTabs.SupportingContentTab, index)}
                                                onFollowupQuestionClicked={q => makeApiRequest(q)}
                                                showFollowupQuestions={useSuggestFollowupQuestions && answers.length - 1 === index}
                                            />
                                        </div>
                                    </div>
                                ))}
                            {isLoading && (
                                <>
                                    <UserChatMessage message={lastQuestionRef.current} />
                                    <div className={styles.chatMessageGptMinWidth}>
                                        <AnswerLoading />
                                    </div>
                                </>
                            )}
                            {error ? (
                                <>
                                    <UserChatMessage message={lastQuestionRef.current} />
                                    <div className={styles.chatMessageGptMinWidth}>
                                        <AnswerError error={error.toString()} onRetry={() => makeApiRequest(lastQuestionRef.current)} />
                                    </div>
                                </>
                            ) : null}
                            <div ref={chatMessageStreamEnd} />
                        </div>
                    )}

                    <div className={styles.chatInput}>
                        <QuestionInput
                            clearOnSend
                            placeholder="Type a new question (e.g. does my plan cover annual eye exams?)"
                            disabled={isLoading}
                            onSend={question => makeApiRequest(question)}
                        />
                    </div>
                </div>

                {answers.length > 0 && activeAnalysisPanelTab && (
                    <AnalysisPanel
                        className={styles.chatAnalysisPanel}
                        activeCitation={activeCitation}
                        onActiveTabChanged={x => onToggleTab(x, selectedAnswer)}
                        citationHeight="810px"
                        answer={answers[selectedAnswer][1]}
                        activeTab={activeAnalysisPanelTab}
                    />
                )}

                <Panel
                    headerText="Configure answer generation"
                    isOpen={isConfigPanelOpen}
                    isBlocking={false}
                    onDismiss={() => setIsConfigPanelOpen(false)}
                    closeButtonAriaLabel="Close"
                    onRenderFooterContent={() => <DefaultButton onClick={() => setIsConfigPanelOpen(false)}>Close</DefaultButton>}
                    isFooterAtBottom={true}
                >
                    <TextField
                        className={styles.chatSettingsSeparator}
                        defaultValue={promptTemplate}
                        label="Override prompt template"
                        multiline
                        autoAdjustHeight
                        onChange={onPromptTemplateChange}
                    />

                    <SpinButton
                        className={styles.chatSettingsSeparator}
                        label="Retrieve this many search results:"
                        min={1}
                        max={50}
                        defaultValue={retrieveCount.toString()}
                        onChange={onRetrieveCountChange}
                    />
                    <TextField className={styles.chatSettingsSeparator} label="Exclude category" onChange={onExcludeCategoryChanged} />
                    <Checkbox
                        className={styles.chatSettingsSeparator}
                        checked={useSemanticRanker}
                        label="Use semantic ranker for retrieval"
                        onChange={onUseSemanticRankerChange}
                    />
                    <Checkbox
                        className={styles.chatSettingsSeparator}
                        checked={useSemanticCaptions}
                        label="Use query-contextual summaries instead of whole documents"
                        onChange={onUseSemanticCaptionsChange}
                        disabled={!useSemanticRanker}
                    />
                    <Checkbox
                        className={styles.chatSettingsSeparator}
                        checked={useSuggestFollowupQuestions}
                        label="Suggest follow-up questions"
                        onChange={onUseSuggestFollowupQuestionsChange}
                    />
                    {useLogin && (
                        <Checkbox
                            className={styles.chatSettingsSeparator}
                            checked={useOidSecurityFilter}
                            label="Use oid security filter"
                            disabled={!client?.getActiveAccount()}
                            onChange={onUseOidSecurityFilterChange}
                        />
                    )}
                    {useLogin && (
                        <Checkbox
                            className={styles.chatSettingsSeparator}
                            checked={useGroupsSecurityFilter}
                            label="Use groups security filter"
                            disabled={!client?.getActiveAccount()}
                            onChange={onUseGroupsSecurityFilterChange}
                        />
                    )}
                    <Dropdown
                        className={styles.chatSettingsSeparator}
                        label="Retrieval mode"
                        options={[
                            { key: "hybrid", text: "Vectors + Text (Hybrid)", selected: retrievalMode == RetrievalMode.Hybrid, data: RetrievalMode.Hybrid },
                            { key: "vectors", text: "Vectors", selected: retrievalMode == RetrievalMode.Vectors, data: RetrievalMode.Vectors },
                            { key: "text", text: "Text", selected: retrievalMode == RetrievalMode.Text, data: RetrievalMode.Text }
                        ]}
                        required
                        onChange={onRetrievalModeChange}
                    />
                    <Checkbox
                        className={styles.chatSettingsSeparator}
                        checked={shouldStream}
                        label="Stream chat completion responses"
                        onChange={onShouldStreamChange}
                    />
                    {useLogin && <TokenClaimsDisplay />}
                </Panel>
            </div>
        </div>
    );
};

export default Chat;<|MERGE_RESOLUTION|>--- conflicted
+++ resolved
@@ -52,7 +52,6 @@
             return new Promise(resolve => {
                 setTimeout(() => {
                     answer += newContent;
-<<<<<<< HEAD
                     const latestResponse: AskResponse = { ...askResponse,
                         choices: [{ ...askResponse.choices[0],
                                     message: { content: answer,
@@ -60,11 +59,7 @@
                                     } }
                                 ]
                     };
-                    setstreamedAnswers([...answers, [question, latestResponse]]);
-=======
-                    const latestResponse: AskResponse = { ...askResponse, answer };
                     setStreamedAnswers([...answers, [question, latestResponse]]);
->>>>>>> 1bec0b3d
                     resolve(null);
                 }, 33);
             });

--- conflicted
+++ resolved
@@ -39,14 +39,12 @@
     const [activeAnalysisPanelTab, setActiveAnalysisPanelTab] = useState<AnalysisPanelTabs | undefined>(undefined);
 
     const [selectedAnswer, setSelectedAnswer] = useState<number>(0);
-<<<<<<< HEAD
+
     const [answers, setAnswers] = useState<[user: string, response: AskResponse, speechUrl: string | null][]>([]);
     const [runningIndex, setRunningIndex] = useState<number>(-1);
-=======
-    const [answers, setAnswers] = useState<[user: string, response: AskResponse][]>([]);
-    const [streamedAnswers, setstreamedAnswers] = useState<[user: string, response: AskResponse][]>([]);
-
-    const handleAsyncRequest = async (question: string, answers: [string, AskResponse][], setAnswers: Function, responseBody: ReadableStream<any>) => {
+    const [streamedAnswers, setstreamedAnswers] = useState<[user: string, response: AskResponse, speechUrl: string | null][]>([]);
+
+    const handleAsyncRequest = async (question: string, answers: [string, AskResponse, string | null][], setAnswers: Function, responseBody: ReadableStream<any>) => {
         let answer: string = "";
         let askResponse: AskResponse = {} as AskResponse;
 
@@ -55,7 +53,7 @@
                 setTimeout(() => {
                     answer += newContent;
                     const latestResponse: AskResponse = { ...askResponse, answer };
-                    setstreamedAnswers([...answers, [question, latestResponse]]);
+                    setstreamedAnswers([...answers, [question, latestResponse, null]]);
                     resolve(null);
                 }, 33);
             });
@@ -76,7 +74,6 @@
         const fullResponse: AskResponse = { ...askResponse, answer };
         return fullResponse;
     };
->>>>>>> f3cc2ad9
 
     const makeApiRequest = async (question: string) => {
         lastQuestionRef.current = question;
@@ -99,12 +96,8 @@
                     retrievalMode: retrievalMode,
                     semanticRanker: useSemanticRanker,
                     semanticCaptions: useSemanticCaptions,
-<<<<<<< HEAD
                     suggestFollowupQuestions: useSuggestFollowupQuestions,
                     autoSpeakAnswers: useAutoSpeakAnswers
-=======
-                    suggestFollowupQuestions: useSuggestFollowupQuestions
->>>>>>> f3cc2ad9
                 }
             };
 
@@ -114,30 +107,13 @@
                 throw Error("No response body");
             }
             if (shouldStream) {
-<<<<<<< HEAD
-                let answer: string = '';
-                let askResponse: AskResponse = {} as AskResponse;
-                let latestResponse: AskResponse = {} as AskResponse;
-                for await (const event of readNDJSONStream(response.body)) {
-                    if (event["data_points"]) {
-                        askResponse = event;
-                    } else if (event["choices"] && event["choices"][0]["delta"]["content"]) {
-                        answer += event["choices"][0]["delta"]["content"];
-                        latestResponse = {...askResponse, answer: answer};
-                        setIsLoading(false);
-                        setAnswers([...answers, [question, latestResponse, null]]);
-                    }
-                }
-
-                speechUrl = await getSpeechApi(latestResponse.answer);
-                setAnswers([...answers, [question, latestResponse, speechUrl]]);
+                const parsedResponse: AskResponse = await handleAsyncRequest(question, answers, setAnswers, response.body);
+
+                speechUrl = await getSpeechApi(parsedResponse.answer);
+                setAnswers([...answers, [question, parsedResponse, speechUrl]]);
                 if(useAutoSpeakAnswers){
                     startOrStopSynthesis(speechUrl, answers.length);
                 }
-=======
-                const parsedResponse: AskResponse = await handleAsyncRequest(question, answers, setAnswers, response.body);
-                setAnswers([...answers, [question, parsedResponse]]);
->>>>>>> f3cc2ad9
             } else {
                 const parsedResponse: AskResponse = await response.json();
                 if (response.status > 299 || !response.ok) {
@@ -271,24 +247,6 @@
                         </div>
                     ) : (
                         <div className={styles.chatMessageStream}>
-<<<<<<< HEAD
-                            {answers.map((answer, index) => (
-                                <div key={index}>
-                                    <UserChatMessage message={answer[0]} />
-                                    <div className={styles.chatMessageGpt}>
-                                        <Answer
-                                            key={index}
-                                            answer={answer[1]}
-                                            isSpeaking = {runningIndex === index}
-                                            isSelected={selectedAnswer === index && activeAnalysisPanelTab !== undefined}
-                                            onCitationClicked={c => onShowCitation(c, index)}
-                                            onThoughtProcessClicked={() => onToggleTab(AnalysisPanelTabs.ThoughtProcessTab, index)}
-                                            onSupportingContentClicked={() => onToggleTab(AnalysisPanelTabs.SupportingContentTab, index)}
-                                            onSpeechSynthesisClicked={() => startOrStopSynthesis(answer[2], index)}
-                                            onFollowupQuestionClicked={q => makeApiRequest(q)}
-                                            showFollowupQuestions={useSuggestFollowupQuestions && answers.length - 1 === index}
-                                        />
-=======
                             {isStreaming &&
                                 streamedAnswers.map((streamedAnswer, index) => (
                                     <div key={index}>
@@ -298,10 +256,12 @@
                                                 isStreaming={true}
                                                 key={index}
                                                 answer={streamedAnswer[1]}
+                                                isSpeaking = {runningIndex === index}
                                                 isSelected={false}
                                                 onCitationClicked={c => onShowCitation(c, index)}
                                                 onThoughtProcessClicked={() => onToggleTab(AnalysisPanelTabs.ThoughtProcessTab, index)}
                                                 onSupportingContentClicked={() => onToggleTab(AnalysisPanelTabs.SupportingContentTab, index)}
+                                                onSpeechSynthesisClicked={() => startOrStopSynthesis(streamedAnswer[2], index)}
                                                 onFollowupQuestionClicked={q => makeApiRequest(q)}
                                                 showFollowupQuestions={useSuggestFollowupQuestions && answers.length - 1 === index}
                                             />
@@ -317,15 +277,16 @@
                                                 isStreaming={false}
                                                 key={index}
                                                 answer={answer[1]}
+                                                isSpeaking = {runningIndex === index}
                                                 isSelected={selectedAnswer === index && activeAnalysisPanelTab !== undefined}
                                                 onCitationClicked={c => onShowCitation(c, index)}
                                                 onThoughtProcessClicked={() => onToggleTab(AnalysisPanelTabs.ThoughtProcessTab, index)}
                                                 onSupportingContentClicked={() => onToggleTab(AnalysisPanelTabs.SupportingContentTab, index)}
+                                                onSpeechSynthesisClicked={() => startOrStopSynthesis(answer[2], index)}
                                                 onFollowupQuestionClicked={q => makeApiRequest(q)}
                                                 showFollowupQuestions={useSuggestFollowupQuestions && answers.length - 1 === index}
                                             />
                                         </div>
->>>>>>> f3cc2ad9
                                     </div>
                                 ))}
                             {isLoading && (

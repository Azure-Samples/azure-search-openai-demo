--- conflicted
+++ resolved
@@ -1,494 +1,656 @@
 import { useRef, useState, useEffect } from "react";
-import { Checkbox, Panel, DefaultButton, TextField, SpinButton, Slider } from "@fluentui/react";
+import {
+  Checkbox,
+  Panel,
+  DefaultButton,
+  TextField,
+  SpinButton,
+  Slider,
+} from "@fluentui/react";
 import { SparkleFilled } from "@fluentui/react-icons";
 import readNDJSONStream from "ndjson-readablestream";
 
 import styles from "./Chat.module.css";
 
 import {
-    chatApi,
-    configApi,
-    RetrievalMode,
-    ChatAppResponse,
-    ChatAppResponseOrError,
-    ChatAppRequest,
-    ResponseMessage,
-    VectorFieldOptions,
-    GPT4VInput
+  chatApi,
+  configApi,
+  RetrievalMode,
+  ChatAppResponse,
+  ChatAppResponseOrError,
+  ChatAppRequest,
+  ResponseMessage,
+  VectorFieldOptions,
+  GPT4VInput,
 } from "../../api";
 import { Answer, AnswerError, AnswerLoading } from "../../components/Answer";
 import { QuestionInput } from "../../components/QuestionInput";
 import { ExampleList } from "../../components/Example";
 import { UserChatMessage } from "../../components/UserChatMessage";
-import { AnalysisPanel, AnalysisPanelTabs } from "../../components/AnalysisPanel";
+import {
+  AnalysisPanel,
+  AnalysisPanelTabs,
+} from "../../components/AnalysisPanel";
 import { SettingsButton } from "../../components/SettingsButton";
 import { ClearChatButton } from "../../components/ClearChatButton";
-import { useLogin, getToken, isLoggedIn, requireAccessControl } from "../../authConfig";
+import {
+  useLogin,
+  getToken,
+  isLoggedIn,
+  requireAccessControl,
+} from "../../authConfig";
 import { VectorSettings } from "../../components/VectorSettings";
 import { useMsal } from "@azure/msal-react";
 import { TokenClaimsDisplay } from "../../components/TokenClaimsDisplay";
 import { GPT4VSettings } from "../../components/GPT4VSettings";
 
 const Chat = () => {
-    const [isConfigPanelOpen, setIsConfigPanelOpen] = useState(false);
-    const [promptTemplate, setPromptTemplate] = useState<string>("");
-    const [temperature, setTemperature] = useState<number>(0.6);
-    const [retrieveCount, setRetrieveCount] = useState<number>(3);
-    const [retrievalMode, setRetrievalMode] = useState<RetrievalMode>(RetrievalMode.Hybrid);
-    const [useSemanticRanker, setUseSemanticRanker] = useState<boolean>(true);
-    const [shouldStream, setShouldStream] = useState<boolean>(true);
-    const [useSemanticCaptions, setUseSemanticCaptions] = useState<boolean>(false);
-    const [excludeCategory, setExcludeCategory] = useState<string>("");
-    const [useSuggestFollowupQuestions, setUseSuggestFollowupQuestions] = useState<boolean>(false);
-    const [vectorFieldList, setVectorFieldList] = useState<VectorFieldOptions[]>([VectorFieldOptions.Embedding]);
-    const [useOidSecurityFilter, setUseOidSecurityFilter] = useState<boolean>(false);
-    const [useGroupsSecurityFilter, setUseGroupsSecurityFilter] = useState<boolean>(false);
-    const [gpt4vInput, setGPT4VInput] = useState<GPT4VInput>(GPT4VInput.TextAndImages);
-    const [useGPT4V, setUseGPT4V] = useState<boolean>(false);
-
-    const lastQuestionRef = useRef<string>("");
-    const chatMessageStreamEnd = useRef<HTMLDivElement | null>(null);
-
-    const [isLoading, setIsLoading] = useState<boolean>(false);
-    const [isStreaming, setIsStreaming] = useState<boolean>(false);
-    const [error, setError] = useState<unknown>();
-
-    const [activeCitation, setActiveCitation] = useState<string>();
-    const [activeAnalysisPanelTab, setActiveAnalysisPanelTab] = useState<AnalysisPanelTabs | undefined>(undefined);
-
-    const [selectedAnswer, setSelectedAnswer] = useState<number>(0);
-    const [answers, setAnswers] = useState<[user: string, response: ChatAppResponse][]>([]);
-    const [streamedAnswers, setStreamedAnswers] = useState<[user: string, response: ChatAppResponse][]>([]);
-    const [showGPT4VOptions, setShowGPT4VOptions] = useState<boolean>(false);
-    const [showSemanticRankerOption, setShowSemanticRankerOption] = useState<boolean>(false);
-    const [showVectorOption, setShowVectorOption] = useState<boolean>(false);
-
-    const getConfig = async () => {
-        const token = client ? await getToken(client) : undefined;
-
-        configApi(token).then(config => {
-            setShowGPT4VOptions(config.showGPT4VOptions);
-            setUseSemanticRanker(config.showSemanticRankerOption);
-            setShowSemanticRankerOption(config.showSemanticRankerOption);
-            setShowVectorOption(config.showVectorOption);
-            if (!config.showVectorOption) {
-                setRetrievalMode(RetrievalMode.Text);
-            }
-        });
+  const [isConfigPanelOpen, setIsConfigPanelOpen] = useState(false);
+  const [promptTemplate, setPromptTemplate] = useState<string>("");
+  const [temperature, setTemperature] = useState<number>(0.7);
+  const [retrieveCount, setRetrieveCount] = useState<number>(3);
+  const [retrievalMode, setRetrievalMode] = useState<RetrievalMode>(
+    RetrievalMode.Hybrid,
+  );
+  const [useSemanticRanker, setUseSemanticRanker] = useState<boolean>(true);
+  const [shouldStream, setShouldStream] = useState<boolean>(true);
+  const [useSemanticCaptions, setUseSemanticCaptions] =
+    useState<boolean>(false);
+  const [excludeCategory, setExcludeCategory] = useState<string>("");
+  const [useSuggestFollowupQuestions, setUseSuggestFollowupQuestions] =
+    useState<boolean>(false);
+  const [vectorFieldList, setVectorFieldList] = useState<VectorFieldOptions[]>([
+    VectorFieldOptions.Embedding,
+  ]);
+  const [useOidSecurityFilter, setUseOidSecurityFilter] =
+    useState<boolean>(false);
+  const [useGroupsSecurityFilter, setUseGroupsSecurityFilter] =
+    useState<boolean>(false);
+  const [gpt4vInput, setGPT4VInput] = useState<GPT4VInput>(
+    GPT4VInput.TextAndImages,
+  );
+  const [useGPT4V, setUseGPT4V] = useState<boolean>(false);
+
+  const lastQuestionRef = useRef<string>("");
+  const chatMessageStreamEnd = useRef<HTMLDivElement | null>(null);
+
+  const [isLoading, setIsLoading] = useState<boolean>(false);
+  const [isStreaming, setIsStreaming] = useState<boolean>(false);
+  const [error, setError] = useState<unknown>();
+
+  const [activeCitation, setActiveCitation] = useState<string>();
+  const [activeAnalysisPanelTab, setActiveAnalysisPanelTab] = useState<
+    AnalysisPanelTabs | undefined
+  >(undefined);
+
+  const [selectedAnswer, setSelectedAnswer] = useState<number>(0);
+  const [answers, setAnswers] = useState<
+    [user: string, response: ChatAppResponse][]
+  >([]);
+  const [streamedAnswers, setStreamedAnswers] = useState<
+    [user: string, response: ChatAppResponse][]
+  >([]);
+  const [showGPT4VOptions, setShowGPT4VOptions] = useState<boolean>(false);
+  const [showSemanticRankerOption, setShowSemanticRankerOption] =
+    useState<boolean>(false);
+  const [showVectorOption, setShowVectorOption] = useState<boolean>(false);
+
+  const getConfig = async () => {
+    const token = client ? await getToken(client) : undefined;
+
+    configApi(token).then((config) => {
+      setShowGPT4VOptions(config.showGPT4VOptions);
+      setUseSemanticRanker(config.showSemanticRankerOption);
+      setShowSemanticRankerOption(config.showSemanticRankerOption);
+      setShowVectorOption(config.showVectorOption);
+      if (!config.showVectorOption) {
+        setRetrievalMode(RetrievalMode.Text);
+      }
+    });
+  };
+
+  const handleAsyncRequest = async (
+    question: string,
+    answers: [string, ChatAppResponse][],
+    setAnswers: Function,
+    responseBody: ReadableStream<any>,
+  ) => {
+    let answer: string = "";
+    let askResponse: ChatAppResponse = {} as ChatAppResponse;
+
+    const updateState = (newContent: string) => {
+      return new Promise((resolve) => {
+        setTimeout(() => {
+          answer += newContent;
+          const latestResponse: ChatAppResponse = {
+            ...askResponse,
+            choices: [
+              {
+                ...askResponse.choices[0],
+                message: {
+                  content: answer,
+                  role: askResponse.choices[0].message.role,
+                },
+              },
+            ],
+          };
+          setStreamedAnswers([...answers, [question, latestResponse]]);
+          resolve(null);
+        }, 33);
+      });
     };
-
-    const handleAsyncRequest = async (question: string, answers: [string, ChatAppResponse][], setAnswers: Function, responseBody: ReadableStream<any>) => {
-        let answer: string = "";
-        let askResponse: ChatAppResponse = {} as ChatAppResponse;
-
-        const updateState = (newContent: string) => {
-            return new Promise(resolve => {
-                setTimeout(() => {
-                    answer += newContent;
-                    const latestResponse: ChatAppResponse = {
-                        ...askResponse,
-                        choices: [{ ...askResponse.choices[0], message: { content: answer, role: askResponse.choices[0].message.role } }]
-                    };
-                    setStreamedAnswers([...answers, [question, latestResponse]]);
-                    resolve(null);
-                }, 33);
-            });
-        };
-        try {
-            setIsStreaming(true);
-            for await (const event of readNDJSONStream(responseBody)) {
-                if (event["choices"] && event["choices"][0]["context"] && event["choices"][0]["context"]["data_points"]) {
-                    event["choices"][0]["message"] = event["choices"][0]["delta"];
-                    askResponse = event as ChatAppResponse;
-                } else if (event["choices"] && event["choices"][0]["delta"]["content"]) {
-                    setIsLoading(false);
-                    await updateState(event["choices"][0]["delta"]["content"]);
-                } else if (event["choices"] && event["choices"][0]["context"]) {
-                    // Update context with new keys from latest event
-                    askResponse.choices[0].context = { ...askResponse.choices[0].context, ...event["choices"][0]["context"] };
-                } else if (event["error"]) {
-                    throw Error(event["error"]);
-                }
-            }
-        } finally {
-            setIsStreaming(false);
+    try {
+      setIsStreaming(true);
+      for await (const event of readNDJSONStream(responseBody)) {
+        if (
+          event["choices"] &&
+          event["choices"][0]["context"] &&
+          event["choices"][0]["context"]["data_points"]
+        ) {
+          event["choices"][0]["message"] = event["choices"][0]["delta"];
+          askResponse = event as ChatAppResponse;
+        } else if (
+          event["choices"] &&
+          event["choices"][0]["delta"]["content"]
+        ) {
+          setIsLoading(false);
+          await updateState(event["choices"][0]["delta"]["content"]);
+        } else if (event["choices"] && event["choices"][0]["context"]) {
+          // Update context with new keys from latest event
+          askResponse.choices[0].context = {
+            ...askResponse.choices[0].context,
+            ...event["choices"][0]["context"],
+          };
+        } else if (event["error"]) {
+          throw Error(event["error"]);
         }
-        const fullResponse: ChatAppResponse = {
-            ...askResponse,
-            choices: [{ ...askResponse.choices[0], message: { content: answer, role: askResponse.choices[0].message.role } }]
-        };
-        return fullResponse;
+      }
+    } finally {
+      setIsStreaming(false);
+    }
+    const fullResponse: ChatAppResponse = {
+      ...askResponse,
+      choices: [
+        {
+          ...askResponse.choices[0],
+          message: {
+            content: answer,
+            role: askResponse.choices[0].message.role,
+          },
+        },
+      ],
     };
-
-    const client = useLogin ? useMsal().instance : undefined;
-
-    const makeApiRequest = async (question: string) => {
-        lastQuestionRef.current = question;
-
-        error && setError(undefined);
-        setIsLoading(true);
-        setActiveCitation(undefined);
-        setActiveAnalysisPanelTab(undefined);
-
-        const token = client ? await getToken(client) : undefined;
-
-        try {
-<<<<<<< HEAD
-            const history: ChatTurn[] = answers.map(a => ({ user: a[0], bot: a[1].answer }));
-            const request: ChatRequest = {
-                history: [...history, { user: question, bot: undefined }],
-                approach: Approaches.ReadRetrieveRead,
-                overrides: {
-                    promptTemplate: promptTemplate.length === 0 ? undefined : promptTemplate,
-                    excludeCategory: excludeCategory.length === 0 ? undefined : excludeCategory,
-                    temperature: temperature,
-                    top: retrieveCount,
-                    semanticRanker: useSemanticRanker,
-                    semanticCaptions: useSemanticCaptions,
-                    suggestFollowupQuestions: useSuggestFollowupQuestions
-                }
-=======
-            const messages: ResponseMessage[] = answers.flatMap(a => [
-                { content: a[0], role: "user" },
-                { content: a[1].choices[0].message.content, role: "assistant" }
-            ]);
-
-            const request: ChatAppRequest = {
-                messages: [...messages, { content: question, role: "user" }],
-                stream: shouldStream,
-                context: {
-                    overrides: {
-                        prompt_template: promptTemplate.length === 0 ? undefined : promptTemplate,
-                        exclude_category: excludeCategory.length === 0 ? undefined : excludeCategory,
-                        top: retrieveCount,
-                        retrieval_mode: retrievalMode,
-                        semantic_ranker: useSemanticRanker,
-                        semantic_captions: useSemanticCaptions,
-                        suggest_followup_questions: useSuggestFollowupQuestions,
-                        use_oid_security_filter: useOidSecurityFilter,
-                        use_groups_security_filter: useGroupsSecurityFilter,
-                        vector_fields: vectorFieldList,
-                        use_gpt4v: useGPT4V,
-                        gpt4v_input: gpt4vInput
-                    }
-                },
-                // ChatAppProtocol: Client must pass on any session state received from the server
-                session_state: answers.length ? answers[answers.length - 1][1].choices[0].session_state : null
->>>>>>> 15af3a8f
-            };
-
-            const response = await chatApi(request, token);
-            if (!response.body) {
-                throw Error("No response body");
-            }
-            if (shouldStream) {
-                const parsedResponse: ChatAppResponse = await handleAsyncRequest(question, answers, setAnswers, response.body);
-                setAnswers([...answers, [question, parsedResponse]]);
-            } else {
-                const parsedResponse: ChatAppResponseOrError = await response.json();
-                if (response.status > 299 || !response.ok) {
-                    throw Error(parsedResponse.error || "Unknown error");
-                }
-                setAnswers([...answers, [question, parsedResponse as ChatAppResponse]]);
-            }
-        } catch (e) {
-            setError(e);
-        } finally {
-            setIsLoading(false);
+    return fullResponse;
+  };
+
+  const client = useLogin ? useMsal().instance : undefined;
+
+  const makeApiRequest = async (question: string) => {
+    lastQuestionRef.current = question;
+
+    error && setError(undefined);
+    setIsLoading(true);
+    setActiveCitation(undefined);
+    setActiveAnalysisPanelTab(undefined);
+
+    const token = client ? await getToken(client) : undefined;
+
+    try {
+      const messages: ResponseMessage[] = answers.flatMap((a) => [
+        { content: a[0], role: "user" },
+        { content: a[1].choices[0].message.content, role: "assistant" },
+      ]);
+
+      const request: ChatAppRequest = {
+        messages: [...messages, { content: question, role: "user" }],
+        stream: shouldStream,
+        context: {
+          overrides: {
+            prompt_template:
+              promptTemplate.length === 0 ? undefined : promptTemplate,
+            exclude_category:
+              excludeCategory.length === 0 ? undefined : excludeCategory,
+            temperature: temperature,
+            top: retrieveCount,
+            retrieval_mode: retrievalMode,
+            semantic_ranker: useSemanticRanker,
+            semantic_captions: useSemanticCaptions,
+            suggest_followup_questions: useSuggestFollowupQuestions,
+            use_oid_security_filter: useOidSecurityFilter,
+            use_groups_security_filter: useGroupsSecurityFilter,
+            vector_fields: vectorFieldList,
+            use_gpt4v: useGPT4V,
+            gpt4v_input: gpt4vInput,
+          },
+        },
+        // ChatAppProtocol: Client must pass on any session state received from the server
+        session_state: answers.length
+          ? answers[answers.length - 1][1].choices[0].session_state
+          : null,
+      };
+
+      const response = await chatApi(request, token);
+      if (!response.body) {
+        throw Error("No response body");
+      }
+      if (shouldStream) {
+        const parsedResponse: ChatAppResponse = await handleAsyncRequest(
+          question,
+          answers,
+          setAnswers,
+          response.body,
+        );
+        setAnswers([...answers, [question, parsedResponse]]);
+      } else {
+        const parsedResponse: ChatAppResponseOrError = await response.json();
+        if (response.status > 299 || !response.ok) {
+          throw Error(parsedResponse.error || "Unknown error");
         }
-    };
-
-    const clearChat = () => {
-        lastQuestionRef.current = "";
-        error && setError(undefined);
-        setActiveCitation(undefined);
-        setActiveAnalysisPanelTab(undefined);
-        setAnswers([]);
-        setStreamedAnswers([]);
-        setIsLoading(false);
-        setIsStreaming(false);
-    };
-
-    useEffect(() => chatMessageStreamEnd.current?.scrollIntoView({ behavior: "smooth" }), [isLoading]);
-    useEffect(() => chatMessageStreamEnd.current?.scrollIntoView({ behavior: "auto" }), [streamedAnswers]);
-    useEffect(() => {
-        getConfig();
-    }, []);
-
-    const onPromptTemplateChange = (_ev?: React.FormEvent<HTMLInputElement | HTMLTextAreaElement>, newValue?: string) => {
-        setPromptTemplate(newValue || "");
-    };
-
-    const onTemperatureChange = (
-        newValue: number,
-        range?: [number, number],
-        event?: React.MouseEvent | React.TouchEvent | MouseEvent | TouchEvent | React.KeyboardEvent
-    ) => {
-        setTemperature(newValue);
-    };
-
-    const onRetrieveCountChange = (_ev?: React.SyntheticEvent<HTMLElement, Event>, newValue?: string) => {
-        setRetrieveCount(parseInt(newValue || "3"));
-    };
-
-    const onUseSemanticRankerChange = (_ev?: React.FormEvent<HTMLElement | HTMLInputElement>, checked?: boolean) => {
-        setUseSemanticRanker(!!checked);
-    };
-
-    const onUseSemanticCaptionsChange = (_ev?: React.FormEvent<HTMLElement | HTMLInputElement>, checked?: boolean) => {
-        setUseSemanticCaptions(!!checked);
-    };
-
-    const onShouldStreamChange = (_ev?: React.FormEvent<HTMLElement | HTMLInputElement>, checked?: boolean) => {
-        setShouldStream(!!checked);
-    };
-
-    const onExcludeCategoryChanged = (_ev?: React.FormEvent, newValue?: string) => {
-        setExcludeCategory(newValue || "");
-    };
-
-    const onUseSuggestFollowupQuestionsChange = (_ev?: React.FormEvent<HTMLElement | HTMLInputElement>, checked?: boolean) => {
-        setUseSuggestFollowupQuestions(!!checked);
-    };
-
-    const onUseOidSecurityFilterChange = (_ev?: React.FormEvent<HTMLElement | HTMLInputElement>, checked?: boolean) => {
-        setUseOidSecurityFilter(!!checked);
-    };
-
-    const onUseGroupsSecurityFilterChange = (_ev?: React.FormEvent<HTMLElement | HTMLInputElement>, checked?: boolean) => {
-        setUseGroupsSecurityFilter(!!checked);
-    };
-
-    const onExampleClicked = (example: string) => {
-        makeApiRequest(example);
-    };
-
-    const onShowCitation = (citation: string, index: number) => {
-        if (activeCitation === citation && activeAnalysisPanelTab === AnalysisPanelTabs.CitationTab && selectedAnswer === index) {
-            setActiveAnalysisPanelTab(undefined);
-        } else {
-            setActiveCitation(citation);
-            setActiveAnalysisPanelTab(AnalysisPanelTabs.CitationTab);
-        }
-
-        setSelectedAnswer(index);
-    };
-
-    const onToggleTab = (tab: AnalysisPanelTabs, index: number) => {
-        if (activeAnalysisPanelTab === tab && selectedAnswer === index) {
-            setActiveAnalysisPanelTab(undefined);
-        } else {
-            setActiveAnalysisPanelTab(tab);
-        }
-
-        setSelectedAnswer(index);
-    };
-
-    return (
-        <div className={styles.container}>
-            <div className={styles.commandsContainer}>
-                <ClearChatButton className={styles.commandButton} onClick={clearChat} disabled={!lastQuestionRef.current || isLoading} />
-                <SettingsButton className={styles.commandButton} onClick={() => setIsConfigPanelOpen(!isConfigPanelOpen)} />
+        setAnswers([...answers, [question, parsedResponse as ChatAppResponse]]);
+      }
+    } catch (e) {
+      setError(e);
+    } finally {
+      setIsLoading(false);
+    }
+  };
+
+  const clearChat = () => {
+    lastQuestionRef.current = "";
+    error && setError(undefined);
+    setActiveCitation(undefined);
+    setActiveAnalysisPanelTab(undefined);
+    setAnswers([]);
+    setStreamedAnswers([]);
+    setIsLoading(false);
+    setIsStreaming(false);
+  };
+
+  useEffect(
+    () => chatMessageStreamEnd.current?.scrollIntoView({ behavior: "smooth" }),
+    [isLoading],
+  );
+  useEffect(
+    () => chatMessageStreamEnd.current?.scrollIntoView({ behavior: "auto" }),
+    [streamedAnswers],
+  );
+  useEffect(() => {
+    getConfig();
+  }, []);
+
+  const onPromptTemplateChange = (
+    _ev?: React.FormEvent<HTMLInputElement | HTMLTextAreaElement>,
+    newValue?: string,
+  ) => {
+    setPromptTemplate(newValue || "");
+  };
+
+  const onTemperatureChange = (
+    newValue: number,
+    range?: [number, number],
+    event?:
+      | React.MouseEvent
+      | React.TouchEvent
+      | MouseEvent
+      | TouchEvent
+      | React.KeyboardEvent,
+  ) => {
+    setTemperature(newValue);
+  };
+
+  const onRetrieveCountChange = (
+    _ev?: React.SyntheticEvent<HTMLElement, Event>,
+    newValue?: string,
+  ) => {
+    setRetrieveCount(parseInt(newValue || "3"));
+  };
+
+  const onUseSemanticRankerChange = (
+    _ev?: React.FormEvent<HTMLElement | HTMLInputElement>,
+    checked?: boolean,
+  ) => {
+    setUseSemanticRanker(!!checked);
+  };
+
+  const onUseSemanticCaptionsChange = (
+    _ev?: React.FormEvent<HTMLElement | HTMLInputElement>,
+    checked?: boolean,
+  ) => {
+    setUseSemanticCaptions(!!checked);
+  };
+
+  const onShouldStreamChange = (
+    _ev?: React.FormEvent<HTMLElement | HTMLInputElement>,
+    checked?: boolean,
+  ) => {
+    setShouldStream(!!checked);
+  };
+
+  const onExcludeCategoryChanged = (
+    _ev?: React.FormEvent,
+    newValue?: string,
+  ) => {
+    setExcludeCategory(newValue || "");
+  };
+
+  const onUseSuggestFollowupQuestionsChange = (
+    _ev?: React.FormEvent<HTMLElement | HTMLInputElement>,
+    checked?: boolean,
+  ) => {
+    setUseSuggestFollowupQuestions(!!checked);
+  };
+
+  const onUseOidSecurityFilterChange = (
+    _ev?: React.FormEvent<HTMLElement | HTMLInputElement>,
+    checked?: boolean,
+  ) => {
+    setUseOidSecurityFilter(!!checked);
+  };
+
+  const onUseGroupsSecurityFilterChange = (
+    _ev?: React.FormEvent<HTMLElement | HTMLInputElement>,
+    checked?: boolean,
+  ) => {
+    setUseGroupsSecurityFilter(!!checked);
+  };
+
+  const onExampleClicked = (example: string) => {
+    makeApiRequest(example);
+  };
+
+  const onShowCitation = (citation: string, index: number) => {
+    if (
+      activeCitation === citation &&
+      activeAnalysisPanelTab === AnalysisPanelTabs.CitationTab &&
+      selectedAnswer === index
+    ) {
+      setActiveAnalysisPanelTab(undefined);
+    } else {
+      setActiveCitation(citation);
+      setActiveAnalysisPanelTab(AnalysisPanelTabs.CitationTab);
+    }
+
+    setSelectedAnswer(index);
+  };
+
+  const onToggleTab = (tab: AnalysisPanelTabs, index: number) => {
+    if (activeAnalysisPanelTab === tab && selectedAnswer === index) {
+      setActiveAnalysisPanelTab(undefined);
+    } else {
+      setActiveAnalysisPanelTab(tab);
+    }
+
+    setSelectedAnswer(index);
+  };
+
+  return (
+    <div className={styles.container}>
+      <div className={styles.commandsContainer}>
+        <ClearChatButton
+          className={styles.commandButton}
+          onClick={clearChat}
+          disabled={!lastQuestionRef.current || isLoading}
+        />
+        <SettingsButton
+          className={styles.commandButton}
+          onClick={() => setIsConfigPanelOpen(!isConfigPanelOpen)}
+        />
+      </div>
+      <div className={styles.chatRoot}>
+        <div className={styles.chatContainer}>
+          {!lastQuestionRef.current ? (
+            <div className={styles.chatEmptyState}>
+              <SparkleFilled
+                fontSize={"120px"}
+                primaryFill={"rgba(115, 118, 225, 1)"}
+                aria-hidden="true"
+                aria-label="Chat logo"
+              />
+              <h1 className={styles.chatEmptyStateTitle}>
+                Chat with your data
+              </h1>
+              <h2 className={styles.chatEmptyStateSubtitle}>
+                Ask anything or try an example
+              </h2>
+              <ExampleList
+                onExampleClicked={onExampleClicked}
+                useGPT4V={useGPT4V}
+              />
             </div>
-            <div className={styles.chatRoot}>
-                <div className={styles.chatContainer}>
-                    {!lastQuestionRef.current ? (
-                        <div className={styles.chatEmptyState}>
-                            <SparkleFilled fontSize={"120px"} primaryFill={"rgba(115, 118, 225, 1)"} aria-hidden="true" aria-label="Chat logo" />
-                            <h1 className={styles.chatEmptyStateTitle}>Chat with your data</h1>
-                            <h2 className={styles.chatEmptyStateSubtitle}>Ask anything or try an example</h2>
-                            <ExampleList onExampleClicked={onExampleClicked} useGPT4V={useGPT4V} />
-                        </div>
-                    ) : (
-                        <div className={styles.chatMessageStream}>
-                            {isStreaming &&
-                                streamedAnswers.map((streamedAnswer, index) => (
-                                    <div key={index}>
-                                        <UserChatMessage message={streamedAnswer[0]} />
-                                        <div className={styles.chatMessageGpt}>
-                                            <Answer
-                                                isStreaming={true}
-                                                key={index}
-                                                answer={streamedAnswer[1]}
-                                                isSelected={false}
-                                                onCitationClicked={c => onShowCitation(c, index)}
-                                                onThoughtProcessClicked={() => onToggleTab(AnalysisPanelTabs.ThoughtProcessTab, index)}
-                                                onSupportingContentClicked={() => onToggleTab(AnalysisPanelTabs.SupportingContentTab, index)}
-                                                onFollowupQuestionClicked={q => makeApiRequest(q)}
-                                                showFollowupQuestions={useSuggestFollowupQuestions && answers.length - 1 === index}
-                                            />
-                                        </div>
-                                    </div>
-                                ))}
-                            {!isStreaming &&
-                                answers.map((answer, index) => (
-                                    <div key={index}>
-                                        <UserChatMessage message={answer[0]} />
-                                        <div className={styles.chatMessageGpt}>
-                                            <Answer
-                                                isStreaming={false}
-                                                key={index}
-                                                answer={answer[1]}
-                                                isSelected={selectedAnswer === index && activeAnalysisPanelTab !== undefined}
-                                                onCitationClicked={c => onShowCitation(c, index)}
-                                                onThoughtProcessClicked={() => onToggleTab(AnalysisPanelTabs.ThoughtProcessTab, index)}
-                                                onSupportingContentClicked={() => onToggleTab(AnalysisPanelTabs.SupportingContentTab, index)}
-                                                onFollowupQuestionClicked={q => makeApiRequest(q)}
-                                                showFollowupQuestions={useSuggestFollowupQuestions && answers.length - 1 === index}
-                                            />
-                                        </div>
-                                    </div>
-                                ))}
-                            {isLoading && (
-                                <>
-                                    <UserChatMessage message={lastQuestionRef.current} />
-                                    <div className={styles.chatMessageGptMinWidth}>
-                                        <AnswerLoading />
-                                    </div>
-                                </>
-                            )}
-                            {error ? (
-                                <>
-                                    <UserChatMessage message={lastQuestionRef.current} />
-                                    <div className={styles.chatMessageGptMinWidth}>
-                                        <AnswerError error={error.toString()} onRetry={() => makeApiRequest(lastQuestionRef.current)} />
-                                    </div>
-                                </>
-                            ) : null}
-                            <div ref={chatMessageStreamEnd} />
-                        </div>
-                    )}
-
-                    <div className={styles.chatInput}>
-                        <QuestionInput
-                            clearOnSend
-                            placeholder="Type a new question (e.g. does my plan cover annual eye exams?)"
-                            disabled={isLoading}
-                            onSend={question => makeApiRequest(question)}
-                        />
+          ) : (
+            <div className={styles.chatMessageStream}>
+              {isStreaming &&
+                streamedAnswers.map((streamedAnswer, index) => (
+                  <div key={index}>
+                    <UserChatMessage message={streamedAnswer[0]} />
+                    <div className={styles.chatMessageGpt}>
+                      <Answer
+                        isStreaming={true}
+                        key={index}
+                        answer={streamedAnswer[1]}
+                        isSelected={false}
+                        onCitationClicked={(c) => onShowCitation(c, index)}
+                        onThoughtProcessClicked={() =>
+                          onToggleTab(
+                            AnalysisPanelTabs.ThoughtProcessTab,
+                            index,
+                          )
+                        }
+                        onSupportingContentClicked={() =>
+                          onToggleTab(
+                            AnalysisPanelTabs.SupportingContentTab,
+                            index,
+                          )
+                        }
+                        onFollowupQuestionClicked={(q) => makeApiRequest(q)}
+                        showFollowupQuestions={
+                          useSuggestFollowupQuestions &&
+                          answers.length - 1 === index
+                        }
+                      />
                     </div>
-                </div>
-
-                {answers.length > 0 && activeAnalysisPanelTab && (
-                    <AnalysisPanel
-                        className={styles.chatAnalysisPanel}
-                        activeCitation={activeCitation}
-                        onActiveTabChanged={x => onToggleTab(x, selectedAnswer)}
-                        citationHeight="810px"
-                        answer={answers[selectedAnswer][1]}
-                        activeTab={activeAnalysisPanelTab}
+                  </div>
+                ))}
+              {!isStreaming &&
+                answers.map((answer, index) => (
+                  <div key={index}>
+                    <UserChatMessage message={answer[0]} />
+                    <div className={styles.chatMessageGpt}>
+                      <Answer
+                        isStreaming={false}
+                        key={index}
+                        answer={answer[1]}
+                        isSelected={
+                          selectedAnswer === index &&
+                          activeAnalysisPanelTab !== undefined
+                        }
+                        onCitationClicked={(c) => onShowCitation(c, index)}
+                        onThoughtProcessClicked={() =>
+                          onToggleTab(
+                            AnalysisPanelTabs.ThoughtProcessTab,
+                            index,
+                          )
+                        }
+                        onSupportingContentClicked={() =>
+                          onToggleTab(
+                            AnalysisPanelTabs.SupportingContentTab,
+                            index,
+                          )
+                        }
+                        onFollowupQuestionClicked={(q) => makeApiRequest(q)}
+                        showFollowupQuestions={
+                          useSuggestFollowupQuestions &&
+                          answers.length - 1 === index
+                        }
+                      />
+                    </div>
+                  </div>
+                ))}
+              {isLoading && (
+                <>
+                  <UserChatMessage message={lastQuestionRef.current} />
+                  <div className={styles.chatMessageGptMinWidth}>
+                    <AnswerLoading />
+                  </div>
+                </>
+              )}
+              {error ? (
+                <>
+                  <UserChatMessage message={lastQuestionRef.current} />
+                  <div className={styles.chatMessageGptMinWidth}>
+                    <AnswerError
+                      error={error.toString()}
+                      onRetry={() => makeApiRequest(lastQuestionRef.current)}
                     />
-                )}
-
-                <Panel
-                    headerText="Configure answer generation"
-                    isOpen={isConfigPanelOpen}
-                    isBlocking={false}
-                    onDismiss={() => setIsConfigPanelOpen(false)}
-                    closeButtonAriaLabel="Close"
-                    onRenderFooterContent={() => <DefaultButton onClick={() => setIsConfigPanelOpen(false)}>Close</DefaultButton>}
-                    isFooterAtBottom={true}
-                >
-                    <TextField
-                        className={styles.chatSettingsSeparator}
-                        defaultValue={promptTemplate}
-                        label="Override prompt template"
-                        multiline
-                        autoAdjustHeight
-                        onChange={onPromptTemplateChange}
-                    />
-                    <Slider
-                        className={styles.chatSettingsSeparator}
-                        label="Temperature"
-                        min={0}
-                        max={1}
-                        step={0.1}
-                        defaultValue={temperature}
-                        onChange={onTemperatureChange}
-                        showValue
-                        snapToStep
-                    />
-                    <SpinButton
-                        className={styles.chatSettingsSeparator}
-                        label="Retrieve this many search results:"
-                        min={1}
-                        max={50}
-                        defaultValue={retrieveCount.toString()}
-                        onChange={onRetrieveCountChange}
-                    />
-                    <TextField className={styles.chatSettingsSeparator} label="Exclude category" onChange={onExcludeCategoryChanged} />
-
-                    {showSemanticRankerOption && (
-                        <Checkbox
-                            className={styles.chatSettingsSeparator}
-                            checked={useSemanticRanker}
-                            label="Use semantic ranker for retrieval"
-                            onChange={onUseSemanticRankerChange}
-                        />
-                    )}
-                    <Checkbox
-                        className={styles.chatSettingsSeparator}
-                        checked={useSemanticCaptions}
-                        label="Use query-contextual summaries instead of whole documents"
-                        onChange={onUseSemanticCaptionsChange}
-                        disabled={!useSemanticRanker}
-                    />
-                    <Checkbox
-                        className={styles.chatSettingsSeparator}
-                        checked={useSuggestFollowupQuestions}
-                        label="Suggest follow-up questions"
-                        onChange={onUseSuggestFollowupQuestionsChange}
-                    />
-
-                    {showGPT4VOptions && (
-                        <GPT4VSettings
-                            gpt4vInputs={gpt4vInput}
-                            isUseGPT4V={useGPT4V}
-                            updateUseGPT4V={useGPT4V => {
-                                setUseGPT4V(useGPT4V);
-                            }}
-                            updateGPT4VInputs={inputs => setGPT4VInput(inputs)}
-                        />
-                    )}
-
-                    {showVectorOption && (
-                        <VectorSettings
-                            showImageOptions={useGPT4V && showGPT4VOptions}
-                            updateVectorFields={(options: VectorFieldOptions[]) => setVectorFieldList(options)}
-                            updateRetrievalMode={(retrievalMode: RetrievalMode) => setRetrievalMode(retrievalMode)}
-                        />
-                    )}
-
-                    {useLogin && (
-                        <Checkbox
-                            className={styles.chatSettingsSeparator}
-                            checked={useOidSecurityFilter || requireAccessControl}
-                            label="Use oid security filter"
-                            disabled={!isLoggedIn(client) || requireAccessControl}
-                            onChange={onUseOidSecurityFilterChange}
-                        />
-                    )}
-                    {useLogin && (
-                        <Checkbox
-                            className={styles.chatSettingsSeparator}
-                            checked={useGroupsSecurityFilter || requireAccessControl}
-                            label="Use groups security filter"
-                            disabled={!isLoggedIn(client) || requireAccessControl}
-                            onChange={onUseGroupsSecurityFilterChange}
-                        />
-                    )}
-
-                    <Checkbox
-                        className={styles.chatSettingsSeparator}
-                        checked={shouldStream}
-                        label="Stream chat completion responses"
-                        onChange={onShouldStreamChange}
-                    />
-                    {useLogin && <TokenClaimsDisplay />}
-                </Panel>
+                  </div>
+                </>
+              ) : null}
+              <div ref={chatMessageStreamEnd} />
             </div>
+          )}
+
+          <div className={styles.chatInput}>
+            <QuestionInput
+              clearOnSend
+              placeholder="Type a new question (e.g. does my plan cover annual eye exams?)"
+              disabled={isLoading}
+              onSend={(question) => makeApiRequest(question)}
+            />
+          </div>
         </div>
-    );
+
+        {answers.length > 0 && activeAnalysisPanelTab && (
+          <AnalysisPanel
+            className={styles.chatAnalysisPanel}
+            activeCitation={activeCitation}
+            onActiveTabChanged={(x) => onToggleTab(x, selectedAnswer)}
+            citationHeight="810px"
+            answer={answers[selectedAnswer][1]}
+            activeTab={activeAnalysisPanelTab}
+          />
+        )}
+
+        <Panel
+          headerText="Configure answer generation"
+          isOpen={isConfigPanelOpen}
+          isBlocking={false}
+          onDismiss={() => setIsConfigPanelOpen(false)}
+          closeButtonAriaLabel="Close"
+          onRenderFooterContent={() => (
+            <DefaultButton onClick={() => setIsConfigPanelOpen(false)}>
+              Close
+            </DefaultButton>
+          )}
+          isFooterAtBottom={true}
+        >
+          <TextField
+            className={styles.chatSettingsSeparator}
+            defaultValue={promptTemplate}
+            label="Override prompt template"
+            multiline
+            autoAdjustHeight
+            onChange={onPromptTemplateChange}
+          />
+          <Slider
+            className={styles.chatSettingsSeparator}
+            label="Temperature"
+            min={0}
+            max={1}
+            step={0.1}
+            defaultValue={temperature}
+            onChange={onTemperatureChange}
+            showValue
+            snapToStep
+          />
+          <SpinButton
+            className={styles.chatSettingsSeparator}
+            label="Retrieve this many search results:"
+            min={1}
+            max={50}
+            defaultValue={retrieveCount.toString()}
+            onChange={onRetrieveCountChange}
+          />
+          <TextField
+            className={styles.chatSettingsSeparator}
+            label="Exclude category"
+            onChange={onExcludeCategoryChanged}
+          />
+
+          {showSemanticRankerOption && (
+            <Checkbox
+              className={styles.chatSettingsSeparator}
+              checked={useSemanticRanker}
+              label="Use semantic ranker for retrieval"
+              onChange={onUseSemanticRankerChange}
+            />
+          )}
+          <Checkbox
+            className={styles.chatSettingsSeparator}
+            checked={useSemanticCaptions}
+            label="Use query-contextual summaries instead of whole documents"
+            onChange={onUseSemanticCaptionsChange}
+            disabled={!useSemanticRanker}
+          />
+          <Checkbox
+            className={styles.chatSettingsSeparator}
+            checked={useSuggestFollowupQuestions}
+            label="Suggest follow-up questions"
+            onChange={onUseSuggestFollowupQuestionsChange}
+          />
+
+          {showGPT4VOptions && (
+            <GPT4VSettings
+              gpt4vInputs={gpt4vInput}
+              isUseGPT4V={useGPT4V}
+              updateUseGPT4V={(useGPT4V) => {
+                setUseGPT4V(useGPT4V);
+              }}
+              updateGPT4VInputs={(inputs) => setGPT4VInput(inputs)}
+            />
+          )}
+
+          {showVectorOption && (
+            <VectorSettings
+              showImageOptions={useGPT4V && showGPT4VOptions}
+              updateVectorFields={(options: VectorFieldOptions[]) =>
+                setVectorFieldList(options)
+              }
+              updateRetrievalMode={(retrievalMode: RetrievalMode) =>
+                setRetrievalMode(retrievalMode)
+              }
+            />
+          )}
+
+          {useLogin && (
+            <Checkbox
+              className={styles.chatSettingsSeparator}
+              checked={useOidSecurityFilter || requireAccessControl}
+              label="Use oid security filter"
+              disabled={!isLoggedIn(client) || requireAccessControl}
+              onChange={onUseOidSecurityFilterChange}
+            />
+          )}
+          {useLogin && (
+            <Checkbox
+              className={styles.chatSettingsSeparator}
+              checked={useGroupsSecurityFilter || requireAccessControl}
+              label="Use groups security filter"
+              disabled={!isLoggedIn(client) || requireAccessControl}
+              onChange={onUseGroupsSecurityFilterChange}
+            />
+          )}
+
+          <Checkbox
+            className={styles.chatSettingsSeparator}
+            checked={shouldStream}
+            label="Stream chat completion responses"
+            onChange={onShouldStreamChange}
+          />
+          {useLogin && <TokenClaimsDisplay />}
+        </Panel>
+      </div>
+    </div>
+  );
 };
 
 export default Chat;
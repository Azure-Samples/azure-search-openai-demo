--- conflicted
+++ resolved
@@ -68,14 +68,10 @@
                     semanticRanker: useSemanticRanker,
                     semanticCaptions: useSemanticCaptions,
                     suggestFollowupQuestions: useSuggestFollowupQuestions,
-<<<<<<< HEAD
                     useOidSecurityFilter: useOidSecurityFilter,
                     useGroupsSecurityFilter: useGroupsSecurityFilter
                 },
                 idToken: token?.accessToken
-=======
-                }
->>>>>>> 2ba024a7
             };
 
             const response = await chatApi(request);
@@ -334,16 +330,13 @@
                         required
                         onChange={onRetrievalModeChange}
                     />
-<<<<<<< HEAD
-                    { useLogin && <TokenClaimsDisplay />}
-=======
                     <Checkbox
                         className={styles.chatSettingsSeparator}
                         checked={shouldStream}
                         label="Stream chat completion responses"
                         onChange={onShouldStreamChange}
                     />
->>>>>>> 2ba024a7
+                    { useLogin && <TokenClaimsDisplay />}
                 </Panel>
             </div>
         </div>

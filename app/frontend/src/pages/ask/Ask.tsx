import { useEffect, useRef, useState } from "react";
import { Checkbox, Panel, DefaultButton, Spinner, TextField, ICheckboxProps, ITextFieldProps } from "@fluentui/react";
import { useId } from "@fluentui/react-hooks";

import styles from "./Ask.module.css";

import { askApi, configApi, getSpeechApi, ChatAppResponse, ChatAppRequest, RetrievalMode, VectorFieldOptions, GPT4VInput } from "../../api";
import { Answer, AnswerError } from "../../components/Answer";
import { QuestionInput } from "../../components/QuestionInput";
import { ExampleList } from "../../components/Example";
import { AnalysisPanel, AnalysisPanelTabs } from "../../components/AnalysisPanel";
import { HelpCallout } from "../../components/HelpCallout";
import { SettingsButton } from "../../components/SettingsButton/SettingsButton";
import { useLogin, getToken, isLoggedIn, requireAccessControl } from "../../authConfig";
import { VectorSettings } from "../../components/VectorSettings";
import { GPT4VSettings } from "../../components/GPT4VSettings";
import { toolTipText } from "../../i18n/tooltips.js";
import { UploadFile } from "../../components/UploadFile";

import { useMsal } from "@azure/msal-react";
import { TokenClaimsDisplay } from "../../components/TokenClaimsDisplay";

export function Component(): JSX.Element {
    const [isConfigPanelOpen, setIsConfigPanelOpen] = useState(false);
    const [promptTemplate, setPromptTemplate] = useState<string>("");
    const [promptTemplatePrefix, setPromptTemplatePrefix] = useState<string>("");
    const [promptTemplateSuffix, setPromptTemplateSuffix] = useState<string>("");
    const [temperature, setTemperature] = useState<number>(0.3);
    const [minimumRerankerScore, setMinimumRerankerScore] = useState<number>(0);
    const [minimumSearchScore, setMinimumSearchScore] = useState<number>(0);
    const [retrievalMode, setRetrievalMode] = useState<RetrievalMode>(RetrievalMode.Hybrid);
    const [retrieveCount, setRetrieveCount] = useState<number>(3);
    const [useSemanticRanker, setUseSemanticRanker] = useState<boolean>(true);
    const [useSemanticCaptions, setUseSemanticCaptions] = useState<boolean>(false);
    const [useGPT4V, setUseGPT4V] = useState<boolean>(false);
    const [gpt4vInput, setGPT4VInput] = useState<GPT4VInput>(GPT4VInput.TextAndImages);
    const [excludeCategory, setExcludeCategory] = useState<string>("");
    const [question, setQuestion] = useState<string>("");
    const [vectorFieldList, setVectorFieldList] = useState<VectorFieldOptions[]>([VectorFieldOptions.Embedding, VectorFieldOptions.ImageEmbedding]);
    const [useOidSecurityFilter, setUseOidSecurityFilter] = useState<boolean>(false);
    const [useGroupsSecurityFilter, setUseGroupsSecurityFilter] = useState<boolean>(false);
    const [showGPT4VOptions, setShowGPT4VOptions] = useState<boolean>(false);
    const [showSemanticRankerOption, setShowSemanticRankerOption] = useState<boolean>(false);
    const [showVectorOption, setShowVectorOption] = useState<boolean>(false);
    const [showUserUpload, setShowUserUpload] = useState<boolean>(false);
    const [showSpeechInput, setShowSpeechInput] = useState<boolean>(false);
    const [showSpeechOutputBrowser, setShowSpeechOutputBrowser] = useState<boolean>(false);
    const [showSpeechOutputAzure, setShowSpeechOutputAzure] = useState<boolean>(false);

    const lastQuestionRef = useRef<string>("");

    const [isLoading, setIsLoading] = useState<boolean>(false);
    const [error, setError] = useState<unknown>();
    const [answer, setAnswer] = useState<ChatAppResponse>();
    const [speechUrl, setSpeechUrl] = useState<string | null>(null);

    const [activeCitation, setActiveCitation] = useState<string>();
    const [activeAnalysisPanelTab, setActiveAnalysisPanelTab] = useState<AnalysisPanelTabs | undefined>(undefined);

    const client = useLogin ? useMsal().instance : undefined;

    const getConfig = async () => {
        configApi().then(config => {
            setShowGPT4VOptions(config.showGPT4VOptions);
            setUseSemanticRanker(config.showSemanticRankerOption);
            setShowSemanticRankerOption(config.showSemanticRankerOption);
            setShowVectorOption(config.showVectorOption);
            if (!config.showVectorOption) {
                setRetrievalMode(RetrievalMode.Text);
            }
            setShowUserUpload(config.showUserUpload);
            setShowSpeechInput(config.showSpeechInput);
            setShowSpeechOutputBrowser(config.showSpeechOutputBrowser);
            setShowSpeechOutputAzure(config.showSpeechOutputAzure);
        });
    };

    useEffect(() => {
        getConfig();
    }, []);

    useEffect(() => {
        if (answer && showSpeechOutputAzure) {
            getSpeechApi(answer.choices[0].message.content).then(speechUrl => {
                setSpeechUrl(speechUrl);
            });
        }
    }, [answer]);

    const makeApiRequest = async (question: string) => {
        lastQuestionRef.current = question;

        error && setError(undefined);
        setIsLoading(true);
        setActiveCitation(undefined);
        setActiveAnalysisPanelTab(undefined);

        const token = client ? await getToken(client) : undefined;

        try {
            const request: ChatAppRequest = {
                messages: [
                    {
                        content: question,
                        role: "user"
                    }
                ],
                context: {
                    overrides: {
                        prompt_template: promptTemplate.length === 0 ? undefined : promptTemplate,
                        prompt_template_prefix: promptTemplatePrefix.length === 0 ? undefined : promptTemplatePrefix,
                        prompt_template_suffix: promptTemplateSuffix.length === 0 ? undefined : promptTemplateSuffix,
                        exclude_category: excludeCategory.length === 0 ? undefined : excludeCategory,
                        top: retrieveCount,
                        temperature: temperature,
                        minimum_reranker_score: minimumRerankerScore,
                        minimum_search_score: minimumSearchScore,
                        retrieval_mode: retrievalMode,
                        semantic_ranker: useSemanticRanker,
                        semantic_captions: useSemanticCaptions,
                        use_oid_security_filter: useOidSecurityFilter,
                        use_groups_security_filter: useGroupsSecurityFilter,
                        vector_fields: vectorFieldList,
                        use_gpt4v: useGPT4V,
                        gpt4v_input: gpt4vInput
                    }
                },
                // ChatAppProtocol: Client must pass on any session state received from the server
                session_state: answer ? answer.choices[0].session_state : null
            };
            const result = await askApi(request, token);
            setAnswer(result);
            setSpeechUrl(null);
        } catch (e) {
            setError(e);
        } finally {
            setIsLoading(false);
        }
    };

    const onPromptTemplateChange = (_ev?: React.FormEvent<HTMLInputElement | HTMLTextAreaElement>, newValue?: string) => {
        setPromptTemplate(newValue || "");
    };

    const onTemperatureChange = (_ev?: React.SyntheticEvent<HTMLElement, Event>, newValue?: string) => {
        setTemperature(parseFloat(newValue || "0"));
    };

    const onMinimumSearchScoreChange = (_ev?: React.SyntheticEvent<HTMLElement, Event>, newValue?: string) => {
        setMinimumSearchScore(parseFloat(newValue || "0"));
    };

    const onMinimumRerankerScoreChange = (_ev?: React.SyntheticEvent<HTMLElement, Event>, newValue?: string) => {
        setMinimumRerankerScore(parseFloat(newValue || "0"));
    };
    const onRetrieveCountChange = (_ev?: React.SyntheticEvent<HTMLElement, Event>, newValue?: string) => {
        setRetrieveCount(parseInt(newValue || "3"));
    };

    const onUseSemanticRankerChange = (_ev?: React.FormEvent<HTMLElement | HTMLInputElement>, checked?: boolean) => {
        setUseSemanticRanker(!!checked);
    };

    const onUseSemanticCaptionsChange = (_ev?: React.FormEvent<HTMLElement | HTMLInputElement>, checked?: boolean) => {
        setUseSemanticCaptions(!!checked);
    };

    const onExcludeCategoryChanged = (_ev?: React.FormEvent, newValue?: string) => {
        setExcludeCategory(newValue || "");
    };

    const onExampleClicked = (example: string) => {
        makeApiRequest(example);
        setQuestion(example);
    };

    const onShowCitation = (citation: string) => {
        if (activeCitation === citation && activeAnalysisPanelTab === AnalysisPanelTabs.CitationTab) {
            setActiveAnalysisPanelTab(undefined);
        } else {
            setActiveCitation(citation);
            setActiveAnalysisPanelTab(AnalysisPanelTabs.CitationTab);
        }
    };

    const onToggleTab = (tab: AnalysisPanelTabs) => {
        if (activeAnalysisPanelTab === tab) {
            setActiveAnalysisPanelTab(undefined);
        } else {
            setActiveAnalysisPanelTab(tab);
        }
    };

    const onUseOidSecurityFilterChange = (_ev?: React.FormEvent<HTMLElement | HTMLInputElement>, checked?: boolean) => {
        setUseOidSecurityFilter(!!checked);
    };

    const onUseGroupsSecurityFilterChange = (_ev?: React.FormEvent<HTMLElement | HTMLInputElement>, checked?: boolean) => {
        setUseGroupsSecurityFilter(!!checked);
    };

    // IDs for form labels and their associated callouts
    const promptTemplateId = useId("promptTemplate");
    const promptTemplateFieldId = useId("promptTemplateField");
    const temperatureId = useId("temperature");
    const temperatureFieldId = useId("temperatureField");
    const searchScoreId = useId("searchScore");
    const searchScoreFieldId = useId("searchScoreField");
    const rerankerScoreId = useId("rerankerScore");
    const rerankerScoreFieldId = useId("rerankerScoreField");
    const retrieveCountId = useId("retrieveCount");
    const retrieveCountFieldId = useId("retrieveCountField");
    const excludeCategoryId = useId("excludeCategory");
    const excludeCategoryFieldId = useId("excludeCategoryField");
    const semanticRankerId = useId("semanticRanker");
    const semanticRankerFieldId = useId("semanticRankerField");
    const semanticCaptionsId = useId("semanticCaptions");
    const semanticCaptionsFieldId = useId("semanticCaptionsField");
    const useOidSecurityFilterId = useId("useOidSecurityFilter");
    const useOidSecurityFilterFieldId = useId("useOidSecurityFilterField");
    const useGroupsSecurityFilterId = useId("useGroupsSecurityFilter");
    const useGroupsSecurityFilterFieldId = useId("useGroupsSecurityFilterField");

    return (
        <div className={styles.askContainer}>
            <div className={styles.askTopSection}>
                <div className={styles.commandsContainer}>
                    {showUserUpload && <UploadFile className={styles.commandButton} disabled={!isLoggedIn(client)} />}
                    <SettingsButton className={styles.commandButton} onClick={() => setIsConfigPanelOpen(!isConfigPanelOpen)} />
                </div>
                <h1 className={styles.askTitle}>Ask your data</h1>
                <div className={styles.askQuestionInput}>
                    <QuestionInput
                        placeholder="Example: Does my plan cover annual eye exams?"
                        disabled={isLoading}
                        initQuestion={question}
                        onSend={question => makeApiRequest(question)}
                        showSpeechInput={showSpeechInput}
                    />
                </div>
            </div>
            <div className={styles.askBottomSection}>
                {isLoading && <Spinner label="Generating answer" />}
                {!lastQuestionRef.current && <ExampleList onExampleClicked={onExampleClicked} useGPT4V={useGPT4V} />}
                {!isLoading && answer && !error && (
                    <div className={styles.askAnswerContainer}>
                        <Answer
                            answer={answer}
                            isStreaming={false}
                            onCitationClicked={x => onShowCitation(x)}
                            onThoughtProcessClicked={() => onToggleTab(AnalysisPanelTabs.ThoughtProcessTab)}
                            onSupportingContentClicked={() => onToggleTab(AnalysisPanelTabs.SupportingContentTab)}
                            showSpeechOutputAzure={showSpeechOutputAzure}
                            showSpeechOutputBrowser={showSpeechOutputBrowser}
                            speechUrl={speechUrl}
                        />
                    </div>
                )}
                {error ? (
                    <div className={styles.askAnswerContainer}>
                        <AnswerError error={error.toString()} onRetry={() => makeApiRequest(lastQuestionRef.current)} />
                    </div>
                ) : null}
                {activeAnalysisPanelTab && answer && (
                    <AnalysisPanel
                        className={styles.askAnalysisPanel}
                        activeCitation={activeCitation}
                        onActiveTabChanged={x => onToggleTab(x)}
                        citationHeight="600px"
                        answer={answer}
                        activeTab={activeAnalysisPanelTab}
                    />
                )}
            </div>

            <Panel
                headerText="Configure answer generation"
                isOpen={isConfigPanelOpen}
                isBlocking={false}
                onDismiss={() => setIsConfigPanelOpen(false)}
                closeButtonAriaLabel="Close"
                onRenderFooterContent={() => <DefaultButton onClick={() => setIsConfigPanelOpen(false)}>Close</DefaultButton>}
                isFooterAtBottom={true}
            >
                <TextField
                    id={promptTemplateFieldId}
                    className={styles.chatSettingsSeparator}
                    defaultValue={promptTemplate}
                    label="Override prompt template"
                    multiline
                    autoAdjustHeight
                    onChange={onPromptTemplateChange}
                    aria-labelledby={promptTemplateId}
                    onRenderLabel={(props: ITextFieldProps | undefined) => (
                        <HelpCallout labelId={promptTemplateId} fieldId={promptTemplateFieldId} helpText={toolTipText.promptTemplate} label={props?.label} />
                    )}
                />

                <TextField
                    id={temperatureFieldId}
                    className={styles.chatSettingsSeparator}
                    label="Temperature"
                    type="number"
                    min={0}
                    max={1}
                    step={0.1}
                    defaultValue={temperature.toString()}
                    onChange={onTemperatureChange}
                    aria-labelledby={temperatureId}
                    onRenderLabel={(props: ITextFieldProps | undefined) => (
                        <HelpCallout labelId={temperatureId} fieldId={temperatureFieldId} helpText={toolTipText.temperature} label={props?.label} />
                    )}
                />

                <TextField
                    id={searchScoreFieldId}
                    className={styles.chatSettingsSeparator}
                    label="Minimum search score"
                    type="number"
                    min={0}
                    step={0.01}
                    defaultValue={minimumSearchScore.toString()}
                    onChange={onMinimumSearchScoreChange}
                    aria-labelledby={searchScoreId}
                    onRenderLabel={(props: ITextFieldProps | undefined) => (
                        <HelpCallout labelId={searchScoreId} fieldId={searchScoreFieldId} helpText={toolTipText.searchScore} label={props?.label} />
                    )}
                />

                {showSemanticRankerOption && (
                    <TextField
                        id={rerankerScoreFieldId}
                        className={styles.chatSettingsSeparator}
                        label="Minimum reranker score"
                        type="number"
                        min={1}
                        max={4}
                        step={0.1}
                        defaultValue={minimumRerankerScore.toString()}
                        onChange={onMinimumRerankerScoreChange}
                        aria-labelledby={rerankerScoreId}
                        onRenderLabel={(props: ITextFieldProps | undefined) => (
                            <HelpCallout labelId={rerankerScoreId} fieldId={rerankerScoreFieldId} helpText={toolTipText.rerankerScore} label={props?.label} />
                        )}
                    />
                )}

                <TextField
                    id={retrieveCountFieldId}
                    className={styles.chatSettingsSeparator}
                    label="Retrieve this many search results:"
                    type="number"
                    min={1}
                    max={50}
                    defaultValue={retrieveCount.toString()}
                    onChange={onRetrieveCountChange}
                    aria-labelledby={retrieveCountId}
                    onRenderLabel={(props: ITextFieldProps | undefined) => (
                        <HelpCallout labelId={retrieveCountId} fieldId={retrieveCountFieldId} helpText={toolTipText.retrieveNumber} label={props?.label} />
                    )}
                />

                <TextField
                    id={excludeCategoryFieldId}
                    className={styles.chatSettingsSeparator}
                    label="Exclude category"
                    onChange={onExcludeCategoryChanged}
                    aria-labelledby={excludeCategoryId}
                    onRenderLabel={(props: ITextFieldProps | undefined) => (
                        <HelpCallout labelId={excludeCategoryId} fieldId={excludeCategoryFieldId} helpText={toolTipText.excludeCategory} label={props?.label} />
                    )}
                />
<<<<<<< HEAD
                <TextField
                    className={styles.askSettingsSeparator}
                    label="Exclude category"
                    onChange={onExcludeCategoryChanged}
                    defaultValue={excludeCategory}
                />
=======
>>>>>>> c873b496

                {showSemanticRankerOption && (
                    <>
                        <Checkbox
                            id={semanticRankerFieldId}
                            className={styles.chatSettingsSeparator}
                            checked={useSemanticRanker}
                            label="Use semantic ranker for retrieval"
                            onChange={onUseSemanticRankerChange}
                            aria-labelledby={semanticRankerId}
                            onRenderLabel={(props: ICheckboxProps | undefined) => (
                                <HelpCallout
                                    labelId={semanticRankerId}
                                    fieldId={semanticRankerFieldId}
                                    helpText={toolTipText.useSemanticReranker}
                                    label={props?.label}
                                />
                            )}
                        />

                        <Checkbox
                            id={semanticCaptionsFieldId}
                            className={styles.chatSettingsSeparator}
                            checked={useSemanticCaptions}
                            label="Use semantic captions"
                            onChange={onUseSemanticCaptionsChange}
                            disabled={!useSemanticRanker}
                            aria-labelledby={semanticCaptionsId}
                            onRenderLabel={(props: ICheckboxProps | undefined) => (
                                <HelpCallout
                                    labelId={semanticCaptionsId}
                                    fieldId={semanticCaptionsFieldId}
                                    helpText={toolTipText.useSemanticCaptions}
                                    label={props?.label}
                                />
                            )}
                        />
                    </>
                )}

                {showGPT4VOptions && (
                    <GPT4VSettings
                        gpt4vInputs={gpt4vInput}
                        isUseGPT4V={useGPT4V}
                        updateUseGPT4V={useGPT4V => {
                            setUseGPT4V(useGPT4V);
                        }}
                        updateGPT4VInputs={inputs => setGPT4VInput(inputs)}
                    />
                )}

                {showVectorOption && (
                    <VectorSettings
                        defaultRetrievalMode={retrievalMode}
                        showImageOptions={useGPT4V && showGPT4VOptions}
                        updateVectorFields={(options: VectorFieldOptions[]) => setVectorFieldList(options)}
                        updateRetrievalMode={(retrievalMode: RetrievalMode) => setRetrievalMode(retrievalMode)}
                    />
                )}

                {useLogin && (
                    <>
                        <Checkbox
                            id={useOidSecurityFilterFieldId}
                            className={styles.chatSettingsSeparator}
                            checked={useOidSecurityFilter || requireAccessControl}
                            label="Use oid security filter"
                            disabled={!isLoggedIn(client) || requireAccessControl}
                            onChange={onUseOidSecurityFilterChange}
                            aria-labelledby={useOidSecurityFilterId}
                            onRenderLabel={(props: ICheckboxProps | undefined) => (
                                <HelpCallout
                                    labelId={useOidSecurityFilterId}
                                    fieldId={useOidSecurityFilterFieldId}
                                    helpText={toolTipText.useOidSecurityFilter}
                                    label={props?.label}
                                />
                            )}
                        />
                        <Checkbox
                            id={useGroupsSecurityFilterFieldId}
                            className={styles.chatSettingsSeparator}
                            checked={useGroupsSecurityFilter || requireAccessControl}
                            label="Use groups security filter"
                            disabled={!isLoggedIn(client) || requireAccessControl}
                            onChange={onUseGroupsSecurityFilterChange}
                            aria-labelledby={useGroupsSecurityFilterId}
                            onRenderLabel={(props: ICheckboxProps | undefined) => (
                                <HelpCallout
                                    labelId={useGroupsSecurityFilterId}
                                    fieldId={useGroupsSecurityFilterFieldId}
                                    helpText={toolTipText.useGroupsSecurityFilter}
                                    label={props?.label}
                                />
                            )}
                        />
                    </>
                )}
                {useLogin && <TokenClaimsDisplay />}
            </Panel>
        </div>
    );
}

Component.displayName = "Ask";<|MERGE_RESOLUTION|>--- conflicted
+++ resolved
@@ -364,21 +364,13 @@
                     id={excludeCategoryFieldId}
                     className={styles.chatSettingsSeparator}
                     label="Exclude category"
+                    defaultValue={excludeCategory}
                     onChange={onExcludeCategoryChanged}
                     aria-labelledby={excludeCategoryId}
                     onRenderLabel={(props: ITextFieldProps | undefined) => (
                         <HelpCallout labelId={excludeCategoryId} fieldId={excludeCategoryFieldId} helpText={toolTipText.excludeCategory} label={props?.label} />
                     )}
                 />
-<<<<<<< HEAD
-                <TextField
-                    className={styles.askSettingsSeparator}
-                    label="Exclude category"
-                    onChange={onExcludeCategoryChanged}
-                    defaultValue={excludeCategory}
-                />
-=======
->>>>>>> c873b496
 
                 {showSemanticRankerOption && (
                     <>

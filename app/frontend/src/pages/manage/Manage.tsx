import React, { useState, useEffect, FormEvent, useCallback } from "react";
import { useDropzone } from "react-dropzone";

import {
    TableBody,
    TableCell,
    TableRow,
    Table,
    TableHeader,
    TableHeaderCell,
    Accordion,
    AccordionItem,
    AccordionHeader,
    AccordionPanel,
    Button,
    Dialog,
    DialogTrigger,
    DialogSurface,
    DialogTitle,
    DialogBody,
    DialogActions,
    DialogContent,
    Input,
    Label,
    Dropdown,
    Option,
    TableCellLayout,
    Spinner,
    TableColumnSizingOptions,
    useTableFeatures,
    TableColumnDefinition,
    createTableColumn,
    useTableColumnSizing_unstable
} from "@fluentui/react-components";

import { Premium20Regular, Edit20Regular, Eye20Regular, EyeOff20Regular, Dismiss20Filled, DocumentArrowUpRegular } from "@fluentui/react-icons";
import styles from "./Manage.module.css";
import { auth } from "../..";
import axios from "axios";
import { onAuthStateChanged } from "firebase/auth";
import { v4 as uuidv4 } from "uuid";
import { useLocation } from "react-router-dom";

export default function Manage(): JSX.Element {
    const [userData, setUserData] = useState<User | null>(null);
    const [projects, setProjects] = useState<Project[]>([]);
    const [loading, setLoading] = useState(true);
    const [newUserInputs, setNewUserInputs] = useState<User>({
        uuid: "",
        emailAddress: "",
        firstName: "",
        lastName: "",
        initialPasswordChanged: false,
        projectName: "",
        projectID: "",
        projectRole: "Member"
    });
    const [newProjectInputs, setNewProjectInputs] = useState<NewProject>({
        projectID: "",
        projectName: "",
        dateCreated: ""
    });
    const [openCreateUser, setOpenCreateUser] = useState(false);
    const [showPassword, setShowPassword] = useState(false);
    const [openCreateProject, setOpenCreateProject] = useState(false);
    const [openSettingsDialog, setOpenSettingsDialog] = useState(false);
    const [newUserRole, setNewUserRole] = useState("Member");

    const [selectedUser, setSelectedUser] = useState<User | null>(null);
    const [selectedProject, setSelectedProject] = useState<Project | null>(null);

    const currentUser = useLocation().state;

    const baseURL = import.meta.env.VITE_FIREBASE_BASE_URL;
    const baseURL2 = "http://127.0.0.1:5001/projectpalai-83a5f/us-central1/";

    const columnsDef: TableColumnDefinition<Item>[] = [
        createTableColumn<Item>({ columnId: "firstName", renderHeaderCell: () => <h3>First Name</h3> }),
        createTableColumn<Item>({ columnId: "lastName", renderHeaderCell: () => <h3>Last Name</h3> }),
        createTableColumn<Item>({ columnId: "emailAddress", renderHeaderCell: () => <h3>User Email</h3> }),
        createTableColumn<Item>({ columnId: "projectRole", renderHeaderCell: () => <h3>Project Role</h3> }),
        createTableColumn<Item>({ columnId: "initialPasswordChanged", renderHeaderCell: () => <h3>Initial Password Changed</h3> }),
        createTableColumn<Item>({ columnId: "edit", renderHeaderCell: () => <h3>Edit</h3> })
    ];

    const [columnSizingOptions] = React.useState<TableColumnSizingOptions>({
        projectId: {
            idealWidth: 0
        },
        firstName: {
            idealWidth: 150
        },
        lastName: {
            idealWidth: 150
        },
        emailAddress: {
            minWidth: 200
        },
        projectRole: {
            idealWidth: 100
        },
        initialPasswordChanged: {
            idealWidth: 200
        },
        edit: {
            idealWidth: 100
        }
    });

    const items: Item[] = projects.flatMap(project =>
        project.users
            ? project.users.map(user => ({
                  projectId: project.projectID,
                  firstName: { label: user.firstName, icon: user.projectRole === "Owner" || user.projectRole === "Admin" ? <Premium20Regular /> : "" },
                  lastName: user.lastName,
                  emailAddress: user.emailAddress,
                  projectRole: user.projectRole || "Member",
                  initialPasswordChanged: user.initialPasswordChanged ? "Yes" : "No",
                  edit: {
                      label: "",
                      icon:
                          userData &&
                          (userData.projectRole === "Admin" ||
                              userData.projectRole === "Owner" ||
                              (project.users && project.users.some(user => user.uuid === userData.uuid && user.projectRole === "Owner"))) ? (
                              <Edit20Regular style={{ cursor: "pointer" }} onClick={() => handleEditClick(user, project)} />
                          ) : (
                              <Dismiss20Filled style={{ cursor: "pointer" }} />
                          )
                  }
              }))
            : []
    );
    const [columns] = React.useState<TableColumnDefinition<Item>[]>(columnsDef);

    const { getRows, columnSizing_unstable, tableRef } = useTableFeatures({ columns, items }, [useTableColumnSizing_unstable({ columnSizingOptions })]);

    const rows = getRows();

    const handleOpenCreateUser = (project: Project) => {
        setOpenCreateUser(true);
        setNewUserInputs({
            ...newUserInputs,
            projectName: project.projectName,
            projectID: project.projectID
        });
    };
    const handleUserInputChange = (event: React.ChangeEvent<HTMLInputElement>) => {
        const { name, value } = event.target;
        setNewUserInputs({ ...newUserInputs, [name]: value });
    };

    const handleProjectInputChange = (event: React.ChangeEvent<HTMLInputElement>) => {
        const { name, value } = event.target;
        setNewProjectInputs({ ...newProjectInputs, [name]: value });
    };

    const handleEditClick = (user: User, project: Project) => {
        setSelectedUser(user);
        setSelectedProject(project);
        setOpenSettingsDialog(true);
    };

    const handleCreateUserDB = (user: any) => {
        return axios.post(baseURL + "createNewAccount", user);
    };

    const handleAddUserToProject = (projectID: string, user: NewUser) => {
        return axios.post(baseURL + "addNewUserToProject", { projectID, user });
    };

    const handleCreateUser = (event: FormEvent<HTMLFormElement>) => {
        event.preventDefault();
        setLoading(true);
        const uuid = uuidv4();
        const emailAddress = newUserInputs?.emailAddress as string;
        const firstName = newUserInputs?.firstName as string;
        const lastName = newUserInputs?.lastName as string;
        const projectRole = newUserInputs?.projectRole as string;
        const projectID = newUserInputs?.projectID as string;
        const password = newUserInputs?.password as string;

        const newUser: User = {
            uuid: uuid,
            emailAddress: emailAddress,
            firstName: firstName,
            lastName: lastName,
            initialPasswordChanged: false,
            password: password
        };

        const newUserProject: NewUser = {
            uuid: uuid,
            emailAddress: emailAddress,
            projectRole: projectRole,
            projectID: projectID
        };

        handleCreateUserDB(newUser).then(response => {
            handleAddUserToProject(projectID, newUserProject).then(response => {
                if (response.data === "User already exists in project") {
                    setLoading(false);
                    setOpenCreateUser(false);
                    return;
                } else {
                    newUser.uuid = response.data.uuid;
                    newUser.projectRole = response.data.projectRole;
                    projects.forEach(project => {
                        if (project.projectID === projectID && project.users) {
                            project.users.push(newUser);
                        } else if (project.projectID === projectID) {
                            project.users = [newUser];
                        }
                    });

                    setNewUserInputs({
                        uuid: "",
                        emailAddress: "",
                        firstName: "",
                        lastName: "",
                        initialPasswordChanged: false,
                        projectName: "",
                        projectID: "",
                        projectRole: "Member"
                    });
                    setLoading(false);
                    setOpenCreateUser(false);
                }
            });
        });
    };

    const handleCreateProject = (event: FormEvent<HTMLFormElement>) => {
        event.preventDefault();
        setLoading(true);
        const projectID = uuidv4();
        const projectName = newProjectInputs?.projectName as string;
        const newProject: NewProject = {
            projectID: projectID,
            projectName: projectName,
            dateCreated: new Date().toISOString()
        };
        axios.post(baseURL + "createNewProject", newProject).then(response => {
            console.log("New project created");
            setProjects([...projects, response.data]);
            setNewProjectInputs({
                projectID: "",
                projectName: "",
                dateCreated: ""
            });
            setLoading(false);
            setOpenCreateProject(false);
        });
    };

    const handleRemoveUser = (projectID: string, user: User) => {
        setLoading(true);
        axios.post(baseURL + "removeUserFromProject", { projectID: projectID, uuid: user.uuid, projectRole: user.projectRole }).then(response => {
            console.log("User removed from project");
            projects.forEach(project => {
                if (project.users.some(user => user.uuid === user.uuid) && projectID === project.projectID) {
                    project.users = project.users.filter(projectUser => projectUser.uuid !== user.uuid);
                }
            });
            setLoading(false);
            setOpenSettingsDialog(false);
        });
    };

    const handleChangeUserRole = (projectID: string, user: User, newRole: string) => {
        setLoading(true);
        if (user.projectRole === newRole) {
            return;
        }
        axios.post(baseURL + "changeUserRole", { projectID: projectID, user: user, newRole: newRole }).then(response => {
            console.log("User role changed");
            projects.forEach(project => {
                if (project.users && projectID === project.projectID) {
                    project.users.forEach(projectUser => {
                        if (projectUser.uuid === user.uuid) {
                            projectUser.projectRole = newRole;
                        }
                    });
                }
            });
            setNewUserRole("Member");
            setLoading(false);
            setOpenSettingsDialog(false);
        });
    };

    function Dropzone({ projectID }: { projectID: string }) {
        const [filePath, setFilePath] = useState("");
        const onDrop = useCallback((acceptedFiles: any) => {
            //@cade-ryan - handle file uploads here
            acceptedFiles.forEach((file: any) => {
                setFilePath(file.path);
                const reader = new FileReader();

                reader.onabort = () => console.log("file reading was aborted");
                reader.onerror = () => console.log("file reading has failed");
                reader.onload = () => {
                    // Do whatever you want with the file contents
                    const binaryStr = reader.result;
                };
                reader.readAsArrayBuffer(file);
            });
        }, []);
        const { getRootProps, getInputProps } = useDropzone({ onDrop });
        return (
            <>
                <div {...getRootProps()} className={styles.dropzone} key={projectID}>
                    <input {...getInputProps()} />
                    {!filePath && (
                        <>
                            <DocumentArrowUpRegular fontSize={40} style={{ color: "#409ece" }} />
                            <p style={{ margin: "0", textAlign: "center" }}>Drag and drop your project files here</p>
                        </>
                    )}
                    {filePath && (
                        <>
                            <DocumentArrowUpRegular fontSize={40} style={{ color: "#409ece" }} />
                            <p>{filePath}</p>
                        </>
                    )}
                </div>
            </>
        );
    }

    useEffect(() => {
        const unsubscribe = onAuthStateChanged(auth, user => {
            if (user) {
                axios.get(baseURL + "getAccountDetails", { params: { clientID: user.uid } }).then(response => {
                    const data = response.data;
                    if (data.found) {
                        setUserData(data.user);
                        axios.get(baseURL + "getProjects", { params: { clientID: user.uid } }).then(response => {
                            setProjects(response.data);
                            setLoading(false);
                        });
                    }
                });
            }
        });
        return () => unsubscribe();
    }, []);

    useEffect(() => {
        if (currentUser && currentUser.userData) {
            setUserData(currentUser.userData);
        }
    });

    return (
        <div className={styles.container}>
            <h1>Manage {userData && userData.projectRole && `(Viewing as ${userData.projectRole})`}</h1>
            {loading && <Spinner label="Loading..." labelPosition="below" size="large" />}
            <div className={styles.projects}>
                <Accordion collapsible multiple>
                    {projects.map((project, index) => (
                        <AccordionItem key={index} value={index}>
                            <AccordionHeader>
                                {" "}
                                <h3>{project.projectName}</h3>
                            </AccordionHeader>
                            <AccordionPanel>
<<<<<<< HEAD
                                <div className={styles.accordionRow}>
                                    <div style={{ maxWidth: "950px" }}>
                                        <Table sortable aria-label="Project table" ref={tableRef} {...columnSizing_unstable.getTableProps()}>
                                            <TableHeader>
                                                <TableRow>
                                                    {columns.map(column => (
                                                        <TableHeaderCell
                                                            key={column.columnId}
                                                            {...columnSizing_unstable.getTableHeaderCellProps(column.columnId)}
                                                        >
                                                            {column.renderHeaderCell()}
                                                        </TableHeaderCell>
                                                    ))}
                                                </TableRow>
                                            </TableHeader>

                                            <TableBody>
                                                {rows.map(
                                                    ({ item }) =>
                                                        item.projectId === project.projectID && (
                                                            <TableRow key={item.firstName.label}>
                                                                <TableCell {...columnSizing_unstable.getTableCellProps("firstName")}>
                                                                    <TableCellLayout media={item.firstName.icon}>{item.firstName.label}</TableCellLayout>
                                                                </TableCell>
                                                                <TableCell {...columnSizing_unstable.getTableCellProps("lastName")}>{item.lastName}</TableCell>
                                                                <TableCell {...columnSizing_unstable.getTableCellProps("emailAddress")}>
                                                                    {item.emailAddress}
                                                                </TableCell>
                                                                <TableCell {...columnSizing_unstable.getTableCellProps("projectRole")}>
                                                                    {item.projectRole}
                                                                </TableCell>
                                                                <TableCell {...columnSizing_unstable.getTableCellProps("initialPasswordChanged")}>
                                                                    {item.initialPasswordChanged}
                                                                </TableCell>
                                                                <TableCell {...columnSizing_unstable.getTableCellProps("edit")}>{item.edit.icon}</TableCell>
                                                            </TableRow>
                                                        )
                                                )}
                                            </TableBody>
                                        </Table>
                                    </div>
                                    {userData &&
                                        (userData.projectRole === "Admin" ||
                                            userData.projectRole === "Owner" ||
                                            (project.users && project.users.some(user => user.uuid === userData.uuid && user.projectRole === "Owner"))) && (
                                            <div style={{ display: "flex", flexDirection: "column" }}>
                                                <Dropzone projectID={project.projectID} />
                                                <Button appearance="primary" style={{ marginTop: "10px" }}>
                                                    Upload file
                                                </Button>
                                            </div>
                                        )}
                                </div>
                                {userData &&
                                    (userData.projectRole === "Admin" ||
                                        userData.projectRole === "Owner" ||
                                        (project.users && project.users.some(user => user.uuid === userData.uuid && user.projectRole === "Owner"))) && (
=======
                                <Table arial-label="Default table" style={{ minWidth: "510px" }}>
                                    <TableHeader>
                                        <TableRow>
                                            {columns.map(column => (
                                                <TableHeaderCell key={column.columnKey}>
                                                    <h3>{column.name}</h3>
                                                </TableHeaderCell>
                                            ))}
                                        </TableRow>
                                    </TableHeader>
                                    <TableBody>
                                        {project.users &&
                                            project.users.map((user, index) => (
                                                <React.Fragment key={index}>
                                                    <TableRow>
                                                        <TableCell>
                                                            <TableCellLayout
                                                                media={user.projectRole === "Owner" || user.projectRole === "Admin" ? <Premium20Regular /> : ""}
                                                            >
                                                                {user.firstName}
                                                            </TableCellLayout>
                                                        </TableCell>
                                                        <TableCell>{user.lastName}</TableCell>
                                                        <TableCell style={{ width: "4500px" }}>{user.emailAddress}</TableCell>
                                                        <TableCell>{user.projectRole}</TableCell>
                                                        <TableCell>{user.initialPasswordChanged ? "Yes" : "No"}</TableCell>
                                                        {currentUser &&
                                                            (((currentUser.projectRole === "Admin" ||
                                                                currentUser.projectRole === "Owner" ||
                                                                (project.users &&
                                                                    project.users.some(
                                                                        user => user.uuid === currentUser.uuid && user.projectRole === "Owner"
                                                                    ))) &&
                                                                user.uuid !== currentUser.uuid && (
                                                                    <TableCell>
                                                                        <Edit20Regular
                                                                            style={{ cursor: "pointer" }}
                                                                            onClick={() => handleEditClick(user, project)}
                                                                        />
                                                                    </TableCell>
                                                                )) ||
                                                                (project.users &&
                                                                    project.users.some(
                                                                        user => user.uuid === currentUser.uuid && user.projectRole === "Member"
                                                                    )) ||
                                                                (user.uuid === currentUser.uuid && (
                                                                    <TableCell>
                                                                        {" "}
                                                                        <Dismiss20Filled />
                                                                    </TableCell>
                                                                )))}
                                                    </TableRow>
                                                </React.Fragment>
                                            ))}
                                    </TableBody>
                                </Table>
                                {currentUser &&
                                    (currentUser.projectRole === "Admin" ||
                                        currentUser.projectRole === "Owner" ||
                                        (project.users && project.users.some(user => user.uuid === currentUser.uuid && user.projectRole === "Owner"))) && (
>>>>>>> 086b0d0a
                                        <Button
                                            appearance="primary"
                                            onClick={() => handleOpenCreateUser(project)}
                                            style={{ marginTop: "10px", backgroundColor: "green" }}
                                        >
                                            Create new user
                                        </Button>
                                    )}
                            </AccordionPanel>
                        </AccordionItem>
                    ))}
                </Accordion>

                {userData && userData.projectRole === "Admin" && (
                    <Button style={{ width: "150px" }} appearance="primary" onClick={() => setOpenCreateProject(true)}>
                        Create new Project
                    </Button>
                )}

                <Dialog open={openCreateProject} onOpenChange={(_, data) => setOpenCreateProject(data.open)}>
                    <DialogSurface style={{ maxWidth: "400px" }}>
                        <DialogBody
                            style={{
                                display: "flex",
                                alignItems: "center",
                                justifyContent: "center",
                                flexDirection: "column"
                            }}
                        >
                            <DialogTitle>Create new Project</DialogTitle>
                            <form onSubmit={handleCreateProject} style={{ display: "flex", flexDirection: "column", gap: "20px" }}>
                                <DialogContent>
                                    <div className={`${styles.inputColumn} ${styles.edit}`}>
                                        <div className={styles.inputGroup}>
                                            <Label>Project Name</Label>
                                            <Input
                                                name="projectName"
                                                placeholder="Project Name"
                                                aria-label="Project Name"
                                                onChange={handleProjectInputChange}
                                                required
                                            />
                                            {loading && <Spinner label="Loading..." labelPosition="below" size="large" />}
                                        </div>
                                    </div>
                                </DialogContent>
                                <DialogActions style={{ justifyContent: "space-between" }}>
                                    <DialogTrigger disableButtonEnhancement>
                                        <Button appearance="secondary">Close</Button>
                                    </DialogTrigger>
                                    <Button appearance="primary" type="submit" disabled={loading}>
                                        Create Project
                                    </Button>
                                </DialogActions>
                            </form>
                        </DialogBody>
                    </DialogSurface>
                </Dialog>

                <Dialog open={openCreateUser} onOpenChange={(_, data) => setOpenCreateUser(data.open)}>
                    <DialogSurface style={{ maxWidth: "400px" }}>
                        <DialogBody
                            style={{
                                display: "flex",
                                alignItems: "center",
                                justifyContent: "center",
                                flexDirection: "column"
                            }}
                        >
                            <DialogTitle>Create new user</DialogTitle>
                            <form onSubmit={handleCreateUser} style={{ display: "flex", flexDirection: "column", gap: "20px" }}>
                                <DialogContent>
                                    <div className={styles.inputColumn}>
                                        <div className={styles.inputGroup}>
                                            <Label>First Name</Label>
                                            <Input
                                                name="firstName"
                                                placeholder="First Name"
                                                aria-label="First Name"
                                                onChange={handleUserInputChange}
                                                required
                                            />
                                        </div>
                                        <div className={styles.inputGroup}>
                                            <Label>Last Name</Label>
                                            <Input name="lastName" placeholder="Last Name" aria-label="Last Name" onChange={handleUserInputChange} required />
                                        </div>
                                        <div className={styles.inputGroup}>
                                            <Label>Email Address</Label>
                                            <Input
                                                name="emailAddress"
                                                placeholder="Email Address"
                                                aria-label="Email Address"
                                                onChange={handleUserInputChange}
                                                required
                                                type="email"
                                            />
                                        </div>
                                        <div className={styles.inputGroup}>
                                            <Label>Password</Label>
                                            <Input
                                                id="passwordInput"
                                                name="password"
                                                placeholder="Password"
                                                aria-label="Password"
                                                onChange={handleUserInputChange}
                                                required
                                                type={showPassword ? "text" : "password"}
                                                contentAfter={
                                                    showPassword ? (
                                                        <EyeOff20Regular style={{ cursor: "pointer" }} onClick={() => setShowPassword(false)} />
                                                    ) : (
                                                        <Eye20Regular
                                                            style={{ cursor: "pointer" }}
                                                            onClick={() => {
                                                                setShowPassword(true);
                                                            }}
                                                        />
                                                    )
                                                }
                                            />
                                        </div>
                                        <div className={styles.inputGroup}>
                                            <Label>Project Role</Label>
                                            <Dropdown
                                                name="projectRole"
                                                defaultValue="Member"
                                                defaultSelectedOptions={["Member"]}
                                                onOptionSelect={(_, selected) => setNewUserInputs({ ...newUserInputs, projectRole: selected.optionValue })}
                                            >
                                                {["Member", "Owner"].map(option => (
                                                    <Option key={option} text={option} value={option}>
                                                        {option}
                                                    </Option>
                                                ))}
                                            </Dropdown>
                                        </div>
                                    </div>
                                </DialogContent>
                                <DialogActions style={{ justifyContent: "space-between" }}>
                                    <DialogTrigger disableButtonEnhancement>
                                        <Button appearance="secondary">Close</Button>
                                    </DialogTrigger>
                                    {loading && <Spinner label="Loading..." labelPosition="below" size="extra-small" />}
                                    <Button appearance="primary" type="submit" disabled={loading}>
                                        Create User
                                    </Button>
                                </DialogActions>
                            </form>
                        </DialogBody>
                    </DialogSurface>
                </Dialog>

                {selectedUser && selectedProject && currentUser && selectedUser.uuid !== currentUser.uuid && (
                    <Dialog open={openSettingsDialog} onOpenChange={(_, data) => setOpenSettingsDialog(data.open)}>
                        <DialogSurface style={{ maxWidth: "400px" }}>
                            <DialogBody
                                style={{
                                    display: "flex",
                                    alignItems: "center",
                                    justifyContent: "center",
                                    flexDirection: "column"
                                }}
                            >
                                <DialogTitle>
                                    Edit {selectedUser.firstName} {selectedUser.lastName} profile
                                </DialogTitle>
                                <DialogContent>
                                    <div className={`${styles.inputColumn} ${styles.edit}`}>
                                        <div className={styles.inputGroup}>
                                            <Label>Project Role</Label>
                                            <Dropdown
                                                name="projectRole"
                                                defaultValue="Member"
                                                defaultSelectedOptions={["Member"]}
                                                onOptionSelect={(_, selected) => setNewUserRole(selected.optionValue || "")}
                                            >
                                                {["Member", "Owner"].map(option => (
                                                    <Option key={option} text={option} value={option}>
                                                        {option}
                                                    </Option>
                                                ))}
                                            </Dropdown>
                                            <Button
                                                appearance="primary"
                                                onClick={() => handleChangeUserRole(selectedProject.projectID, selectedUser, newUserRole)}
                                                disabledFocusable={selectedUser.projectRole === newUserRole}
                                            >
                                                Change Role
                                            </Button>
                                            {loading && <Spinner label="Loading..." labelPosition="below" size="extra-small" />}
                                        </div>
                                    </div>
                                </DialogContent>
                                <DialogActions style={{ justifyContent: "space-between" }}>
                                    <DialogTrigger disableButtonEnhancement>
                                        <Button appearance="secondary">Close</Button>
                                    </DialogTrigger>
                                    <Button
                                        appearance="primary"
                                        color="red"
                                        style={{ backgroundColor: "#f00" }}
                                        onClick={() => handleRemoveUser(selectedProject.projectID, selectedUser)}
                                        disabled={loading}
                                    >
                                        Remove User from project
                                    </Button>
                                </DialogActions>
                            </DialogBody>
                        </DialogSurface>
                    </Dialog>
                )}
            </div>
        </div>
    );
}<|MERGE_RESOLUTION|>--- conflicted
+++ resolved
@@ -365,7 +365,6 @@
                                 <h3>{project.projectName}</h3>
                             </AccordionHeader>
                             <AccordionPanel>
-<<<<<<< HEAD
                                 <div className={styles.accordionRow}>
                                     <div style={{ maxWidth: "950px" }}>
                                         <Table sortable aria-label="Project table" ref={tableRef} {...columnSizing_unstable.getTableProps()}>
@@ -423,68 +422,6 @@
                                     (userData.projectRole === "Admin" ||
                                         userData.projectRole === "Owner" ||
                                         (project.users && project.users.some(user => user.uuid === userData.uuid && user.projectRole === "Owner"))) && (
-=======
-                                <Table arial-label="Default table" style={{ minWidth: "510px" }}>
-                                    <TableHeader>
-                                        <TableRow>
-                                            {columns.map(column => (
-                                                <TableHeaderCell key={column.columnKey}>
-                                                    <h3>{column.name}</h3>
-                                                </TableHeaderCell>
-                                            ))}
-                                        </TableRow>
-                                    </TableHeader>
-                                    <TableBody>
-                                        {project.users &&
-                                            project.users.map((user, index) => (
-                                                <React.Fragment key={index}>
-                                                    <TableRow>
-                                                        <TableCell>
-                                                            <TableCellLayout
-                                                                media={user.projectRole === "Owner" || user.projectRole === "Admin" ? <Premium20Regular /> : ""}
-                                                            >
-                                                                {user.firstName}
-                                                            </TableCellLayout>
-                                                        </TableCell>
-                                                        <TableCell>{user.lastName}</TableCell>
-                                                        <TableCell style={{ width: "4500px" }}>{user.emailAddress}</TableCell>
-                                                        <TableCell>{user.projectRole}</TableCell>
-                                                        <TableCell>{user.initialPasswordChanged ? "Yes" : "No"}</TableCell>
-                                                        {currentUser &&
-                                                            (((currentUser.projectRole === "Admin" ||
-                                                                currentUser.projectRole === "Owner" ||
-                                                                (project.users &&
-                                                                    project.users.some(
-                                                                        user => user.uuid === currentUser.uuid && user.projectRole === "Owner"
-                                                                    ))) &&
-                                                                user.uuid !== currentUser.uuid && (
-                                                                    <TableCell>
-                                                                        <Edit20Regular
-                                                                            style={{ cursor: "pointer" }}
-                                                                            onClick={() => handleEditClick(user, project)}
-                                                                        />
-                                                                    </TableCell>
-                                                                )) ||
-                                                                (project.users &&
-                                                                    project.users.some(
-                                                                        user => user.uuid === currentUser.uuid && user.projectRole === "Member"
-                                                                    )) ||
-                                                                (user.uuid === currentUser.uuid && (
-                                                                    <TableCell>
-                                                                        {" "}
-                                                                        <Dismiss20Filled />
-                                                                    </TableCell>
-                                                                )))}
-                                                    </TableRow>
-                                                </React.Fragment>
-                                            ))}
-                                    </TableBody>
-                                </Table>
-                                {currentUser &&
-                                    (currentUser.projectRole === "Admin" ||
-                                        currentUser.projectRole === "Owner" ||
-                                        (project.users && project.users.some(user => user.uuid === currentUser.uuid && user.projectRole === "Owner"))) && (
->>>>>>> 086b0d0a
                                         <Button
                                             appearance="primary"
                                             onClick={() => handleOpenCreateUser(project)}

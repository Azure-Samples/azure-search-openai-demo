--- conflicted
+++ resolved
@@ -20,11 +20,8 @@
     "AZURE_OPENAI_SERVICE = os.environ.get(\"AZURE_OPENAI_SERVICE\") or \"myopenai\"\n",
     "AZURE_OPENAI_GPT_DEPLOYMENT = os.environ.get(\"AZURE_OPENAI_GPT_DEPLOYMENT\") or \"davinci\"\n",
     "AZURE_OPENAI_CHATGPT_DEPLOYMENT = os.environ.get(\"AZURE_OPENAI_CHATGPT_DEPLOYMENT\") or \"chat\"\n",
-<<<<<<< HEAD
+    "AZURE_OPENAI_CHATGPT_MODEL = os.environ.get(\"AZURE_OPENAI_CHATGPT_MODEL\") or \"gpt-35-turbo\"\n",
     "AZURE_OPENAI_EMB_DEPLOYMENT = os.environ.get(\"AZURE_OPENAI_EMB_DEPLOYMENT\") or \"embedding\"\n",
-=======
-    "AZURE_OPENAI_CHATGPT_MODEL = os.environ.get(\"AZURE_OPENAI_CHATGPT_MODEL\") or \"gpt-35-turbo\"\n",
->>>>>>> e3dc0871
     "\n",
     "KB_FIELDS_CONTENT = os.environ.get(\"KB_FIELDS_CONTENT\") or \"content\"\n",
     "KB_FIELDS_CATEGORY = os.environ.get(\"KB_FIELDS_CATEGORY\") or \"category\"\n",
@@ -162,11 +159,7 @@
    "name": "python",
    "nbconvert_exporter": "python",
    "pygments_lexer": "ipython3",
-<<<<<<< HEAD
-   "version": "3.10.11"
-=======
    "version": "3.11.4"
->>>>>>> e3dc0871
   },
   "orig_nbformat": 4,
   "vscode": {

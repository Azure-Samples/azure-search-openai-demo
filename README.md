--- conflicted
+++ resolved
@@ -49,16 +49,10 @@
 **IMPORTANT:** In order to deploy and run this example, you'll need:
 
 * **Azure account**. If you're new to Azure, [get an Azure account for free](https://azure.microsoft.com/free/cognitive-search/) and you'll get some free Azure credits to get started.
-* **Azure subscription with access enabled for the Azure OpenAI service**. You can request access with [this form](https://aka.ms/oaiapply).
+* **Azure subscription with access enabled for the Azure OpenAI service**. You can request access with [this form](https://aka.ms/oaiapply). If your access request to Azure OpenAI service doesn't match the [acceptance criteria](https://learn.microsoft.com/legal/cognitive-services/openai/limited-access?context=%2Fazure%2Fcognitive-services%2Fopenai%2Fcontext%2Fcontext), you can use [OpenAI public API](https://platform.openai.com/docs/api-reference/introduction) instead. Learn [how to switch to an OpenAI instance](#switching-from-an-azure-openai-endpoint-to-an-openai-instance).
 * **Azure account permissions**: Your Azure account must have `Microsoft.Authorization/roleAssignments/write` permissions, such as [Role Based Access Control Administrator](https://learn.microsoft.com/azure/role-based-access-control/built-in-roles#role-based-access-control-administrator-preview), [User Access Administrator](https://learn.microsoft.com/azure/role-based-access-control/built-in-roles#user-access-administrator), or [Owner](https://learn.microsoft.com/azure/role-based-access-control/built-in-roles#owner).
 
-<<<<<<< HEAD
-> **USING OPENAI INSTANCE** If your access request to Azure OpenAI service doesn't match the [acceptance criteria](https://learn.microsoft.com/legal/cognitive-services/openai/limited-access?context=%2Fazure%2Fcognitive-services%2Fopenai%2Fcontext%2Fcontext), you can use [OpenAI public API](https://platform.openai.com/docs/api-reference/introduction) instead. Learn [how to switch to an OpenAI instance](#switching-from-an-azure-openai-endpoint-to-an-openai-instance).
-
-### Prerequisites
-=======
 ## Azure deployment
->>>>>>> e9149607
 
 ### Cost estimation
 
@@ -164,22 +158,21 @@
 1. Set the environment variable `AZURE_PRINCIPAL_ID` either in that `.env` file or in the active shell to their Azure ID, which they can get with `az ad signed-in-user show`.
 1. Run `./scripts/roles.ps1` or `.scripts/roles.sh` to assign all of the necessary roles to the user.  If they do not have the necessary permission to create roles in the subscription, then you may need to run this script for them. Once the script runs, they should be able to run the app locally.
 
-<<<<<<< HEAD
-#### Switching from an Azure OpenAI endpoint to an OpenAI instance
-
-If you want to use an existing OpenAI instance, before running `azd up` to create your Azure resources and deploy the app on Azure, follow these steps:
-
-1. Run `azd env set OPENAI_API_TYPE openai`
+## Enabling optional features
+
+#### Using a non-Azure OpenAI instance
+
+To use an existing non-Azure OpenAI account, follow these steps before running `azd up`
+
+1. Run `azd env set OPENAI_HOST openai`
 2. Run `azd env set OPENAI_ORGANIZATION {Your OpenAI organization}`
 3. Run `azd env set OPENAI_API_KEY {Your OpenAI API key}`
 4. Run `azd up`
 
 You can retrieve your OpenAI key by checking [your user page](https://platform.openai.com/account/api-keys) and your organization by navigating to [your organization page](https://platform.openai.com/account/org-settings).
 Learn more about creating an OpenAI free trial at [this link](https://openai.com/pricing).
-
-### Quickstart
-=======
-## Enabling optional features
+Do *not* check your key into source control.
+
 
 ### Enabling Application Insights
 
@@ -210,7 +203,6 @@
 3. Run `./start.ps1` or `./start.sh` or run the "VS Code Task: Start App" to start the project locally.
 
 ## Using the app
->>>>>>> e9149607
 
 * In Azure: navigate to the Azure WebApp deployed by azd. The URL is printed out when azd completes (as "Endpoint"), or you can find it in the Azure portal.
 * Running locally: navigate to 127.0.0.1:50505

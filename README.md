--- conflicted
+++ resolved
@@ -270,11 +270,7 @@
 azd env set ALLOWED_IP 43.133.5.0/24
 ```
 
-<<<<<<< HEAD
-Please note that the IP address configured will need to include the one you run `azd deploy` from as this process connects to the cognitive search index, the storage API, the web application and the form recognizer APIs.
-=======
 Please note that the IP address configured will need to include the one you run `azd up` from, since deployment connects to the web application and the `prepdocs.py` script connects to the Cognitive Search index, Storage API, and Form Recognizer APIs.
->>>>>>> 644624d8
 
 ### Enabling Private Endpoints
 

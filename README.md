--- conflicted
+++ resolved
@@ -81,11 +81,7 @@
 ### Cost estimation
 
 Pricing varies per region and usage, so it isn't possible to predict exact costs for your usage.
-<<<<<<< HEAD
-However, you can try the [Azure pricing calculator](https://azure.com/e/4f961c5c008d43c2a705a5c9d795569d) for the resources below.
-=======
 However, you can try the [Azure pricing calculator](https://azure.com/e/d18187516e9e421e925b3b311eec8aae) for the resources below.
->>>>>>> 853cc726
 
 - Azure App Service: Basic Tier with 1 CPU core, 1.75 GB RAM. Pricing per hour. [Pricing](https://azure.microsoft.com/pricing/details/app-service/linux/)
 - Azure OpenAI: Standard tier, GPT and Ada models. Pricing per 1K tokens used, and at least 1K tokens are used per question. [Pricing](https://azure.microsoft.com/pricing/details/cognitive-services/openai-service/)

# ChatGPT + Enterprise data with Azure OpenAI and Cognitive Search

[![Open in GitHub Codespaces](https://img.shields.io/static/v1?style=for-the-badge&label=GitHub+Codespaces&message=Open&color=brightgreen&logo=github)](https://github.com/codespaces/new?hide_repo_select=true&ref=main&repo=599293758&machine=standardLinux32gb&devcontainer_path=.devcontainer%2Fdevcontainer.json&location=WestUs2)
[![Open in Remote - Containers](https://img.shields.io/static/v1?style=for-the-badge&label=Remote%20-%20Containers&message=Open&color=blue&logo=visualstudiocode)](https://vscode.dev/redirect?url=vscode://ms-vscode-remote.remote-containers/cloneInVolume?url=https://github.com/azure-samples/azure-search-openai-demo)

This sample demonstrates a few approaches for creating ChatGPT-like experiences over your own data using the Retrieval Augmented Generation pattern. It uses Azure OpenAI Service to access the ChatGPT model (gpt-35-turbo), and Azure Cognitive Search for data indexing and retrieval.

The repo includes sample data so it's ready to try end to end. In this sample application we use a fictitious company called Contoso Electronics, and the experience allows its employees to ask questions about the benefits, internal policies, as well as job descriptions and roles.

![RAG Architecture](docs/appcomponents.png)

## Features

* Chat and Q&A interfaces
* Explores various options to help users evaluate the trustworthiness of responses with citations, tracking of source content, etc.
* Shows possible approaches for data preparation, prompt construction, and orchestration of interaction between model (ChatGPT) and retriever (Cognitive Search)
* Settings directly in the UX to tweak the behavior and experiment with options

![Chat screen](docs/chatscreen.png)

## Getting Started

> **IMPORTANT:** In order to deploy and run this example, you'll need an **Azure subscription with access enabled for the Azure OpenAI service**. You can request access [here](https://aka.ms/oaiapply). You can also visit [here](https://azure.microsoft.com/free/cognitive-search/) to get some free Azure credits to get you started.

> **AZURE RESOURCE COSTS** by default this sample will create Azure App Service and Azure Cognitive Search resources that have a monthly cost. You can switch them to free versions of each of them if you want to avoid this cost by changing the parameters file under the infra folder (though there are some limits to consider; for example, you can have up to 1 free Cognitive Search resource per subscription.)

### Prerequisites

<<<<<<< HEAD
- Azure Developer CLI (install from [here](https://aka.ms/azure-dev/install))
- Python (install from [here](https://www.python.org/downloads/))
    - **Imporant**: Python and the pip package manager must be in the path in Windows for the setup scripts to work.
    - **Imporant**: Ensure you can run `python --version` from console. On Ubuntu, you might need to run `sudo apt install python-is-python3` to link `python` to `python3`.
- Node.js (install from [here](https://nodejs.org/en/download/))
- Git (install from [here](https://git-scm.com/downloads))
- Powershell (pwsh) (install from [here](https://github.com/powershell/powershell))
   - **Imporant**: Ensure you can run pwsh.exe from a PowerShell command. If this fails, you likely need to upgrade PowerShell.
=======
#### To Run Locally
- [Azure Developer CLI](https://aka.ms/azure-dev/install)
- [Python 3+](https://www.python.org/downloads/)
    - **Important**: Python and the pip package manager must be in the path in Windows for the setup scripts to work.
- [Node.js](https://nodejs.org/en/download/)
- [Git](https://git-scm.com/downloads)
- [Powershell 7+ (pwsh)](https://github.com/powershell/powershell) - For Windows users only.
   - **Important**: Ensure you can run `pwsh.exe` from a PowerShell command. If this fails, you likely need to upgrade PowerShell.

>NOTE: Your Azure Account must have `Microsoft.Authorization/roleAssignments/write` permissions, such as [User Access Administrator](https://learn.microsoft.com/azure/role-based-access-control/built-in-roles#user-access-administrator) or [Owner](https://learn.microsoft.com/azure/role-based-access-control/built-in-roles#owner).  

#### To Run in GitHub Codespaces or VS Code Remote Containers

You can run this repo virtually by using GitHub Codespaces or VS Code Remote Containers.  Click on one of the buttons below to open this repo in one of those options.

[![Open in GitHub Codespaces](https://img.shields.io/static/v1?style=for-the-badge&label=GitHub+Codespaces&message=Open&color=brightgreen&logo=github)](https://github.com/codespaces/new?hide_repo_select=true&ref=main&repo=599293758&machine=standardLinux32gb&devcontainer_path=.devcontainer%2Fdevcontainer.json&location=WestUs2)
[![Open in Remote - Containers](https://img.shields.io/static/v1?style=for-the-badge&label=Remote%20-%20Containers&message=Open&color=blue&logo=visualstudiocode)](https://vscode.dev/redirect?url=vscode://ms-vscode-remote.remote-containers/cloneInVolume?url=https://github.com/azure-samples/azure-search-openai-demo)
>>>>>>> 1273a211

### Installation

#### Project Initialization

1. Create a new folder and switch to it in the terminal
1. Run `azd login`
1. Run `azd init -t azure-search-openai-demo`
    * For the target location, the regions that currently support the models used in this sample are **East US** or **South Central US**. For an up-to-date list of regions and models, check [here](https://learn.microsoft.com/en-us/azure/cognitive-services/openai/concepts/models)

#### Starting from scratch:

Execute the following command, if you don't have any pre-existing Azure services and want to start from a fresh deployment.

1. Run `azd up` - This will provision Azure resources and deploy this sample to those resources, including building the search index based on the files found in the `./data` folder.
1. After the application has been successfully deployed you will see a URL printed to the console.  Click that URL to interact with the application in your browser.  

It will look like the following:

!['Output from running azd up'](assets/endpoint.png)
    
> NOTE: It may take a minute for the application to be fully deployed. If you see a "Python Developer" welcome screen, then wait a minute and refresh the page.

#### Use existing resources:

1. Run `azd env set AZURE_OPENAI_SERVICE {Name of existing OpenAI service}`
1. Run `azd env set AZURE_OPENAI_RESOURCE_GROUP {Name of existing resource group that OpenAI service is provisioned to}`
1. Run `azd env set AZURE_OPENAI_CHATGPT_DEPLOYMENT {Name of existing ChatGPT deployment}`. Only needed if your ChatGPT deployment is not the default 'chat'.
1. Run `azd env set AZURE_OPENAI_GPT_DEPLOYMENT {Name of existing GPT deployment}`. Only needed if your ChatGPT deployment is not the default 'davinci'.
1. Run `azd up`

> NOTE: You can also use existing Search and Storage Accounts.  See `./infra/main.parameters.json` for list of environment variables to pass to `azd env set` to configure those existing resources.

#### Deploying or re-deploying a local clone of the repo:
* Simply run `azd up`

#### Running locally:
1. Run `azd login`
2. Change dir to `app`
3. Run `./start.ps1` or `./start.sh` or run the "VS Code Task: Start App" to start the project locally.

#### Sharing Environments

Run the following if you want to give someone else access to completely deployed and existing environment.

1. Install the [Azure CLI](https://learn.microsoft.com/cli/azure/install-azure-cli)
1. Run `azd init -t azure-search-openai-demo`
1. Run `azd env refresh` - Note that they will need the azd environment name, subscription Id, and location to run this command - you can find those values in your `./azure/{env name}/.env` file.  This will populate their azd environment's .env file with all the settings needed to run the app locally.
1. Run `pwsh ./scripts/roles.ps1` - This will assign all of the necessary roles to the user so they can run the app locally.  If they do not have the necessary permission to create roles in the subscription, then you may need to run this script for them. Just be sure to set the `AZURE_PRINCIPAL_ID` environment variable in the azd .env file or in the active shell to their Azure Id, which they can get with `az account show`.

### Quickstart

* In Azure: navigate to the Azure WebApp deployed by azd. The URL is printed out when azd completes (as "Endpoint"), or you can find it in the Azure portal.
* Running locally: navigate to 127.0.0.1:5000

Once in the web app:
* Try different topics in chat or Q&A context. For chat, try follow up questions, clarifications, ask to simplify or elaborate on answer, etc.
* Explore citations and sources
* Click on "settings" to try different options, tweak prompts, etc.

## Resources

* [Revolutionize your Enterprise Data with ChatGPT: Next-gen Apps w/ Azure OpenAI and Cognitive Search](https://aka.ms/entgptsearchblog)
* [Azure Cognitive Search](https://learn.microsoft.com/azure/search/search-what-is-azure-search)
* [Azure OpenAI Service](https://learn.microsoft.com/azure/cognitive-services/openai/overview)

### Note
>Note: The PDF documents used in this demo contain information generated using a language model (Azure OpenAI Service). The information contained in these documents is only for demonstration purposes and does not reflect the opinions or beliefs of Microsoft. Microsoft makes no representations or warranties of any kind, express or implied, about the completeness, accuracy, reliability, suitability or availability with respect to the information contained in this document. All rights reserved to Microsoft.

### FAQ

***Question***: Why do we need to break up the PDFs into chunks when Azure Cognitive Search supports searching large documents?

***Answer***: Chunking allows us to limit the amount of information we send to OpenAI due to token limits. By breaking up the content, it allows us to easily find potential chunks of text that we can inject into OpenAI. The method of chunking we use leverages a sliding window of text such that sentences that end one chunk will start the next. This allows us to reduce the chance of losing the context of the text.

### Troubleshooting

If you see this error while running `azd deploy`: `read /tmp/azd1992237260/backend_env/lib64: is a directory`, then delete the `./app/backend/backend_env folder` and re-run the `azd deploy` command.  This issue is being tracked here: https://github.com/Azure/azure-dev/issues/1237<|MERGE_RESOLUTION|>--- conflicted
+++ resolved
@@ -26,20 +26,11 @@
 
 ### Prerequisites
 
-<<<<<<< HEAD
-- Azure Developer CLI (install from [here](https://aka.ms/azure-dev/install))
-- Python (install from [here](https://www.python.org/downloads/))
-    - **Imporant**: Python and the pip package manager must be in the path in Windows for the setup scripts to work.
-    - **Imporant**: Ensure you can run `python --version` from console. On Ubuntu, you might need to run `sudo apt install python-is-python3` to link `python` to `python3`.
-- Node.js (install from [here](https://nodejs.org/en/download/))
-- Git (install from [here](https://git-scm.com/downloads))
-- Powershell (pwsh) (install from [here](https://github.com/powershell/powershell))
-   - **Imporant**: Ensure you can run pwsh.exe from a PowerShell command. If this fails, you likely need to upgrade PowerShell.
-=======
 #### To Run Locally
 - [Azure Developer CLI](https://aka.ms/azure-dev/install)
 - [Python 3+](https://www.python.org/downloads/)
     - **Important**: Python and the pip package manager must be in the path in Windows for the setup scripts to work.
+    - **Important**: Ensure you can run `python --version` from console. On Ubuntu, you might need to run `sudo apt install python-is-python3` to link `python` to `python3`.    
 - [Node.js](https://nodejs.org/en/download/)
 - [Git](https://git-scm.com/downloads)
 - [Powershell 7+ (pwsh)](https://github.com/powershell/powershell) - For Windows users only.
@@ -53,7 +44,6 @@
 
 [![Open in GitHub Codespaces](https://img.shields.io/static/v1?style=for-the-badge&label=GitHub+Codespaces&message=Open&color=brightgreen&logo=github)](https://github.com/codespaces/new?hide_repo_select=true&ref=main&repo=599293758&machine=standardLinux32gb&devcontainer_path=.devcontainer%2Fdevcontainer.json&location=WestUs2)
 [![Open in Remote - Containers](https://img.shields.io/static/v1?style=for-the-badge&label=Remote%20-%20Containers&message=Open&color=blue&logo=visualstudiocode)](https://vscode.dev/redirect?url=vscode://ms-vscode-remote.remote-containers/cloneInVolume?url=https://github.com/azure-samples/azure-search-openai-demo)
->>>>>>> 1273a211
 
 ### Installation
 

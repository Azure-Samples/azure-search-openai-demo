--- conflicted
+++ resolved
@@ -102,17 +102,11 @@
 either you or they can follow these steps:
 
 1. Install the [Azure CLI](https://learn.microsoft.com/cli/azure/install-azure-cli)
-<<<<<<< HEAD
-1. Run `azd init -t azure-search-openai-demo`
-1. Run `azd env refresh -e {environment name}` - Note that they will need the azd environment name, subscription Id, and location to run this command - you can find those values in your `.azure/{env name}/.env` file.  This will populate their azd environment's .env file with all the settings needed to run the app locally.
-1. Run `pwsh ./scripts/roles.ps1` - This will assign all of the necessary roles to the user so they can run the app locally.  If they do not have the necessary permission to create roles in the subscription, then you may need to run this script for them. Just be sure to set the `AZURE_PRINCIPAL_ID` environment variable in the azd .env file or in the active shell to their Azure Id, which they can get with `az account show`.
-=======
 1. Run `azd init -t azure-search-openai-demo` or clone this repository.
 1. Run `azd env refresh -e {environment name}`
-   They will need the azd environment name, subscription ID, and location to run this command. You can find those values in your `./azure/{env name}/.env` file.  This will populate their azd environment's `.env` file with all the settings needed to run the app locally.
+   They will need the azd environment name, subscription ID, and location to run this command. You can find those values in your `.azure/{env name}/.env` file.  This will populate their azd environment's `.env` file with all the settings needed to run the app locally.
 1. Set the environment variable `AZURE_PRINCIPAL_ID` either in that `.env` file or in the active shell to their Azure ID, which they can get with `az account show`.
 1. Run `./scripts/roles.ps1` or `.scripts/roles.sh` to assign all of the necessary roles to the user.  If they do not have the necessary permission to create roles in the subscription, then you may need to run this script for them. Once the script runs, they should be able to run the app locally.
->>>>>>> 664abbd5
 
 ### Quickstart
 

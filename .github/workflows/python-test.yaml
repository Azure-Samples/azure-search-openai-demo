--- conflicted
+++ resolved
@@ -28,13 +28,9 @@
         python_version: ["3.9", "3.10", "3.11", "3.12", "3.13"]
         node_version: ["20.14", "22"]
     steps:
-<<<<<<< HEAD
-        - uses: actions/checkout@v4
+        - uses: actions/checkout@v5
           with:
             fetch-depth: 0  # Fetch all history for diff-cover
-=======
-        - uses: actions/checkout@v5
->>>>>>> a318a136
         - name: Install uv
           uses: astral-sh/setup-uv@v6
           with:

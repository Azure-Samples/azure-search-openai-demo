[tool.ruff]
target-version = "py310"
lint.select = ["E", "F", "I", "UP"]
<<<<<<< HEAD
lint.ignore = ["E501", "E701"] # line too long, multiple statements on one line
src = ["app/backend", "scripts", "app/functions"]
=======
lint.ignore = ["E501", "E701", "UP045"] # line too long, multiple statements on one line, keep Optional[X]
src = ["app/backend", "scripts"]
>>>>>>> 4d933cc0

[tool.ruff.lint.isort]
known-local-folder = ["scripts"]

[tool.black]
line-length = 120

[tool.pytest.ini_options]
addopts = "-ra"
pythonpath = ["app/backend", "scripts", "app/functions"]
asyncio_default_fixture_loop_scope = "function"

[tool.coverage.paths]
source = ["scripts", "app"]

[tool.coverage.report]
show_missing = true

[tool.mypy]
check_untyped_defs = true
python_version = "3.10"

[[tool.mypy.overrides]]
module = [
    "msal.*",
    "msgraph.*",
    "kiota_abstractions.*",
    "kiota.*",
    "azure.cognitiveservices.*",
    "azure.cognitiveservices.speech.*",
    "pymupdf.*",
]
ignore_missing_imports = true<|MERGE_RESOLUTION|>--- conflicted
+++ resolved
@@ -1,13 +1,8 @@
 [tool.ruff]
 target-version = "py310"
 lint.select = ["E", "F", "I", "UP"]
-<<<<<<< HEAD
-lint.ignore = ["E501", "E701"] # line too long, multiple statements on one line
+lint.ignore = ["E501", "E701", "UP045"] # line too long, multiple statements on one line, keep Optional[X]
 src = ["app/backend", "scripts", "app/functions"]
-=======
-lint.ignore = ["E501", "E701", "UP045"] # line too long, multiple statements on one line, keep Optional[X]
-src = ["app/backend", "scripts"]
->>>>>>> 4d933cc0
 
 [tool.ruff.lint.isort]
 known-local-folder = ["scripts"]

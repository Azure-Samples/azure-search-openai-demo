--- conflicted
+++ resolved
@@ -12,11 +12,7 @@
 
 [tool.pytest.ini_options]
 addopts = "-ra"
-<<<<<<< HEAD
-pythonpath = ["app/backend"]
-=======
 pythonpath = ["app/backend", "scripts"]
->>>>>>> 4479a2c5
 
 [tool.coverage.paths]
 source = ["scripts", "app"]

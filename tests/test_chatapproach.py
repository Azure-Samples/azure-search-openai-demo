import json

import pytest
from azure.core.credentials import AzureKeyCredential
from azure.search.documents.agent.aio import KnowledgeAgentRetrievalClient
from azure.search.documents.aio import SearchClient
from azure.search.documents.models import VectorizedQuery
from openai.types.chat import ChatCompletion

from approaches.chatreadretrieveread import ChatReadRetrieveReadApproach
from approaches.promptmanager import PromptyManager
from prepdocslib.embeddings import ImageEmbeddings

from .mocks import (
    MOCK_EMBEDDING_DIMENSIONS,
    MOCK_EMBEDDING_MODEL_NAME,
    MockAsyncSearchResultsIterator,
    mock_retrieval_response,
)


async def mock_search(*args, **kwargs):
    return MockAsyncSearchResultsIterator(kwargs.get("search_text"), kwargs.get("vector_queries"))


async def mock_retrieval(*args, **kwargs):
    return mock_retrieval_response()


<<<<<<< HEAD
@pytest.fixture
def chat_approach():
    return ChatReadRetrieveReadApproach(
        search_client=None,
        search_index_name=None,
        agent_model=None,
        agent_deployment=None,
        agent_client=None,
        auth_helper=None,
        openai_client=None,
        chatgpt_model="gpt-4.1-mini",
        chatgpt_deployment="chat",
        embedding_deployment="embeddings",
        embedding_model=MOCK_EMBEDDING_MODEL_NAME,
        embedding_dimensions=MOCK_EMBEDDING_DIMENSIONS,
        embedding_field="embedding3",
        sourcepage_field="",
        content_field="",
        query_language="en-us",
        query_speller="lexicon",
        prompt_manager=PromptyManager(),
    )


@pytest.fixture
def chat_approach_with_hydration():
    return ChatReadRetrieveReadApproach(
        search_client=SearchClient(endpoint="", index_name="", credential=AzureKeyCredential("")),
        search_index_name=None,
        agent_model=None,
        agent_deployment=None,
        agent_client=None,
        auth_helper=None,
        openai_client=None,
        chatgpt_model="gpt-4.1-mini",
        chatgpt_deployment="chat",
        embedding_deployment="embeddings",
        embedding_model=MOCK_EMBEDDING_MODEL_NAME,
        embedding_dimensions=MOCK_EMBEDDING_DIMENSIONS,
        embedding_field="embedding3",
        sourcepage_field="",
        content_field="",
        query_language="en-us",
        query_speller="lexicon",
        prompt_manager=PromptyManager(),
        hydrate_references=True,
    )


=======
>>>>>>> f2007b27
def test_get_search_query(chat_approach):
    payload = """
    {
	"id": "chatcmpl-81JkxYqYppUkPtOAia40gki2vJ9QM",
	"object": "chat.completion",
	"created": 1695324963,
	"model": "gpt-4.1-mini",
	"prompt_filter_results": [
		{
			"prompt_index": 0,
			"content_filter_results": {
				"hate": {
					"filtered": false,
					"severity": "safe"
				},
				"self_harm": {
					"filtered": false,
					"severity": "safe"
				},
				"sexual": {
					"filtered": false,
					"severity": "safe"
				},
				"violence": {
					"filtered": false,
					"severity": "safe"
				}
			}
		}
	],
	"choices": [
		{
			"index": 0,
			"finish_reason": "function_call",
			"message": {
				"content": "this is the query",
				"role": "assistant",
				"tool_calls": [
					{
                        "id": "search_sources1235",
						"type": "function",
						"function": {
							"name": "search_sources",
							"arguments": "{\\n\\"search_query\\":\\"accesstelemedicineservices\\"\\n}"
						}
					}
				]
			},
			"content_filter_results": {

			}
		}
	],
	"usage": {
		"completion_tokens": 19,
		"prompt_tokens": 425,
		"total_tokens": 444
	}
}
"""
    default_query = "hello"
    chatcompletions = ChatCompletion.model_validate(json.loads(payload), strict=False)
    query = chat_approach.get_search_query(chatcompletions, default_query)

    assert query == "accesstelemedicineservices"


def test_get_search_query_returns_default(chat_approach):
    payload = '{"id":"chatcmpl-81JkxYqYppUkPtOAia40gki2vJ9QM","object":"chat.completion","created":1695324963,"model":"gpt-4.1-mini","prompt_filter_results":[{"prompt_index":0,"content_filter_results":{"hate":{"filtered":false,"severity":"safe"},"self_harm":{"filtered":false,"severity":"safe"},"sexual":{"filtered":false,"severity":"safe"},"violence":{"filtered":false,"severity":"safe"}}}],"choices":[{"index":0,"finish_reason":"function_call","message":{"content":"","role":"assistant"},"content_filter_results":{}}],"usage":{"completion_tokens":19,"prompt_tokens":425,"total_tokens":444}}'
    default_query = "hello"
    chatcompletions = ChatCompletion.model_validate(json.loads(payload), strict=False)
    query = chat_approach.get_search_query(chatcompletions, default_query)

    assert query == default_query


def test_extract_followup_questions(chat_approach):
    content = "Here is answer to your question.<<What is the dress code?>>"
    pre_content, followup_questions = chat_approach.extract_followup_questions(content)
    assert pre_content == "Here is answer to your question."
    assert followup_questions == ["What is the dress code?"]


def test_extract_followup_questions_three(chat_approach):
    content = """Here is answer to your question.

<<What are some examples of successful product launches they should have experience with?>>
<<Are there any specific technical skills or certifications required for the role?>>
<<Is there a preference for candidates with experience in a specific industry or sector?>>"""
    pre_content, followup_questions = chat_approach.extract_followup_questions(content)
    assert pre_content == "Here is answer to your question.\n\n"
    assert followup_questions == [
        "What are some examples of successful product launches they should have experience with?",
        "Are there any specific technical skills or certifications required for the role?",
        "Is there a preference for candidates with experience in a specific industry or sector?",
    ]


def test_extract_followup_questions_no_followup(chat_approach):
    content = "Here is answer to your question."
    pre_content, followup_questions = chat_approach.extract_followup_questions(content)
    assert pre_content == "Here is answer to your question."
    assert followup_questions == []


def test_extract_followup_questions_no_pre_content(chat_approach):
    content = "<<What is the dress code?>>"
    pre_content, followup_questions = chat_approach.extract_followup_questions(content)
    assert pre_content == ""
    assert followup_questions == ["What is the dress code?"]


@pytest.mark.asyncio
@pytest.mark.parametrize(
    "minimum_search_score,minimum_reranker_score,expected_result_count",
    [
        (0, 0, 1),
        (0, 2, 1),
        (0.03, 0, 1),
        (0.03, 2, 1),
        (1, 0, 0),
        (0, 4, 0),
        (1, 4, 0),
    ],
)
async def test_search_results_filtering_by_scores(
    monkeypatch, minimum_search_score, minimum_reranker_score, expected_result_count
):

    chat_approach = ChatReadRetrieveReadApproach(
        search_client=SearchClient(endpoint="", index_name="", credential=AzureKeyCredential("")),
        search_index_name=None,
        agent_model=None,
        agent_deployment=None,
        agent_client=None,
        auth_helper=None,
        openai_client=None,
        chatgpt_model="gpt-4.1-mini",
        chatgpt_deployment="chat",
        embedding_deployment="embeddings",
        embedding_model=MOCK_EMBEDDING_MODEL_NAME,
        embedding_dimensions=MOCK_EMBEDDING_DIMENSIONS,
        embedding_field="embedding3",
        sourcepage_field="",
        content_field="",
        query_language="en-us",
        query_speller="lexicon",
        prompt_manager=PromptyManager(),
    )

    monkeypatch.setattr(SearchClient, "search", mock_search)

    filtered_results = await chat_approach.search(
        top=10,
        query_text="test query",
        filter=None,
        vectors=[],
        use_text_search=True,
        use_vector_search=True,
        use_semantic_ranker=True,
        use_semantic_captions=True,
        minimum_search_score=minimum_search_score,
        minimum_reranker_score=minimum_reranker_score,
    )

    assert (
        len(filtered_results) == expected_result_count
    ), f"Expected {expected_result_count} results with minimum_search_score={minimum_search_score} and minimum_reranker_score={minimum_reranker_score}"


@pytest.mark.asyncio
async def test_search_results_query_rewriting(monkeypatch):
    chat_approach = ChatReadRetrieveReadApproach(
        search_client=SearchClient(endpoint="", index_name="", credential=AzureKeyCredential("")),
        search_index_name=None,
        agent_model=None,
        agent_deployment=None,
        agent_client=None,
        auth_helper=None,
        openai_client=None,
        chatgpt_model="gpt-35-turbo",
        chatgpt_deployment="chat",
        embedding_deployment="embeddings",
        embedding_model=MOCK_EMBEDDING_MODEL_NAME,
        embedding_dimensions=MOCK_EMBEDDING_DIMENSIONS,
        embedding_field="embedding3",
        sourcepage_field="",
        content_field="",
        query_language="en-us",
        query_speller="lexicon",
        prompt_manager=PromptyManager(),
    )

    query_rewrites = None

    async def validate_qr_and_mock_search(*args, **kwargs):
        nonlocal query_rewrites
        query_rewrites = kwargs.get("query_rewrites")
        return await mock_search(*args, **kwargs)

    monkeypatch.setattr(SearchClient, "search", validate_qr_and_mock_search)

    results = await chat_approach.search(
        top=10,
        query_text="test query",
        filter=None,
        vectors=[],
        use_text_search=True,
        use_vector_search=True,
        use_semantic_ranker=True,
        use_semantic_captions=True,
        use_query_rewriting=True,
    )
    assert len(results) == 1
    assert query_rewrites == "generative"


@pytest.mark.asyncio
async def test_agent_retrieval_results(monkeypatch):
    chat_approach = ChatReadRetrieveReadApproach(
        search_client=None,
        search_index_name=None,
        agent_model=None,
        agent_deployment=None,
        agent_client=None,
        auth_helper=None,
        openai_client=None,
        chatgpt_model="gpt-35-turbo",
        chatgpt_deployment="chat",
        embedding_deployment="embeddings",
        embedding_model=MOCK_EMBEDDING_MODEL_NAME,
        embedding_dimensions=MOCK_EMBEDDING_DIMENSIONS,
        embedding_field="embedding3",
        sourcepage_field="",
        content_field="",
        query_language="en-us",
        query_speller="lexicon",
        prompt_manager=PromptyManager(),
    )

    agent_client = KnowledgeAgentRetrievalClient(endpoint="", agent_name="", credential=AzureKeyCredential(""))

    monkeypatch.setattr(KnowledgeAgentRetrievalClient, "retrieve", mock_retrieval)

    _, results = await chat_approach.run_agentic_retrieval(messages=[], agent_client=agent_client, search_index_name="")

    assert len(results) == 1
    assert results[0].id == "Benefit_Options-2.pdf"
    assert results[0].content == "There is a whistleblower policy."
    assert results[0].sourcepage == "Benefit_Options-2.pdf"
    assert results[0].search_agent_query == "whistleblower query"


@pytest.mark.asyncio
<<<<<<< HEAD
async def test_agentic_retrieval_without_hydration(chat_approach, monkeypatch):
    """Test agentic retrieval without hydration"""

    agent_client = KnowledgeAgentRetrievalClient(endpoint="", agent_name="", credential=AzureKeyCredential(""))

    monkeypatch.setattr(KnowledgeAgentRetrievalClient, "retrieve", mock_retrieval)

    _, results = await chat_approach.run_agentic_retrieval(messages=[], agent_client=agent_client, search_index_name="")

    assert len(results) == 1
    assert results[0].id == "Benefit_Options-2.pdf"
    # Content should be from source_data since no hydration
    assert results[0].content == "There is a whistleblower policy."
    assert results[0].sourcepage == "Benefit_Options-2.pdf"
    assert results[0].search_agent_query == "whistleblower query"
    # These fields should NOT be present without hydration
    assert not hasattr(results[0], "sourcefile") or results[0].sourcefile is None
    assert not hasattr(results[0], "category") or results[0].category is None
    assert not hasattr(results[0], "score") or results[0].score is None


async def mock_search_with_hydration(*args, **kwargs):
    """Mock search client that returns data with sourcefile and category for hydration testing"""
    return MockAsyncSearchResultsIterator("hydrated", None)


@pytest.mark.asyncio
async def test_agentic_retrieval_with_hydration(chat_approach_with_hydration, monkeypatch):
    """Test agentic retrieval with hydration enabled"""

    agent_client = KnowledgeAgentRetrievalClient(endpoint="", agent_name="", credential=AzureKeyCredential(""))

    # Mock the agent retrieval and search client
    monkeypatch.setattr(KnowledgeAgentRetrievalClient, "retrieve", mock_retrieval)
    monkeypatch.setattr(SearchClient, "search", mock_search_with_hydration)

    _, results = await chat_approach_with_hydration.run_agentic_retrieval(
        messages=[], agent_client=agent_client, search_index_name=""
    )

    assert len(results) == 1
    assert results[0].id == "Benefit_Options-2.pdf"
    # Content should be from hydrated search, not source_data
    assert results[0].content == "There is a whistleblower policy."
    assert results[0].sourcepage == "Benefit_Options-2.pdf"
    assert results[0].search_agent_query == "whistleblower query"
    # These fields should be present from hydration (from search results)
    assert results[0].sourcefile == "Benefit_Options.pdf"
    assert results[0].category == "benefits"
    assert results[0].score == 0.03279569745063782
    assert results[0].reranker_score == 3.4577205181121826
=======
async def test_compute_multimodal_embedding(monkeypatch, chat_approach):
    # Create a mock for the ImageEmbeddings.create_embedding_for_text method
    async def mock_create_embedding_for_text(self, q: str):
        # Return a mock vector
        return [0.1, 0.2, 0.3, 0.4, 0.5]

    monkeypatch.setattr(ImageEmbeddings, "create_embedding_for_text", mock_create_embedding_for_text)

    # Create a mock ImageEmbeddings instance and set it on the chat_approach
    mock_image_embeddings = ImageEmbeddings(endpoint="https://mock-endpoint", token_provider=lambda: None)
    chat_approach.image_embeddings_client = mock_image_embeddings

    # Test the compute_multimodal_embedding method
    query = "What's in this image?"
    result = await chat_approach.compute_multimodal_embedding(query)

    # Verify the result is a VectorizedQuery with the expected properties
    assert isinstance(result, VectorizedQuery)
    assert result.vector == [0.1, 0.2, 0.3, 0.4, 0.5]
    assert result.k_nearest_neighbors == 50
    assert result.fields == "images/embedding"


@pytest.mark.asyncio
async def test_compute_multimodal_embedding_no_client():
    """Test that compute_multimodal_embedding raises ValueError when image_embeddings_client is not set."""
    # Create a chat approach without an image_embeddings_client
    chat_approach = ChatReadRetrieveReadApproach(
        search_client=SearchClient(endpoint="", index_name="", credential=AzureKeyCredential("")),
        search_index_name=None,
        agent_model=None,
        agent_deployment=None,
        agent_client=None,
        auth_helper=None,
        openai_client=None,
        chatgpt_model="gpt-35-turbo",
        chatgpt_deployment="chat",
        embedding_deployment="embeddings",
        embedding_model=MOCK_EMBEDDING_MODEL_NAME,
        embedding_dimensions=MOCK_EMBEDDING_DIMENSIONS,
        embedding_field="embedding3",
        sourcepage_field="",
        content_field="",
        query_language="en-us",
        query_speller="lexicon",
        prompt_manager=PromptyManager(),
        # Explicitly set image_embeddings_client to None
        image_embeddings_client=None,
    )

    # Test that calling compute_multimodal_embedding raises a ValueError
    with pytest.raises(ValueError, match="Approach is missing an image embeddings client for multimodal queries"):
        await chat_approach.compute_multimodal_embedding("What's in this image?")
>>>>>>> f2007b27
<|MERGE_RESOLUTION|>--- conflicted
+++ resolved
@@ -27,7 +27,6 @@
     return mock_retrieval_response()
 
 
-<<<<<<< HEAD
 @pytest.fixture
 def chat_approach():
     return ChatReadRetrieveReadApproach(
@@ -77,8 +76,6 @@
     )
 
 
-=======
->>>>>>> f2007b27
 def test_get_search_query(chat_approach):
     payload = """
     {
@@ -333,7 +330,6 @@
 
 
 @pytest.mark.asyncio
-<<<<<<< HEAD
 async def test_agentic_retrieval_without_hydration(chat_approach, monkeypatch):
     """Test agentic retrieval without hydration"""
 
@@ -385,7 +381,9 @@
     assert results[0].category == "benefits"
     assert results[0].score == 0.03279569745063782
     assert results[0].reranker_score == 3.4577205181121826
-=======
+
+
+@pytest.mark.asyncio
 async def test_compute_multimodal_embedding(monkeypatch, chat_approach):
     # Create a mock for the ImageEmbeddings.create_embedding_for_text method
     async def mock_create_embedding_for_text(self, q: str):
@@ -438,5 +436,4 @@
 
     # Test that calling compute_multimodal_embedding raises a ValueError
     with pytest.raises(ValueError, match="Approach is missing an image embeddings client for multimodal queries"):
-        await chat_approach.compute_multimodal_embedding("What's in this image?")
->>>>>>> f2007b27
+        await chat_approach.compute_multimodal_embedding("What's in this image?")
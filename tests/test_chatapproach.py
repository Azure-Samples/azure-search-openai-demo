import json

import pytest
from azure.core.credentials import AzureKeyCredential
from azure.search.documents.aio import SearchClient
from openai.types.chat import ChatCompletion

from approaches.chatreadretrieveread import ChatReadRetrieveReadApproach

<<<<<<< HEAD
from .mocks import MOCK_EMBEDDING_DIMENSIONS, MOCK_EMBEDDING_MODEL_NAME
=======
from .mocks import MockAsyncSearchResultsIterator


async def mock_search(*args, **kwargs):
    return MockAsyncSearchResultsIterator(kwargs.get("search_text"), kwargs.get("vector_queries"))
>>>>>>> 7595a1ef


@pytest.fixture
def chat_approach():
    return ChatReadRetrieveReadApproach(
        search_client=None,
        auth_helper=None,
        openai_client=None,
        chatgpt_model="gpt-35-turbo",
        chatgpt_deployment="chat",
        embedding_deployment="embeddings",
        embedding_model=MOCK_EMBEDDING_MODEL_NAME,
        embedding_dimensions=MOCK_EMBEDDING_DIMENSIONS,
        sourcepage_field="",
        content_field="",
        query_language="en-us",
        query_speller="lexicon",
    )


def test_get_search_query(chat_approach):
    payload = """
    {
	"id": "chatcmpl-81JkxYqYppUkPtOAia40gki2vJ9QM",
	"object": "chat.completion",
	"created": 1695324963,
	"model": "gpt-35-turbo",
	"prompt_filter_results": [
		{
			"prompt_index": 0,
			"content_filter_results": {
				"hate": {
					"filtered": false,
					"severity": "safe"
				},
				"self_harm": {
					"filtered": false,
					"severity": "safe"
				},
				"sexual": {
					"filtered": false,
					"severity": "safe"
				},
				"violence": {
					"filtered": false,
					"severity": "safe"
				}
			}
		}
	],
	"choices": [
		{
			"index": 0,
			"finish_reason": "function_call",
			"message": {
				"content": "this is the query",
				"role": "assistant",
				"tool_calls": [
					{
                        "id": "search_sources1235",
						"type": "function",
						"function": {
							"name": "search_sources",
							"arguments": "{\\n\\"search_query\\":\\"accesstelemedicineservices\\"\\n}"
						}
					}
				]
			},
			"content_filter_results": {

			}
		}
	],
	"usage": {
		"completion_tokens": 19,
		"prompt_tokens": 425,
		"total_tokens": 444
	}
}
"""
    default_query = "hello"
    chatcompletions = ChatCompletion.model_validate(json.loads(payload), strict=False)
    query = chat_approach.get_search_query(chatcompletions, default_query)

    assert query == "accesstelemedicineservices"


def test_get_search_query_returns_default(chat_approach):
    payload = '{"id":"chatcmpl-81JkxYqYppUkPtOAia40gki2vJ9QM","object":"chat.completion","created":1695324963,"model":"gpt-35-turbo","prompt_filter_results":[{"prompt_index":0,"content_filter_results":{"hate":{"filtered":false,"severity":"safe"},"self_harm":{"filtered":false,"severity":"safe"},"sexual":{"filtered":false,"severity":"safe"},"violence":{"filtered":false,"severity":"safe"}}}],"choices":[{"index":0,"finish_reason":"function_call","message":{"content":"","role":"assistant"},"content_filter_results":{}}],"usage":{"completion_tokens":19,"prompt_tokens":425,"total_tokens":444}}'
    default_query = "hello"
    chatcompletions = ChatCompletion.model_validate(json.loads(payload), strict=False)
    query = chat_approach.get_search_query(chatcompletions, default_query)

    assert query == default_query


def test_get_messages_from_history(chat_approach):
    messages = chat_approach.get_messages_from_history(
        system_prompt="You are a bot.",
        model_id="gpt-35-turbo",
        history=[
            {"role": "user", "content": "What happens in a performance review?"},
            {
                "role": "assistant",
                "content": "During the performance review at Contoso Electronics, the supervisor will discuss the employee's performance over the past year and provide feedback on areas for improvement. They will also provide an opportunity for the employee to discuss their goals and objectives for the upcoming year. The review is a two-way dialogue between managers and employees, and employees will receive a written summary of their performance review which will include a rating of their performance, feedback, and goals and objectives for the upcoming year [employee_handbook-3.pdf].",
            },
            {"role": "user", "content": "What does a Product Manager do?"},
        ],
        user_content="What does a Product Manager do?",
        max_tokens=3000,
    )
    assert messages == [
        {"role": "system", "content": "You are a bot."},
        {"role": "user", "content": "What happens in a performance review?"},
        {
            "role": "assistant",
            "content": "During the performance review at Contoso Electronics, the supervisor will discuss the employee's performance over the past year and provide feedback on areas for improvement. They will also provide an opportunity for the employee to discuss their goals and objectives for the upcoming year. The review is a two-way dialogue between managers and employees, and employees will receive a written summary of their performance review which will include a rating of their performance, feedback, and goals and objectives for the upcoming year [employee_handbook-3.pdf].",
        },
        {"role": "user", "content": "What does a Product Manager do?"},
    ]


def test_get_messages_from_history_truncated(chat_approach):
    messages = chat_approach.get_messages_from_history(
        system_prompt="You are a bot.",
        model_id="gpt-35-turbo",
        history=[
            {"role": "user", "content": "What happens in a performance review?"},
            {
                "role": "assistant",
                "content": "During the performance review at Contoso Electronics, the supervisor will discuss the employee's performance over the past year and provide feedback on areas for improvement. They will also provide an opportunity for the employee to discuss their goals and objectives for the upcoming year. The review is a two-way dialogue between managers and employees, and employees will receive a written summary of their performance review which will include a rating of their performance, feedback, and goals and objectives for the upcoming year [employee_handbook-3.pdf].",
            },
            {"role": "user", "content": "What does a Product Manager do?"},
        ],
        user_content="What does a Product Manager do?",
        max_tokens=10,
    )
    assert messages == [
        {"role": "system", "content": "You are a bot."},
        {"role": "user", "content": "What does a Product Manager do?"},
    ]


def test_get_messages_from_history_truncated_longer(chat_approach):
    messages = chat_approach.get_messages_from_history(
        system_prompt="You are a bot.",  # 8 tokens
        model_id="gpt-35-turbo",
        history=[
            {"role": "user", "content": "What happens in a performance review?"},  # 10 tokens
            {
                "role": "assistant",
                "content": "During the performance review at Contoso Electronics, the supervisor will discuss the employee's performance over the past year and provide feedback on areas for improvement. They will also provide an opportunity for the employee to discuss their goals and objectives for the upcoming year. The review is a two-way dialogue between managers and employees, and employees will receive a written summary of their performance review which will include a rating of their performance, feedback, and goals and objectives for the upcoming year [employee_handbook-3.pdf].",
            },  # 102 tokens
            {"role": "user", "content": "Is there a dress code?"},  # 9 tokens
            {
                "role": "assistant",
                "content": "Yes, there is a dress code at Contoso Electronics. Look sharp! [employee_handbook-1.pdf]",
            },  # 26 tokens
            {"role": "user", "content": "What does a Product Manager do?"},  # 10 tokens
        ],
        user_content="What does a Product Manager do?",
        max_tokens=55,
    )
    assert messages == [
        {"role": "system", "content": "You are a bot."},
        {"role": "user", "content": "Is there a dress code?"},
        {
            "role": "assistant",
            "content": "Yes, there is a dress code at Contoso Electronics. Look sharp! [employee_handbook-1.pdf]",
        },
        {"role": "user", "content": "What does a Product Manager do?"},
    ]


def test_get_messages_from_history_truncated_break_pair(chat_approach):
    """Tests that the truncation breaks the pair of messages."""
    messages = chat_approach.get_messages_from_history(
        system_prompt="You are a bot.",  # 8 tokens
        model_id="gpt-35-turbo",
        history=[
            {"role": "user", "content": "What happens in a performance review?"},  # 10 tokens
            {
                "role": "assistant",
                "content": "The supervisor will discuss the employee's performance and provide feedback on areas for improvement. They will also provide an opportunity for the employee to discuss their goals and objectives for the upcoming year. The review is a two-way dialogue between managers and employees, and employees will receive a written summary of their performance review which will include a rating of their performance, feedback, and goals for the upcoming year [employee_handbook-3.pdf].",
            },  # 87 tokens
            {"role": "user", "content": "Is there a dress code?"},  # 9 tokens
            {
                "role": "assistant",
                "content": "Yes, there is a dress code at Contoso Electronics. Look sharp! [employee_handbook-1.pdf]",
            },  # 26 tokens
            {"role": "user", "content": "What does a Product Manager do?"},  # 10 tokens
        ],
        user_content="What does a Product Manager do?",
        max_tokens=147,
    )
    assert messages == [
        {"role": "system", "content": "You are a bot."},
        {
            "role": "assistant",
            "content": "The supervisor will discuss the employee's performance and provide feedback on areas for improvement. They will also provide an opportunity for the employee to discuss their goals and objectives for the upcoming year. The review is a two-way dialogue between managers and employees, and employees will receive a written summary of their performance review which will include a rating of their performance, feedback, and goals for the upcoming year [employee_handbook-3.pdf].",
        },
        {"role": "user", "content": "Is there a dress code?"},
        {
            "role": "assistant",
            "content": "Yes, there is a dress code at Contoso Electronics. Look sharp! [employee_handbook-1.pdf]",
        },
        {"role": "user", "content": "What does a Product Manager do?"},
    ]


def test_get_messages_from_history_system_message(chat_approach):
    """Tests that the system message token count is considered."""
    messages = chat_approach.get_messages_from_history(
        system_prompt="Assistant helps the company employees with their healthcare plan questions, and questions about the employee handbook. Be brief in your answers.",  # 24 tokens
        model_id="gpt-35-turbo",
        history=[
            {"role": "user", "content": "What happens in a performance review?"},  # 10 tokens
            {
                "role": "assistant",
                "content": "During the performance review at Contoso Electronics, the supervisor will discuss the employee's performance over the past year and provide feedback on areas for improvement. They will also provide an opportunity for the employee to discuss their goals and objectives for the upcoming year. The review is a two-way dialogue between managers and employees, and employees will receive a written summary of their performance review which will include a rating of their performance, feedback, and goals and objectives for the upcoming year [employee_handbook-3.pdf].",
            },  # 102 tokens
            {"role": "user", "content": "Is there a dress code?"},  # 9 tokens
            {
                "role": "assistant",
                "content": "Yes, there is a dress code at Contoso Electronics. Look sharp! [employee_handbook-1.pdf]",
            },  # 26 tokens
            {"role": "user", "content": "What does a Product Manager do?"},  # 10 tokens
        ],
        user_content="What does a Product Manager do?",
        max_tokens=36,
    )
    assert messages == [
        {
            "role": "system",
            "content": "Assistant helps the company employees with their healthcare plan questions, and questions about the employee handbook. Be brief in your answers.",
        },
        {"role": "user", "content": "What does a Product Manager do?"},
    ]


def test_extract_followup_questions(chat_approach):
    content = "Here is answer to your question.<<What is the dress code?>>"
    pre_content, followup_questions = chat_approach.extract_followup_questions(content)
    assert pre_content == "Here is answer to your question."
    assert followup_questions == ["What is the dress code?"]


def test_extract_followup_questions_three(chat_approach):
    content = """Here is answer to your question.

<<What are some examples of successful product launches they should have experience with?>>
<<Are there any specific technical skills or certifications required for the role?>>
<<Is there a preference for candidates with experience in a specific industry or sector?>>"""
    pre_content, followup_questions = chat_approach.extract_followup_questions(content)
    assert pre_content == "Here is answer to your question.\n\n"
    assert followup_questions == [
        "What are some examples of successful product launches they should have experience with?",
        "Are there any specific technical skills or certifications required for the role?",
        "Is there a preference for candidates with experience in a specific industry or sector?",
    ]


def test_extract_followup_questions_no_followup(chat_approach):
    content = "Here is answer to your question."
    pre_content, followup_questions = chat_approach.extract_followup_questions(content)
    assert pre_content == "Here is answer to your question."
    assert followup_questions == []


def test_extract_followup_questions_no_pre_content(chat_approach):
    content = "<<What is the dress code?>>"
    pre_content, followup_questions = chat_approach.extract_followup_questions(content)
    assert pre_content == ""
    assert followup_questions == ["What is the dress code?"]


def test_get_messages_from_history_few_shots(chat_approach):
    user_query_request = "What does a Product manager do?"
    messages = chat_approach.get_messages_from_history(
        system_prompt=chat_approach.query_prompt_template,
        model_id=chat_approach.chatgpt_model,
        user_content=user_query_request,
        history=[],
        max_tokens=chat_approach.chatgpt_token_limit - len(user_query_request),
        few_shots=chat_approach.query_prompt_few_shots,
    )
    # Make sure messages are in the right order
    assert messages[0]["role"] == "system"
    assert messages[1]["role"] == "user"
    assert messages[2]["role"] == "assistant"
    assert messages[3]["role"] == "user"
    assert messages[4]["role"] == "assistant"
    assert messages[5]["role"] == "user"
    assert messages[5]["content"] == user_query_request


@pytest.mark.asyncio
@pytest.mark.parametrize(
    "minimum_search_score,minimum_reranker_score,expected_result_count",
    [
        (0, 0, 1),
        (0, 2, 1),
        (0.03, 0, 1),
        (0.03, 2, 1),
        (1, 0, 0),
        (0, 4, 0),
        (1, 4, 0),
    ],
)
async def test_search_results_filtering_by_scores(
    monkeypatch, minimum_search_score, minimum_reranker_score, expected_result_count
):

    chat_approach = ChatReadRetrieveReadApproach(
        search_client=SearchClient(endpoint="", index_name="", credential=AzureKeyCredential("")),
        auth_helper=None,
        openai_client=None,
        chatgpt_model="gpt-35-turbo",
        chatgpt_deployment="chat",
        embedding_deployment="embeddings",
        embedding_model="text-",
        sourcepage_field="",
        content_field="",
        query_language="en-us",
        query_speller="lexicon",
    )

    monkeypatch.setattr(SearchClient, "search", mock_search)

    filtered_results = await chat_approach.search(
        top=10,
        query_text="test query",
        filter=None,
        vectors=[],
        use_semantic_ranker=True,
        use_semantic_captions=True,
        minimum_search_score=minimum_search_score,
        minimum_reranker_score=minimum_reranker_score,
    )

    assert (
        len(filtered_results) == expected_result_count
    ), f"Expected {expected_result_count} results with minimum_search_score={minimum_search_score} and minimum_reranker_score={minimum_reranker_score}"<|MERGE_RESOLUTION|>--- conflicted
+++ resolved
@@ -7,15 +7,15 @@
 
 from approaches.chatreadretrieveread import ChatReadRetrieveReadApproach
 
-<<<<<<< HEAD
-from .mocks import MOCK_EMBEDDING_DIMENSIONS, MOCK_EMBEDDING_MODEL_NAME
-=======
-from .mocks import MockAsyncSearchResultsIterator
+from .mocks import (
+    MOCK_EMBEDDING_DIMENSIONS,
+    MOCK_EMBEDDING_MODEL_NAME,
+    MockAsyncSearchResultsIterator,
+)
 
 
 async def mock_search(*args, **kwargs):
     return MockAsyncSearchResultsIterator(kwargs.get("search_text"), kwargs.get("vector_queries"))
->>>>>>> 7595a1ef
 
 
 @pytest.fixture
@@ -336,7 +336,8 @@
         chatgpt_model="gpt-35-turbo",
         chatgpt_deployment="chat",
         embedding_deployment="embeddings",
-        embedding_model="text-",
+        embedding_model=MOCK_EMBEDDING_MODEL_NAME,
+        embedding_dimensions=MOCK_EMBEDDING_DIMENSIONS,
         sourcepage_field="",
         content_field="",
         query_language="en-us",

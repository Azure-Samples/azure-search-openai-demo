--- conflicted
+++ resolved
@@ -27,58 +27,6 @@
     return mock_retrieval_response()
 
 
-<<<<<<< HEAD
-@pytest.fixture
-def chat_approach():
-    return ChatReadRetrieveReadApproach(
-        search_client=None,
-        search_index_name=None,
-        agent_model=None,
-        agent_deployment=None,
-        agent_client=None,
-        auth_helper=None,
-        openai_client=None,
-        chatgpt_model="gpt-4.1-mini",
-        chatgpt_deployment="chat",
-        embedding_deployment="embeddings",
-        embedding_model=MOCK_EMBEDDING_MODEL_NAME,
-        embedding_dimensions=MOCK_EMBEDDING_DIMENSIONS,
-        embedding_field="embedding3",
-        sourcepage_field="",
-        content_field="",
-        query_language="en-us",
-        query_speller="lexicon",
-        prompt_manager=PromptyManager(),
-    )
-
-
-@pytest.fixture
-def chat_approach_with_hydration():
-    return ChatReadRetrieveReadApproach(
-        search_client=SearchClient(endpoint="", index_name="", credential=AzureKeyCredential("")),
-        search_index_name=None,
-        agent_model=None,
-        agent_deployment=None,
-        agent_client=None,
-        auth_helper=None,
-        openai_client=None,
-        chatgpt_model="gpt-4.1-mini",
-        chatgpt_deployment="chat",
-        embedding_deployment="embeddings",
-        embedding_model=MOCK_EMBEDDING_MODEL_NAME,
-        embedding_dimensions=MOCK_EMBEDDING_DIMENSIONS,
-        embedding_field="embedding3",
-        sourcepage_field="",
-        content_field="",
-        query_language="en-us",
-        query_speller="lexicon",
-        prompt_manager=PromptyManager(),
-        hydrate_references=True,
-    )
-
-
-=======
->>>>>>> f2007b27
 def test_get_search_query(chat_approach):
     payload = """
     {
@@ -333,7 +281,6 @@
 
 
 @pytest.mark.asyncio
-<<<<<<< HEAD
 async def test_agentic_retrieval_without_hydration(chat_approach, monkeypatch):
     """Test agentic retrieval without hydration"""
 
@@ -385,7 +332,9 @@
     assert results[0].category == "benefits"
     assert results[0].score == 0.03279569745063782
     assert results[0].reranker_score == 3.4577205181121826
-=======
+
+
+@pytest.mark.asyncio
 async def test_compute_multimodal_embedding(monkeypatch, chat_approach):
     # Create a mock for the ImageEmbeddings.create_embedding_for_text method
     async def mock_create_embedding_for_text(self, q: str):
@@ -438,5 +387,4 @@
 
     # Test that calling compute_multimodal_embedding raises a ValueError
     with pytest.raises(ValueError, match="Approach is missing an image embeddings client for multimodal queries"):
-        await chat_approach.compute_multimodal_embedding("What's in this image?")
->>>>>>> f2007b27
+        await chat_approach.compute_multimodal_embedding("What's in this image?")
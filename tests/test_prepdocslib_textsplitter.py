--- conflicted
+++ resolved
@@ -17,11 +17,7 @@
 
 
 def test_sentencetextsplitter_split_empty_pages():
-<<<<<<< HEAD
-    t = SentenceTextSplitter(False)
-=======
     t = SentenceTextSplitter(has_image_embeddings=False)
->>>>>>> 87f2b9d9
 
     assert list(t.split_pages([])) == []
 
@@ -37,11 +33,7 @@
 
 @pytest.mark.asyncio
 async def test_sentencetextsplitter_list_parse_and_split(tmp_path, snapshot):
-<<<<<<< HEAD
-    text_splitter = SentenceTextSplitter(False)
-=======
     text_splitter = SentenceTextSplitter(has_image_embeddings=False)
->>>>>>> 87f2b9d9
     pdf_parser = LocalPdfParser()
     for pdf in Path("data").glob("*.pdf"):
         shutil.copy(str(pdf.absolute()), tmp_path)

--- conflicted
+++ resolved
@@ -130,10 +130,6 @@
     monkeypatch.setattr(SearchClient, "search", mock_search)
 
 
-<<<<<<< HEAD
-@pytest_asyncio.fixture
-async def client(monkeypatch, mock_openai_chatcompletion, mock_openai_embedding, mock_acs_search, mock_speechsdk):
-=======
 envs = [
     {
         "OPENAI_HOST": "openai",
@@ -150,22 +146,18 @@
 
 
 @pytest_asyncio.fixture(params=envs)
-async def client(monkeypatch, mock_openai_chatcompletion, mock_openai_embedding, mock_acs_search, request):
->>>>>>> f3cc2ad9
+async def client(monkeypatch, mock_openai_chatcompletion, mock_openai_embedding, mock_acs_search, request, mock_speechsdk):
+
     monkeypatch.setenv("AZURE_STORAGE_ACCOUNT", "test-storage-account")
     monkeypatch.setenv("AZURE_STORAGE_CONTAINER", "test-storage-container")
     monkeypatch.setenv("AZURE_SEARCH_INDEX", "test-search-index")
     monkeypatch.setenv("AZURE_SEARCH_SERVICE", "test-search-service")
     monkeypatch.setenv("AZURE_OPENAI_CHATGPT_MODEL", "gpt-35-turbo")
-<<<<<<< HEAD
-    monkeypatch.setenv("AZURE_OPENAI_EMB_DEPLOYMENT", "test-ada")
     monkeypatch.setenv("AZURE_SPEECH_RESOURCE_ID", "test-id")
     monkeypatch.setenv("AZURE_SPEECH_REGION", "eastus")
 
-=======
     for key, value in request.param.items():
         monkeypatch.setenv(key, value)
->>>>>>> f3cc2ad9
 
     with mock.patch("app.DefaultAzureCredential") as mock_default_azure_credential, mock.patch("app.ChainedTokenCredential") as mock_speech_azure_credential :
             mock_default_azure_credential.return_value = MockAzureCredential()

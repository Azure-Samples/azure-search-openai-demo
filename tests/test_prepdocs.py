--- conflicted
+++ resolved
@@ -139,43 +139,6 @@
 
 
 @pytest.mark.asyncio
-<<<<<<< HEAD
-async def test_compute_embedding_ratelimiterror_batch(monkeypatch, capsys):
-    monkeypatch.setattr(tenacity.wait_random_exponential, "__call__", lambda x, y: 0)
-    with pytest.raises(tenacity.RetryError):
-        embeddings = AzureOpenAIEmbeddingService(
-            open_ai_service="x",
-            open_ai_deployment="x",
-            open_ai_model_name=MOCK_EMBEDDING_MODEL_NAME,
-            open_ai_dimensions=MOCK_EMBEDDING_DIMENSIONS,
-            credential=MockAzureCredential(),
-            disable_batch=False,
-            verbose=True,
-        )
-        monkeypatch.setattr(embeddings, "create_client", create_rate_limit_client)
-        await embeddings.create_embeddings(texts=["foo"])
-    captured = capsys.readouterr()
-    assert captured.out.count("Rate limited on the OpenAI embeddings API") == 14
-
-
-@pytest.mark.asyncio
-async def test_compute_embedding_ratelimiterror_single(monkeypatch, capsys):
-    monkeypatch.setattr(tenacity.wait_random_exponential, "__call__", lambda x, y: 0)
-    with pytest.raises(tenacity.RetryError):
-        embeddings = AzureOpenAIEmbeddingService(
-            open_ai_service="x",
-            open_ai_deployment="x",
-            open_ai_model_name=MOCK_EMBEDDING_MODEL_NAME,
-            open_ai_dimensions=MOCK_EMBEDDING_DIMENSIONS,
-            credential=MockAzureCredential(),
-            disable_batch=True,
-            verbose=True,
-        )
-        monkeypatch.setattr(embeddings, "create_client", create_rate_limit_client)
-        await embeddings.create_embeddings(texts=["foo"])
-    captured = capsys.readouterr()
-    assert captured.out.count("Rate limited on the OpenAI embeddings API") == 14
-=======
 async def test_compute_embedding_ratelimiterror_batch(monkeypatch, caplog):
     with caplog.at_level(logging.INFO):
         monkeypatch.setattr(tenacity.wait_random_exponential, "__call__", lambda x, y: 0)
@@ -183,7 +146,8 @@
             embeddings = AzureOpenAIEmbeddingService(
                 open_ai_service="x",
                 open_ai_deployment="x",
-                open_ai_model_name="text-embedding-ada-002",
+                open_ai_model_name=MOCK_EMBEDDING_MODEL_NAME,
+                open_ai_dimensions=MOCK_EMBEDDING_DIMENSIONS,
                 credential=MockAzureCredential(),
                 disable_batch=False,
             )
@@ -200,14 +164,14 @@
             embeddings = AzureOpenAIEmbeddingService(
                 open_ai_service="x",
                 open_ai_deployment="x",
-                open_ai_model_name="text-embedding-ada-002",
+                open_ai_model_name=MOCK_EMBEDDING_MODEL_NAME,
+                open_ai_dimensions=MOCK_EMBEDDING_DIMENSIONS,
                 credential=MockAzureCredential(),
                 disable_batch=True,
             )
             monkeypatch.setattr(embeddings, "create_client", create_rate_limit_client)
             await embeddings.create_embeddings(texts=["foo"])
         assert caplog.text.count("Rate limited on the OpenAI embeddings API") == 14
->>>>>>> 7595a1ef
 
 
 class AuthenticationErrorMockEmbeddingsClient:

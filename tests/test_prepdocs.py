import openai
import pytest
import tenacity
from scripts.prepdocs import args, compute_embedding, filename_to_id


def test_filename_to_id():
    # test ascii filename
    assert filename_to_id("foo.pdf") == "file-foo_pdf-666F6F2E706466"
    # test filename containing unicode
    assert filename_to_id("foo\u00A9.txt") == "file-foo__txt-666F6FC2A92E747874"
    # test filenaming starting with unicode
    assert filename_to_id("ファイル名.pdf") == "file-______pdf-E38395E382A1E382A4E383ABE5908D2E706466"


def test_compute_embedding_success(monkeypatch, capsys):
    monkeypatch.setattr(args, "verbose", True)

    def mock_create(*args, **kwargs):
        # From https://platform.openai.com/docs/api-reference/embeddings/create
        return {
            "object": "list",
            "data": [
                {
                    "object": "embedding",
                    "embedding": [
                        0.0023064255,
                        -0.009327292,
                        -0.0028842222,
                    ],
                    "index": 0,
                }
            ],
            "model": "text-embedding-ada-002",
            "usage": {"prompt_tokens": 8, "total_tokens": 8},
        }

    monkeypatch.setattr(openai.Embedding, "create", mock_create)
<<<<<<< HEAD
    assert compute_embedding("foo", "ada", "text-ada-003") == [
                    0.0023064255,
                    -0.009327292,
                    -0.0028842222,
                ]
=======
    assert compute_embedding("foo", "ada") == [
        0.0023064255,
        -0.009327292,
        -0.0028842222,
    ]
>>>>>>> 38dd16c0


def test_compute_embedding_ratelimiterror(monkeypatch, capsys):
    monkeypatch.setattr(args, "verbose", True)

    def mock_create(*args, **kwargs):
        raise openai.error.RateLimitError

    monkeypatch.setattr(openai.Embedding, "create", mock_create)
    monkeypatch.setattr(tenacity.nap.time, "sleep", lambda x: None)
    with pytest.raises(tenacity.RetryError):
        compute_embedding("foo", "ada", "text-ada-003")
    captured = capsys.readouterr()
    assert captured.out.count("Rate limited on the OpenAI embeddings API") == 14


def test_compute_embedding_autherror(monkeypatch, capsys):
    monkeypatch.setattr(args, "verbose", True)

    def mock_create(*args, **kwargs):
        raise openai.error.AuthenticationError

    monkeypatch.setattr(openai.Embedding, "create", mock_create)
    monkeypatch.setattr(tenacity.nap.time, "sleep", lambda x: None)
    with pytest.raises(openai.error.AuthenticationError):
        compute_embedding("foo", "ada", "text-ada-003")<|MERGE_RESOLUTION|>--- conflicted
+++ resolved
@@ -36,19 +36,11 @@
         }
 
     monkeypatch.setattr(openai.Embedding, "create", mock_create)
-<<<<<<< HEAD
     assert compute_embedding("foo", "ada", "text-ada-003") == [
-                    0.0023064255,
-                    -0.009327292,
-                    -0.0028842222,
-                ]
-=======
-    assert compute_embedding("foo", "ada") == [
         0.0023064255,
         -0.009327292,
         -0.0028842222,
     ]
->>>>>>> 38dd16c0
 
 
 def test_compute_embedding_ratelimiterror(monkeypatch, capsys):

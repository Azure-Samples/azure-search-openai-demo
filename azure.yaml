# yaml-language-server: $schema=https://raw.githubusercontent.com/Azure/azure-dev/main/schemas/v1.0/azure.yaml.json

name: azure-search-openai-demo
metadata:
  template: azure-search-openai-demo@0.0.2-beta
services:
  backend:
    project: ./app/backend
    language: py
    # Please check docs/azure_container_apps.md for more information on how to deploy to Azure Container Apps
<<<<<<< HEAD
    host: containerapp
    # host: appservice
=======
    # host: containerapp
    # docker:
    #  remoteBuild: true
    host: appservice
>>>>>>> 9722c788
    hooks:
      # This hook is called when App Service is the host
      prepackage:
        windows:
          shell: pwsh
          run:  cd ../frontend;npm install;npm run build
          interactive: false
          continueOnError: false
        posix:
          shell: sh
          run:  cd ../frontend;npm install;npm run build
          interactive: false
          continueOnError: false
      # This hook is called when Azure Container Apps is the host
      prebuild:
        windows:
          shell: pwsh
          run: cd ../frontend;npm install;npm run build
          interactive: false
          continueOnError: false
        posix:
          shell: sh
          run: cd ../frontend;npm install;npm run build
          interactive: false
          continueOnError: false
pipeline:
  variables:
    - AZURE_OPENAI_SERVICE
    - AZURE_OPENAI_API_VERSION
    - AZURE_OPENAI_RESOURCE_GROUP
    - AZURE_DOCUMENTINTELLIGENCE_SERVICE
    - AZURE_DOCUMENTINTELLIGENCE_RESOURCE_GROUP
    - AZURE_DOCUMENTINTELLIGENCE_SKU
    - AZURE_DOCUMENTINTELLIGENCE_LOCATION
    - AZURE_SEARCH_INDEX
    - AZURE_SEARCH_SERVICE
    - AZURE_SEARCH_SERVICE_RESOURCE_GROUP
    - AZURE_SEARCH_SERVICE_LOCATION
    - AZURE_SEARCH_SERVICE_SKU
    - AZURE_SEARCH_QUERY_LANGUAGE
    - AZURE_SEARCH_QUERY_SPELLER
    - AZURE_SEARCH_SEMANTIC_RANKER
    - AZURE_STORAGE_ACCOUNT
    - AZURE_STORAGE_RESOURCE_GROUP
    - AZURE_STORAGE_SKU
    - AZURE_APP_SERVICE
    - AZURE_APP_SERVICE_SKU
    - AZURE_APP_SERVICE_PLAN
    - AZURE_OPENAI_CHATGPT_MODEL
    - AZURE_OPENAI_CHATGPT_DEPLOYMENT
    - AZURE_OPENAI_CHATGPT_DEPLOYMENT_CAPACITY
    - AZURE_OPENAI_CHATGPT_DEPLOYMENT_VERSION
    - AZURE_OPENAI_EMB_MODEL_NAME
    - AZURE_OPENAI_EMB_DEPLOYMENT
    - AZURE_OPENAI_EMB_DEPLOYMENT_CAPACITY
    - AZURE_OPENAI_EMB_DEPLOYMENT_VERSION
    - AZURE_OPENAI_EMB_DIMENSIONS
    - OPENAI_HOST
    - OPENAI_API_KEY
    - OPENAI_ORGANIZATION
    - AZURE_USE_APPLICATION_INSIGHTS
    - AZURE_APPLICATION_INSIGHTS
    - AZURE_APPLICATION_INSIGHTS_DASHBOARD
    - AZURE_LOG_ANALYTICS
    - USE_VECTORS
    - USE_GPT4V
    - AZURE_VISION_ENDPOINT
    - VISION_SECRET_NAME
    - AZURE_COMPUTER_VISION_SERVICE
    - AZURE_COMPUTER_VISION_RESOURCE_GROUP
    - AZURE_COMPUTER_VISION_LOCATION
    - AZURE_COMPUTER_VISION_SKU
    - ENABLE_LANGUAGE_PICKER
    - USE_SPEECH_INPUT_BROWSER
    - USE_SPEECH_OUTPUT_BROWSER
    - USE_SPEECH_OUTPUT_AZURE
    - AZURE_SPEECH_SERVICE
    - AZURE_SPEECH_SERVICE_RESOURCE_GROUP
    - AZURE_SPEECH_SERVICE_LOCATION
    - AZURE_SPEECH_SERVICE_SKU
    - AZURE_KEY_VAULT_NAME
    - AZURE_USE_AUTHENTICATION
    - AZURE_ENFORCE_ACCESS_CONTROL
    - AZURE_ENABLE_GLOBAL_DOCUMENT_ACCESS
    - AZURE_AUTH_TENANT_ID
    - AZURE_SERVER_APP_ID
    - AZURE_CLIENT_APP_ID
    - ALLOWED_ORIGIN
    - AZURE_ADLS_GEN2_STORAGE_ACCOUNT
    - AZURE_ADLS_GEN2_FILESYSTEM_PATH
    - AZURE_ADLS_GEN2_FILESYSTEM
    - DEPLOYMENT_TARGET
    - AZURE_CONTAINER_APPS_WORKLOAD_PROFILE
  secrets:
    - AZURE_SERVER_APP_SECRET
    - AZURE_CLIENT_APP_SECRET
hooks:
  preprovision:
    windows:
      shell: pwsh
      run: ./scripts/auth_init.ps1
      interactive: true
      continueOnError: false
    posix:
      shell: sh
      run: ./scripts/auth_init.sh
      interactive: true
      continueOnError: false
  postprovision:
    windows:
      shell: pwsh
      run: ./scripts/auth_update.ps1;./scripts/prepdocs.ps1
      interactive: true
      continueOnError: false
    posix:
      shell: sh
      run: ./scripts/auth_update.sh;./scripts/prepdocs.sh
      interactive: true
      continueOnError: false<|MERGE_RESOLUTION|>--- conflicted
+++ resolved
@@ -8,15 +8,9 @@
     project: ./app/backend
     language: py
     # Please check docs/azure_container_apps.md for more information on how to deploy to Azure Container Apps
-<<<<<<< HEAD
     host: containerapp
-    # host: appservice
-=======
-    # host: containerapp
     # docker:
     #  remoteBuild: true
-    host: appservice
->>>>>>> 9722c788
     hooks:
       # This hook is called when App Service is the host
       prepackage:

--- conflicted
+++ resolved
@@ -46,13 +46,9 @@
 param openAiResourceGroupName string = ''
 param useGPT4V bool = false
 
-<<<<<<< HEAD
-=======
 param keyVaultServiceName string = ''
-param computerVisionSecretName string = 'computerVisionSecret'
 param searchServiceSecretName string = 'searchServiceSecret'
 
->>>>>>> 1c32a28f
 @description('Location for the OpenAI resource group')
 @allowed(['canadaeast', 'eastus', 'eastus2', 'francecentral', 'switzerlandnorth', 'uksouth', 'japaneast', 'northcentralus', 'australiaeast', 'swedencentral'])
 @metadata({
@@ -131,7 +127,7 @@
 var tags = { 'azd-env-name': environmentName }
 var computerVisionName = !empty(computerVisionServiceName) ? computerVisionServiceName : '${abbrs.cognitiveServicesComputerVision}${resourceToken}'
 
-var useKeyVault = useGPT4V || useSearchServiceKey
+var useKeyVault = useSearchServiceKey
 var tenantIdForAuth = !empty(authTenantId) ? authTenantId : tenantId
 var authenticationIssuerUri = '${environment().authentication.loginEndpoint}${tenantIdForAuth}/v2.0'
 
@@ -236,12 +232,8 @@
       AZURE_SEARCH_SERVICE: searchService.outputs.name
       AZURE_SEARCH_SEMANTIC_RANKER: actualSearchServiceSemanticRankerLevel
       AZURE_VISION_ENDPOINT: useGPT4V ? computerVision.outputs.endpoint : ''
-<<<<<<< HEAD
-=======
-      VISION_SECRET_NAME: useGPT4V ? computerVisionSecretName: ''
       SEARCH_SECRET_NAME: useSearchServiceKey ? searchServiceSecretName : ''
       AZURE_KEY_VAULT_NAME: useKeyVault ? keyVault.outputs.name : ''
->>>>>>> 1c32a28f
       AZURE_SEARCH_QUERY_LANGUAGE: searchQueryLanguage
       AZURE_SEARCH_QUERY_SPELLER: searchQuerySpeller
       APPLICATIONINSIGHTS_CONNECTION_STRING: useApplicationInsights ? monitoring.outputs.applicationInsightsConnectionString : ''
@@ -362,11 +354,9 @@
   }
 }
 
-<<<<<<< HEAD
-=======
-
-// Currently, we only need Key Vault for storing Computer Vision key,
-// which is only used for GPT-4V.
+
+// Currently, we only need Key Vault for storing Search service key,
+// which is only used for free tier
 module keyVault 'core/security/keyvault.bicep' = if (useKeyVault) {
   name: 'keyvault'
   scope: keyVaultResourceGroup
@@ -391,9 +381,6 @@
   scope: keyVaultResourceGroup
   params: {
     keyVaultName: useKeyVault ? keyVault.outputs.name : ''
-    storeComputerVisionSecret: useGPT4V
-    computerVisionId: useGPT4V ? computerVision.outputs.id : ''
-    computerVisionSecretName: computerVisionSecretName
     storeSearchServiceSecret: useSearchServiceKey
     searchServiceId: useSearchServiceKey ? searchService.outputs.id : ''
     searchServiceSecretName: searchServiceSecretName
@@ -401,7 +388,6 @@
 }
 
 
->>>>>>> 1c32a28f
 module searchService 'core/search/search-services.bicep' = {
   name: 'search-service'
   scope: searchServiceResourceGroup
@@ -609,11 +595,7 @@
 output OPENAI_ORGANIZATION string = (openAiHost == 'openai') ? openAiApiOrganization : ''
 
 output AZURE_VISION_ENDPOINT string = useGPT4V ? computerVision.outputs.endpoint : ''
-<<<<<<< HEAD
-=======
-output VISION_SECRET_NAME string = useGPT4V ? computerVisionSecretName : ''
 output AZURE_KEY_VAULT_NAME string = useKeyVault ? keyVault.outputs.name : ''
->>>>>>> 1c32a28f
 
 output AZURE_DOCUMENTINTELLIGENCE_SERVICE string = documentIntelligence.outputs.name
 output AZURE_DOCUMENTINTELLIGENCE_RESOURCE_GROUP string = documentIntelligenceResourceGroup.name

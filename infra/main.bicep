--- conflicted
+++ resolved
@@ -1202,16 +1202,10 @@
         groupId: 'account'
         dnsZoneName: 'privatelink.cognitiveservices.azure.com'
         resourceIds: concat(
-<<<<<<< HEAD
           [openAi.outputs.resourceId],
+          !useLocalPdfParser ? [documentIntelligence.outputs.resourceId] : [],
           useMultimodal ? [vision.outputs.resourceId] : [],
-          useMediaDescriberAzureCU ? [contentUnderstanding.outputs.resourceId] : [],
-          !useLocalPdfParser ? [documentIntelligence.outputs.resourceId] : []
-=======
-          !useLocalPdfParser ? [documentIntelligence.outputs.resourceId] : [],
-          useGPT4V ? [computerVision.outputs.resourceId] : [],
           useMediaDescriberAzureCU ? [contentUnderstanding.outputs.resourceId] : []
->>>>>>> a318a136
         )
       }
     ]

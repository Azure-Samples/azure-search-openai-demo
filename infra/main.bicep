targetScope = 'subscription'

@minLength(1)
@maxLength(64)
@description('Name of the the environment which is used to generate a short unique hash used in all resources.')
param environmentName string

@minLength(1)
@description('Primary location for all resources')
param location string

param appServicePlanName string = '' // Set in main.parameters.json
param backendServiceName string = '' // Set in main.parameters.json
param resourceGroupName string = '' // Set in main.parameters.json

param applicationInsightsDashboardName string = '' // Set in main.parameters.json
param applicationInsightsName string = '' // Set in main.parameters.json
param logAnalyticsName string = '' // Set in main.parameters.json

param searchServiceName string = '' // Set in main.parameters.json
param searchServiceResourceGroupName string = '' // Set in main.parameters.json
param searchServiceLocation string = '' // Set in main.parameters.json
// The free tier does not support managed identity (required) or semantic search (optional)
@allowed(['free', 'basic', 'standard', 'standard2', 'standard3', 'storage_optimized_l1', 'storage_optimized_l2'])
param searchServiceSkuName string // Set in main.parameters.json
param searchIndexName string // Set in main.parameters.json
@description('Use agentic retrieval')
param useAgenticRetrieval bool = false
param searchAgentName string = useAgenticRetrieval ? '${searchIndexName}-agent' : ''
param searchQueryLanguage string // Set in main.parameters.json
param searchQuerySpeller string // Set in main.parameters.json
param searchServiceSemanticRankerLevel string // Set in main.parameters.json
param searchFieldNameEmbedding string // Set in main.parameters.json
var actualSearchServiceSemanticRankerLevel = (searchServiceSkuName == 'free')
  ? 'disabled'
  : searchServiceSemanticRankerLevel
param searchServiceQueryRewriting string // Set in main.parameters.json
param storageAccountName string = '' // Set in main.parameters.json
param storageResourceGroupName string = '' // Set in main.parameters.json
param storageResourceGroupLocation string = location
param storageContainerName string = 'content'
param storageSkuName string // Set in main.parameters.json

param defaultReasoningEffort string // Set in main.parameters.json

param userStorageAccountName string = ''
param userStorageContainerName string = 'user-content'

param tokenStorageContainerName string = 'tokens'

param appServiceSkuName string // Set in main.parameters.json

@allowed(['azure', 'openai', 'azure_custom'])
param openAiHost string // Set in main.parameters.json
param isAzureOpenAiHost bool = startsWith(openAiHost, 'azure')
param deployAzureOpenAi bool = openAiHost == 'azure'
param azureOpenAiCustomUrl string = ''
param azureOpenAiApiVersion string = ''
@secure()
param azureOpenAiApiKey string = ''
param azureOpenAiDisableKeys bool = true
param openAiServiceName string = ''
param openAiResourceGroupName string = ''

param speechServiceResourceGroupName string = ''
param speechServiceLocation string = ''
param speechServiceName string = ''
param speechServiceSkuName string // Set in main.parameters.json
param speechServiceVoice string = ''
param useGPT4V bool = false
param useEval bool = false

@allowed(['free', 'provisioned', 'serverless'])
param cosmosDbSkuName string // Set in main.parameters.json
param cosmodDbResourceGroupName string = ''
param cosmosDbLocation string = ''
param cosmosDbAccountName string = ''
param cosmosDbThroughput int = 400
param chatHistoryDatabaseName string = 'chat-database'
param chatHistoryContainerName string = 'chat-history-v2'
param chatHistoryVersion string = 'cosmosdb-v2'

// https://learn.microsoft.com/azure/ai-services/openai/concepts/models?tabs=global-standard%2Cstandard-chat-completions#models-by-deployment-type
@description('Location for the OpenAI resource group')
@allowed([
  'australiaeast'
  'brazilsouth'
  'canadaeast'
  'eastus'
  'eastus2'
  'francecentral'
  'germanywestcentral'
  'japaneast'
  'koreacentral'
  'northcentralus'
  'norwayeast'
  'polandcentral'
  'southafricanorth'
  'southcentralus'
  'southindia'
  'spaincentral'
  'swedencentral'
  'switzerlandnorth'
  'uaenorth'
  'uksouth'
  'westeurope'
  'westus'
  'westus3'
])
@metadata({
  azd: {
    type: 'location'
  }
})
param openAiLocation string

param openAiSkuName string = 'S0'

@secure()
param openAiApiKey string = ''
param openAiApiOrganization string = ''

param documentIntelligenceServiceName string = '' // Set in main.parameters.json
param documentIntelligenceResourceGroupName string = '' // Set in main.parameters.json

// Limited regions for new version:
// https://learn.microsoft.com/azure/ai-services/document-intelligence/concept-layout
@description('Location for the Document Intelligence resource group')
@allowed(['eastus', 'westus2', 'westeurope'])
@metadata({
  azd: {
    type: 'location'
  }
})
param documentIntelligenceResourceGroupLocation string

param documentIntelligenceSkuName string // Set in main.parameters.json

param computerVisionServiceName string = '' // Set in main.parameters.json
param computerVisionResourceGroupName string = '' // Set in main.parameters.json
param computerVisionResourceGroupLocation string = '' // Set in main.parameters.json
param computerVisionSkuName string // Set in main.parameters.json

param contentUnderstandingServiceName string = '' // Set in main.parameters.json
param contentUnderstandingResourceGroupName string = '' // Set in main.parameters.json

param chatGptModelName string = ''
param chatGptDeploymentName string = ''
param chatGptDeploymentVersion string = ''
param chatGptDeploymentSkuName string = ''
param chatGptDeploymentCapacity int = 0

var chatGpt = {
  modelName: !empty(chatGptModelName) ? chatGptModelName : 'gpt-4o-mini'
  deploymentName: !empty(chatGptDeploymentName) ? chatGptDeploymentName : 'chat'
  deploymentVersion: !empty(chatGptDeploymentVersion) ? chatGptDeploymentVersion : '2024-07-18'
  deploymentSkuName: !empty(chatGptDeploymentSkuName) ? chatGptDeploymentSkuName : 'GlobalStandard' // Not backward-compatible
  deploymentCapacity: chatGptDeploymentCapacity != 0 ? chatGptDeploymentCapacity : 30
}

param embeddingModelName string = ''
param embeddingDeploymentName string = ''
param embeddingDeploymentVersion string = ''
param embeddingDeploymentSkuName string = ''
param embeddingDeploymentCapacity int = 0
param embeddingDimensions int = 0
var embedding = {
  modelName: !empty(embeddingModelName) ? embeddingModelName : 'text-embedding-3-large'
  deploymentName: !empty(embeddingDeploymentName) ? embeddingDeploymentName : 'text-embedding-3-large'
  deploymentVersion: !empty(embeddingDeploymentVersion) ? embeddingDeploymentVersion : (embeddingModelName == 'text-embedding-ada-002' ? '2' : '1')
  deploymentSkuName: !empty(embeddingDeploymentSkuName) ? embeddingDeploymentSkuName : (embeddingModelName == 'text-embedding-ada-002' ? 'Standard' : 'GlobalStandard')
  deploymentCapacity: embeddingDeploymentCapacity != 0 ? embeddingDeploymentCapacity : 30
  dimensions: embeddingDimensions != 0 ? embeddingDimensions : 3072
}

param gpt4vModelName string = ''
param gpt4vDeploymentName string = ''
param gpt4vModelVersion string = ''
param gpt4vDeploymentSkuName string = ''
param gpt4vDeploymentCapacity int = 0
var gpt4v = {
  modelName: !empty(gpt4vModelName) ? gpt4vModelName : 'gpt-4o'
  deploymentName: !empty(gpt4vDeploymentName) ? gpt4vDeploymentName : 'vision'
  deploymentVersion: !empty(gpt4vModelVersion) ? gpt4vModelVersion : '2024-08-06'
  deploymentSkuName: !empty(gpt4vDeploymentSkuName) ? gpt4vDeploymentSkuName : 'GlobalStandard' // Not-backward compatible
  deploymentCapacity: gpt4vDeploymentCapacity != 0 ? gpt4vDeploymentCapacity : 10
}

param evalModelName string = ''
param evalDeploymentName string = ''
param evalModelVersion string = ''
param evalDeploymentSkuName string = ''
param evalDeploymentCapacity int = 0
var eval = {
  modelName: !empty(evalModelName) ? evalModelName : 'gpt-4o'
  deploymentName: !empty(evalDeploymentName) ? evalDeploymentName : 'eval'
  deploymentVersion: !empty(evalModelVersion) ? evalModelVersion : '2024-08-06'
<<<<<<< HEAD
  deploymentSkuName: !empty(evalDeploymentSkuName) ? evalDeploymentSkuName : 'GlobalStandard'
=======
  deploymentSkuName: !empty(evalDeploymentSkuName) ? evalDeploymentSkuName : 'GlobalStandard' // Not backward-compatible
>>>>>>> faf0d461
  deploymentCapacity: evalDeploymentCapacity != 0 ? evalDeploymentCapacity : 30
}

param searchAgentModelName string = ''
param searchAgentDeploymentName string = ''
param searchAgentModelVersion string = ''
param searchAgentDeploymentSkuName string = ''
param searchAgentDeploymentCapacity int = 0
var searchAgent = {
  modelName: !empty(searchAgentModelName) ? searchAgentModelName : 'gpt-4o'
  deploymentName: !empty(searchAgentDeploymentName) ? searchAgentDeploymentName : 'searchagent'
  deploymentVersion: !empty(searchAgentModelVersion) ? searchAgentModelVersion : '2024-08-06'
  deploymentSkuName: !empty(searchAgentDeploymentSkuName) ? searchAgentDeploymentSkuName : 'GlobalStandard'
  deploymentCapacity: searchAgentDeploymentCapacity != 0 ? searchAgentDeploymentCapacity : 30
}


param tenantId string = tenant().tenantId
param authTenantId string = ''

// Used for the optional login and document level access control system
param useAuthentication bool = false
param enforceAccessControl bool = false
// Force using MSAL app authentication instead of built-in App Service authentication
// https://learn.microsoft.com/azure/app-service/overview-authentication-authorization
param disableAppServicesAuthentication bool = false
param enableGlobalDocuments bool = false
param enableUnauthenticatedAccess bool = false
param serverAppId string = ''
@secure()
param serverAppSecret string = ''
param clientAppId string = ''
@secure()
param clientAppSecret string = ''

// Used for optional CORS support for alternate frontends
param allowedOrigin string = '' // should start with https://, shouldn't end with a /

@allowed(['None', 'AzureServices'])
@description('If allowedIp is set, whether azure services are allowed to bypass the storage and AI services firewall.')
param bypass string = 'AzureServices'

@description('Public network access value for all deployed resources')
@allowed(['Enabled', 'Disabled'])
param publicNetworkAccess string = 'Enabled'

@description('Add a private endpoints for network connectivity')
param usePrivateEndpoint bool = false

@description('Id of the user or app to assign application roles')
param principalId string = ''

@description('Use Application Insights for monitoring and performance tracing')
param useApplicationInsights bool = false

@description('Enable language picker')
param enableLanguagePicker bool = false
@description('Use speech recognition feature in browser')
param useSpeechInputBrowser bool = false
@description('Use speech synthesis in browser')
param useSpeechOutputBrowser bool = false
@description('Use Azure speech service for reading out text')
param useSpeechOutputAzure bool = false
@description('Use chat history feature in browser')
param useChatHistoryBrowser bool = false
@description('Use chat history feature in CosmosDB')
param useChatHistoryCosmos bool = false
@description('Show options to use vector embeddings for searching in the app UI')
param useVectors bool = false
@description('Use Built-in integrated Vectorization feature of AI Search to vectorize and ingest documents')
param useIntegratedVectorization bool = false

@description('Use media description feature with Azure Content Understanding during ingestion')
param useMediaDescriberAzureCU bool = true

@description('Enable user document upload feature')
param useUserUpload bool = false
param useLocalPdfParser bool = false
param useLocalHtmlParser bool = false

@description('Use AI project')
param useAiProject bool = false

var abbrs = loadJsonContent('abbreviations.json')
var resourceToken = toLower(uniqueString(subscription().id, environmentName, location))
var tags = { 'azd-env-name': environmentName }

var tenantIdForAuth = !empty(authTenantId) ? authTenantId : tenantId
var authenticationIssuerUri = '${environment().authentication.loginEndpoint}${tenantIdForAuth}/v2.0'

@description('Whether the deployment is running on GitHub Actions')
param runningOnGh string = ''

@description('Whether the deployment is running on Azure DevOps Pipeline')
param runningOnAdo string = ''

@description('Used by azd for containerapps deployment')
param webAppExists bool

@allowed(['Consumption', 'D4', 'D8', 'D16', 'D32', 'E4', 'E8', 'E16', 'E32', 'NC24-A100', 'NC48-A100', 'NC96-A100'])
param azureContainerAppsWorkloadProfile string

@allowed(['appservice', 'containerapps'])
param deploymentTarget string = 'appservice'
param acaIdentityName string = deploymentTarget == 'containerapps' ? '${environmentName}-aca-identity' : ''
param acaManagedEnvironmentName string = deploymentTarget == 'containerapps' ? '${environmentName}-aca-env' : ''
param containerRegistryName string = deploymentTarget == 'containerapps'
  ? '${replace(toLower(environmentName), '-', '')}acr'
  : ''

// Configure CORS for allowing different web apps to use the backend
// For more information please see https://developer.mozilla.org/en-US/docs/Web/HTTP/CORS
var msftAllowedOrigins = [ 'https://portal.azure.com', 'https://ms.portal.azure.com' ]
var loginEndpoint = environment().authentication.loginEndpoint
var loginEndpointFixed = lastIndexOf(loginEndpoint, '/') == length(loginEndpoint) - 1 ? substring(loginEndpoint, 0, length(loginEndpoint) - 1) : loginEndpoint
var allMsftAllowedOrigins = !(empty(clientAppId)) ? union(msftAllowedOrigins, [ loginEndpointFixed ]) : msftAllowedOrigins
// Combine custom origins with Microsoft origins, remove any empty origin strings and remove any duplicate origins
var allowedOrigins = reduce(filter(union(split(allowedOrigin, ';'), allMsftAllowedOrigins), o => length(trim(o)) > 0), [], (cur, next) => union(cur, [next]))

// Organize resources in a resource group
resource resourceGroup 'Microsoft.Resources/resourceGroups@2024-11-01' = {
  name: !empty(resourceGroupName) ? resourceGroupName : '${abbrs.resourcesResourceGroups}${environmentName}'
  location: location
  tags: tags
}

resource openAiResourceGroup 'Microsoft.Resources/resourceGroups@2024-11-01' existing = if (!empty(openAiResourceGroupName)) {
  name: !empty(openAiResourceGroupName) ? openAiResourceGroupName : resourceGroup.name
}

resource documentIntelligenceResourceGroup 'Microsoft.Resources/resourceGroups@2024-11-01' existing = if (!empty(documentIntelligenceResourceGroupName)) {
  name: !empty(documentIntelligenceResourceGroupName) ? documentIntelligenceResourceGroupName : resourceGroup.name
}

resource computerVisionResourceGroup 'Microsoft.Resources/resourceGroups@2024-11-01' existing = if (!empty(computerVisionResourceGroupName)) {
  name: !empty(computerVisionResourceGroupName) ? computerVisionResourceGroupName : resourceGroup.name
}

resource contentUnderstandingResourceGroup 'Microsoft.Resources/resourceGroups@2024-11-01' existing = if (!empty(contentUnderstandingResourceGroupName)) {
  name: !empty(contentUnderstandingResourceGroupName) ? contentUnderstandingResourceGroupName : resourceGroup.name
}

resource searchServiceResourceGroup 'Microsoft.Resources/resourceGroups@2024-11-01' existing = if (!empty(searchServiceResourceGroupName)) {
  name: !empty(searchServiceResourceGroupName) ? searchServiceResourceGroupName : resourceGroup.name
}

resource storageResourceGroup 'Microsoft.Resources/resourceGroups@2024-11-01' existing = if (!empty(storageResourceGroupName)) {
  name: !empty(storageResourceGroupName) ? storageResourceGroupName : resourceGroup.name
}

resource speechResourceGroup 'Microsoft.Resources/resourceGroups@2024-11-01' existing = if (!empty(speechServiceResourceGroupName)) {
  name: !empty(speechServiceResourceGroupName) ? speechServiceResourceGroupName : resourceGroup.name
}

resource cosmosDbResourceGroup 'Microsoft.Resources/resourceGroups@2024-11-01' existing = if (!empty(cosmodDbResourceGroupName)) {
  name: !empty(cosmodDbResourceGroupName) ? cosmodDbResourceGroupName : resourceGroup.name
}

// Monitor application with Azure Monitor
module monitoring 'core/monitor/monitoring.bicep' = if (useApplicationInsights) {
  name: 'monitoring'
  scope: resourceGroup
  params: {
    location: location
    tags: tags
    applicationInsightsName: !empty(applicationInsightsName)
      ? applicationInsightsName
      : '${abbrs.insightsComponents}${resourceToken}'
    logAnalyticsName: !empty(logAnalyticsName)
      ? logAnalyticsName
      : '${abbrs.operationalInsightsWorkspaces}${resourceToken}'
    publicNetworkAccess: publicNetworkAccess
  }
}

module applicationInsightsDashboard 'backend-dashboard.bicep' = if (useApplicationInsights) {
  name: 'application-insights-dashboard'
  scope: resourceGroup
  params: {
    name: !empty(applicationInsightsDashboardName)
      ? applicationInsightsDashboardName
      : '${abbrs.portalDashboards}${resourceToken}'
    location: location
    applicationInsightsName: useApplicationInsights ? monitoring.outputs.applicationInsightsName : ''
  }
}

// Create an App Service Plan to group applications under the same payment plan and SKU
module appServicePlan 'core/host/appserviceplan.bicep' = if (deploymentTarget == 'appservice') {
  name: 'appserviceplan'
  scope: resourceGroup
  params: {
    name: !empty(appServicePlanName) ? appServicePlanName : '${abbrs.webServerFarms}${resourceToken}'
    location: location
    tags: tags
    sku: {
      name: appServiceSkuName
      capacity: 1
    }
    kind: 'linux'
  }
}

var appEnvVariables = {
  AZURE_STORAGE_ACCOUNT: storage.outputs.name
  AZURE_STORAGE_CONTAINER: storageContainerName
  AZURE_SEARCH_INDEX: searchIndexName
  AZURE_SEARCH_AGENT: searchAgentName
  AZURE_SEARCH_SERVICE: searchService.outputs.name
  AZURE_SEARCH_SEMANTIC_RANKER: actualSearchServiceSemanticRankerLevel
  AZURE_SEARCH_QUERY_REWRITING: searchServiceQueryRewriting
  AZURE_VISION_ENDPOINT: useGPT4V ? computerVision.outputs.endpoint : ''
  AZURE_SEARCH_QUERY_LANGUAGE: searchQueryLanguage
  AZURE_SEARCH_QUERY_SPELLER: searchQuerySpeller
  AZURE_SEARCH_FIELD_NAME_EMBEDDING: searchFieldNameEmbedding
  APPLICATIONINSIGHTS_CONNECTION_STRING: useApplicationInsights
    ? monitoring.outputs.applicationInsightsConnectionString
    : ''
  AZURE_SPEECH_SERVICE_ID: useSpeechOutputAzure ? speech.outputs.resourceId : ''
  AZURE_SPEECH_SERVICE_LOCATION: useSpeechOutputAzure ? speech.outputs.location : ''
  AZURE_SPEECH_SERVICE_VOICE: useSpeechOutputAzure ? speechServiceVoice : ''
  ENABLE_LANGUAGE_PICKER: enableLanguagePicker
  USE_SPEECH_INPUT_BROWSER: useSpeechInputBrowser
  USE_SPEECH_OUTPUT_BROWSER: useSpeechOutputBrowser
  USE_SPEECH_OUTPUT_AZURE: useSpeechOutputAzure
  // Chat history settings
  USE_CHAT_HISTORY_BROWSER: useChatHistoryBrowser
  USE_CHAT_HISTORY_COSMOS: useChatHistoryCosmos
  AZURE_COSMOSDB_ACCOUNT: (useAuthentication && useChatHistoryCosmos) ? cosmosDb.outputs.name : ''
  AZURE_CHAT_HISTORY_DATABASE: chatHistoryDatabaseName
  AZURE_CHAT_HISTORY_CONTAINER: chatHistoryContainerName
  AZURE_CHAT_HISTORY_VERSION: chatHistoryVersion
  // Shared by all OpenAI deployments
  OPENAI_HOST: openAiHost
  AZURE_OPENAI_EMB_MODEL_NAME: embedding.modelName
  AZURE_OPENAI_EMB_DIMENSIONS: embedding.dimensions
  AZURE_OPENAI_CHATGPT_MODEL: chatGpt.modelName
  AZURE_OPENAI_GPT4V_MODEL: gpt4v.modelName
  AZURE_OPENAI_REASONING_EFFORT: defaultReasoningEffort
  // Specific to Azure OpenAI
  AZURE_OPENAI_SERVICE: isAzureOpenAiHost && deployAzureOpenAi ? openAi.outputs.name : ''
  AZURE_OPENAI_CHATGPT_DEPLOYMENT: chatGpt.deploymentName
  AZURE_OPENAI_EMB_DEPLOYMENT: embedding.deploymentName
  AZURE_OPENAI_GPT4V_DEPLOYMENT: useGPT4V ? gpt4v.deploymentName : ''
  AZURE_OPENAI_SEARCHAGENT_MODEL: searchAgent.modelName
  AZURE_OPENAI_SEARCHAGENT_DEPLOYMENT: searchAgent.deploymentName
  AZURE_OPENAI_API_VERSION: azureOpenAiApiVersion
  AZURE_OPENAI_API_KEY_OVERRIDE: azureOpenAiApiKey
  AZURE_OPENAI_CUSTOM_URL: azureOpenAiCustomUrl
  // Used only with non-Azure OpenAI deployments
  OPENAI_API_KEY: openAiApiKey
  OPENAI_ORGANIZATION: openAiApiOrganization
  // Optional login and document level access control system
  AZURE_USE_AUTHENTICATION: useAuthentication
  AZURE_ENFORCE_ACCESS_CONTROL: enforceAccessControl
  AZURE_ENABLE_GLOBAL_DOCUMENT_ACCESS: enableGlobalDocuments
  AZURE_ENABLE_UNAUTHENTICATED_ACCESS: enableUnauthenticatedAccess
  AZURE_SERVER_APP_ID: serverAppId
  AZURE_CLIENT_APP_ID: clientAppId
  AZURE_TENANT_ID: tenantId
  AZURE_AUTH_TENANT_ID: tenantIdForAuth
  AZURE_AUTHENTICATION_ISSUER_URI: authenticationIssuerUri
  // CORS support, for frontends on other hosts
  ALLOWED_ORIGIN: join(allowedOrigins, ';')
  USE_VECTORS: useVectors
  USE_GPT4V: useGPT4V
  USE_USER_UPLOAD: useUserUpload
  AZURE_USERSTORAGE_ACCOUNT: useUserUpload ? userStorage.outputs.name : ''
  AZURE_USERSTORAGE_CONTAINER: useUserUpload ? userStorageContainerName : ''
  AZURE_DOCUMENTINTELLIGENCE_SERVICE: documentIntelligence.outputs.name
  USE_LOCAL_PDF_PARSER: useLocalPdfParser
  USE_LOCAL_HTML_PARSER: useLocalHtmlParser
  USE_MEDIA_DESCRIBER_AZURE_CU: useMediaDescriberAzureCU
  AZURE_CONTENTUNDERSTANDING_ENDPOINT: useMediaDescriberAzureCU ? contentUnderstanding.outputs.endpoint : ''
  RUNNING_IN_PRODUCTION: 'true'
}

// App Service for the web application (Python Quart app with JS frontend)
module backend 'core/host/appservice.bicep' = if (deploymentTarget == 'appservice') {
  name: 'web'
  scope: resourceGroup
  params: {
    name: !empty(backendServiceName) ? backendServiceName : '${abbrs.webSitesAppService}backend-${resourceToken}'
    location: location
    tags: union(tags, { 'azd-service-name': 'backend' })
    // Need to check deploymentTarget again due to https://github.com/Azure/bicep/issues/3990
    appServicePlanId: deploymentTarget == 'appservice' ? appServicePlan.outputs.id : ''
    runtimeName: 'python'
    runtimeVersion: '3.11'
    appCommandLine: 'python3 -m gunicorn main:app'
    scmDoBuildDuringDeployment: true
    managedIdentity: true
    virtualNetworkSubnetId: isolation.outputs.appSubnetId
    publicNetworkAccess: publicNetworkAccess
    allowedOrigins: allowedOrigins
    clientAppId: clientAppId
    serverAppId: serverAppId
    enableUnauthenticatedAccess: enableUnauthenticatedAccess
    disableAppServicesAuthentication: disableAppServicesAuthentication
    clientSecretSettingName: !empty(clientAppSecret) ? 'AZURE_CLIENT_APP_SECRET' : ''
    authenticationIssuerUri: authenticationIssuerUri
    use32BitWorkerProcess: appServiceSkuName == 'F1'
    alwaysOn: appServiceSkuName != 'F1'
    appSettings: union(appEnvVariables, {
      AZURE_SERVER_APP_SECRET: serverAppSecret
      AZURE_CLIENT_APP_SECRET: clientAppSecret
    })
  }
}

// Azure container apps resources (Only deployed if deploymentTarget is 'containerapps')

// User-assigned identity for pulling images from ACR
module acaIdentity 'core/security/aca-identity.bicep' = if (deploymentTarget == 'containerapps') {
  name: 'aca-identity'
  scope: resourceGroup
  params: {
    identityName: acaIdentityName
    location: location
  }
}

module containerApps 'core/host/container-apps.bicep' = if (deploymentTarget == 'containerapps') {
  name: 'container-apps'
  scope: resourceGroup
  params: {
    name: 'app'
    tags: tags
    location: location
    workloadProfile: azureContainerAppsWorkloadProfile
    containerAppsEnvironmentName: acaManagedEnvironmentName
    containerRegistryName: '${containerRegistryName}${resourceToken}'
    logAnalyticsWorkspaceResourceId: useApplicationInsights ? monitoring.outputs.logAnalyticsWorkspaceId : ''
  }
}

// Container Apps for the web application (Python Quart app with JS frontend)
module acaBackend 'core/host/container-app-upsert.bicep' = if (deploymentTarget == 'containerapps') {
  name: 'aca-web'
  scope: resourceGroup
  dependsOn: [
    containerApps
    acaIdentity
  ]
  params: {
    name: !empty(backendServiceName) ? backendServiceName : '${abbrs.webSitesContainerApps}backend-${resourceToken}'
    location: location
    identityName: (deploymentTarget == 'containerapps') ? acaIdentityName : ''
    exists: webAppExists
    workloadProfile: azureContainerAppsWorkloadProfile
    containerRegistryName: (deploymentTarget == 'containerapps') ? containerApps.outputs.registryName : ''
    containerAppsEnvironmentName: (deploymentTarget == 'containerapps') ? containerApps.outputs.environmentName : ''
    identityType: 'UserAssigned'
    tags: union(tags, { 'azd-service-name': 'backend' })
    targetPort: 8000
    containerCpuCoreCount: '1.0'
    containerMemory: '2Gi'
    containerMinReplicas: 0
    allowedOrigins: allowedOrigins
    env: union(appEnvVariables, {
      // For using managed identity to access Azure resources. See https://github.com/microsoft/azure-container-apps/issues/442
      AZURE_CLIENT_ID: (deploymentTarget == 'containerapps') ? acaIdentity.outputs.clientId : ''
    })
    secrets: useAuthentication ? {
      azureclientappsecret: clientAppSecret
      azureserverappsecret: serverAppSecret
    } : {}
    envSecrets: useAuthentication ? [
      {
        name: 'AZURE_CLIENT_APP_SECRET'
        secretRef: 'azureclientappsecret'
      }
      {
        name: 'AZURE_SERVER_APP_SECRET'
        secretRef: 'azureserverappsecret'
      }
    ] : []
  }
}

module acaAuth 'core/host/container-apps-auth.bicep' = if (deploymentTarget == 'containerapps' && !empty(clientAppId)) {
  name: 'aca-auth'
  scope: resourceGroup
  params: {
    name: acaBackend.outputs.name
    clientAppId: clientAppId
    serverAppId: serverAppId
    clientSecretSettingName: !empty(clientAppSecret) ? 'azureclientappsecret' : ''
    authenticationIssuerUri: authenticationIssuerUri
    enableUnauthenticatedAccess: enableUnauthenticatedAccess
    blobContainerUri: 'https://${storageAccountName}.blob.${environment().suffixes.storage}/${tokenStorageContainerName}'
    appIdentityResourceId: (deploymentTarget == 'appservice') ? '' : acaBackend.outputs.identityResourceId
  }
}

var defaultOpenAiDeployments = [
  {
    name: chatGpt.deploymentName
    model: {
      format: 'OpenAI'
      name: chatGpt.modelName
      version: chatGpt.deploymentVersion
    }
    sku: {
      name: chatGpt.deploymentSkuName
      capacity: chatGpt.deploymentCapacity
    }
  }
  {
    name: embedding.deploymentName
    model: {
      format: 'OpenAI'
      name: embedding.modelName
      version: embedding.deploymentVersion
    }
    sku: {
      name: embedding.deploymentSkuName
      capacity: embedding.deploymentCapacity
    }
  }
]

var openAiDeployments = concat(
  defaultOpenAiDeployments,
  useEval
    ? [
      {
        name: eval.deploymentName
        model: {
          format: 'OpenAI'
          name: eval.modelName
          version: eval.deploymentVersion
        }
        sku: {
          name: eval.deploymentSkuName
          capacity: eval.deploymentCapacity
        }
      }
    ] : [],
  useGPT4V
    ? [
        {
          name: gpt4v.deploymentName
          model: {
            format: 'OpenAI'
            name: gpt4v.modelName
            version: gpt4v.deploymentVersion
          }
          sku: {
            name: gpt4v.deploymentSkuName
            capacity: gpt4v.deploymentCapacity
          }
        }
      ]
    : [],
  useAgenticRetrieval
    ? [
        {
          name: searchAgent.deploymentName
          model: {
            format: 'OpenAI'
            name: searchAgent.modelName
            version: searchAgent.deploymentVersion
          }
          sku: {
            name: searchAgent.deploymentSkuName
            capacity: searchAgent.deploymentCapacity
          }
        }
      ]
    : []
)

module openAi 'br/public:avm/res/cognitive-services/account:0.7.2' = if (isAzureOpenAiHost && deployAzureOpenAi) {
  name: 'openai'
  scope: openAiResourceGroup
  params: {
    name: !empty(openAiServiceName) ? openAiServiceName : '${abbrs.cognitiveServicesAccounts}${resourceToken}'
    location: openAiLocation
    tags: tags
    kind: 'OpenAI'
    customSubDomainName: !empty(openAiServiceName)
      ? openAiServiceName
      : '${abbrs.cognitiveServicesAccounts}${resourceToken}'
    publicNetworkAccess: publicNetworkAccess
    networkAcls: {
      defaultAction: 'Allow'
      bypass: bypass
    }
    sku: openAiSkuName
    deployments: openAiDeployments
    disableLocalAuth: azureOpenAiDisableKeys
  }
}

// Formerly known as Form Recognizer
// Does not support bypass
module documentIntelligence 'br/public:avm/res/cognitive-services/account:0.7.2' = {
  name: 'documentintelligence'
  scope: documentIntelligenceResourceGroup
  params: {
    name: !empty(documentIntelligenceServiceName)
      ? documentIntelligenceServiceName
      : '${abbrs.cognitiveServicesDocumentIntelligence}${resourceToken}'
    kind: 'FormRecognizer'
    customSubDomainName: !empty(documentIntelligenceServiceName)
      ? documentIntelligenceServiceName
      : '${abbrs.cognitiveServicesDocumentIntelligence}${resourceToken}'
    publicNetworkAccess: publicNetworkAccess
    networkAcls: {
      defaultAction: 'Allow'
    }
    location: documentIntelligenceResourceGroupLocation
    disableLocalAuth: true
    tags: tags
    sku: documentIntelligenceSkuName
  }
}

module computerVision 'br/public:avm/res/cognitive-services/account:0.7.2' = if (useGPT4V) {
  name: 'computerVision'
  scope: computerVisionResourceGroup
  params: {
    name: !empty(computerVisionServiceName)
      ? computerVisionServiceName
      : '${abbrs.cognitiveServicesComputerVision}${resourceToken}'
    kind: 'ComputerVision'
    networkAcls: {
      defaultAction: 'Allow'
    }
    customSubDomainName: !empty(computerVisionServiceName)
      ? computerVisionServiceName
      : '${abbrs.cognitiveServicesComputerVision}${resourceToken}'
    location: computerVisionResourceGroupLocation
    tags: tags
    sku: computerVisionSkuName
  }
}


module contentUnderstanding 'br/public:avm/res/cognitive-services/account:0.7.2' = if (useMediaDescriberAzureCU) {
  name: 'content-understanding'
  scope: contentUnderstandingResourceGroup
  params: {
    name: !empty(contentUnderstandingServiceName)
      ? contentUnderstandingServiceName
      : '${abbrs.cognitiveServicesContentUnderstanding}${resourceToken}'
    kind: 'AIServices'
    networkAcls: {
      defaultAction: 'Allow'
    }
    customSubDomainName: !empty(contentUnderstandingServiceName)
      ? contentUnderstandingServiceName
      : '${abbrs.cognitiveServicesContentUnderstanding}${resourceToken}'
    // Hard-coding to westus for now, due to limited availability and no overlap with Document Intelligence
    location: 'westus'
    tags: tags
    sku: 'S0'
  }
}

module speech 'br/public:avm/res/cognitive-services/account:0.7.2' = if (useSpeechOutputAzure) {
  name: 'speech-service'
  scope: speechResourceGroup
  params: {
    name: !empty(speechServiceName) ? speechServiceName : '${abbrs.cognitiveServicesSpeech}${resourceToken}'
    kind: 'SpeechServices'
    networkAcls: {
      defaultAction: 'Allow'
    }
    customSubDomainName: !empty(speechServiceName)
      ? speechServiceName
      : '${abbrs.cognitiveServicesSpeech}${resourceToken}'
    location: !empty(speechServiceLocation) ? speechServiceLocation : location
    tags: tags
    sku: speechServiceSkuName
  }
}
module searchService 'core/search/search-services.bicep' = {
  name: 'search-service'
  scope: searchServiceResourceGroup
  params: {
    name: !empty(searchServiceName) ? searchServiceName : 'gptkb-${resourceToken}'
    location: !empty(searchServiceLocation) ? searchServiceLocation : location
    tags: tags
    disableLocalAuth: true
    sku: {
      name: searchServiceSkuName
    }
    semanticSearch: actualSearchServiceSemanticRankerLevel
    publicNetworkAccess: publicNetworkAccess == 'Enabled'
      ? 'enabled'
      : (publicNetworkAccess == 'Disabled' ? 'disabled' : null)
    sharedPrivateLinkStorageAccounts: usePrivateEndpoint ? [storage.outputs.id] : []
  }
}

module searchDiagnostics 'core/search/search-diagnostics.bicep' = if (useApplicationInsights) {
  name: 'search-diagnostics'
  scope: searchServiceResourceGroup
  params: {
    searchServiceName: searchService.outputs.name
    workspaceId: useApplicationInsights ? monitoring.outputs.logAnalyticsWorkspaceId : ''
  }
}

module storage 'core/storage/storage-account.bicep' = {
  name: 'storage'
  scope: storageResourceGroup
  params: {
    name: !empty(storageAccountName) ? storageAccountName : '${abbrs.storageStorageAccounts}${resourceToken}'
    location: storageResourceGroupLocation
    tags: tags
    publicNetworkAccess: publicNetworkAccess
    bypass: bypass
    allowBlobPublicAccess: false
    allowSharedKeyAccess: false
    sku: {
      name: storageSkuName
    }
    deleteRetentionPolicy: {
      enabled: true
      days: 2
    }
    containers: [
      {
        name: storageContainerName
        publicAccess: 'None'
      }
      {
        name: tokenStorageContainerName
        publicAccess: 'None'
      }
    ]
  }
}

module userStorage 'core/storage/storage-account.bicep' = if (useUserUpload) {
  name: 'user-storage'
  scope: storageResourceGroup
  params: {
    name: !empty(userStorageAccountName)
      ? userStorageAccountName
      : 'user${abbrs.storageStorageAccounts}${resourceToken}'
    location: storageResourceGroupLocation
    tags: tags
    publicNetworkAccess: publicNetworkAccess
    bypass: bypass
    allowBlobPublicAccess: false
    allowSharedKeyAccess: false
    isHnsEnabled: true
    sku: {
      name: storageSkuName
    }
    containers: [
      {
        name: userStorageContainerName
        publicAccess: 'None'
      }
    ]
  }
}

module cosmosDb 'br/public:avm/res/document-db/database-account:0.6.1' = if (useAuthentication && useChatHistoryCosmos) {
  name: 'cosmosdb'
  scope: cosmosDbResourceGroup
  params: {
    name: !empty(cosmosDbAccountName) ? cosmosDbAccountName : '${abbrs.documentDBDatabaseAccounts}${resourceToken}'
    location: !empty(cosmosDbLocation) ? cosmosDbLocation : location
    locations: [
      {
        locationName: !empty(cosmosDbLocation) ? cosmosDbLocation : location
        failoverPriority: 0
        isZoneRedundant: false
      }
    ]
    enableFreeTier: cosmosDbSkuName == 'free'
    capabilitiesToAdd: cosmosDbSkuName == 'serverless' ? ['EnableServerless'] : []
    networkRestrictions: {
      ipRules: []
      networkAclBypass: bypass
      publicNetworkAccess: publicNetworkAccess
      virtualNetworkRules: []
    }
    sqlDatabases: [
      {
        name: chatHistoryDatabaseName
        throughput: (cosmosDbSkuName == 'serverless') ? null : cosmosDbThroughput
        containers: [
          {
            name: chatHistoryContainerName
            kind: 'MultiHash'
            paths: [
              '/entra_oid'
              '/session_id'
            ]
            indexingPolicy: {
              indexingMode: 'consistent'
              automatic: true
              includedPaths: [
                {
                  path: '/entra_oid/?'
                }
                {
                  path: '/session_id/?'
                }
                {
                  path: '/timestamp/?'
                }
                {
                  path: '/type/?'
                }
              ]
              excludedPaths: [
                {
                  path: '/*'
                }
              ]
            }
          }
        ]
      }
    ]
  }
}

module ai 'core/ai/ai-environment.bicep' = if (useAiProject) {
  name: 'ai'
  scope: resourceGroup
  params: {
    // Limited region support: https://learn.microsoft.com/azure/ai-foundry/how-to/develop/evaluate-sdk#region-support
    location: 'eastus2'
    tags: tags
    hubName: 'aihub-${resourceToken}'
    projectName: 'aiproj-${resourceToken}'
    storageAccountId: storage.outputs.id
    applicationInsightsId: !useApplicationInsights ? '' : monitoring.outputs.applicationInsightsId
  }
}


// USER ROLES
var principalType = empty(runningOnGh) && empty(runningOnAdo) ? 'User' : 'ServicePrincipal'

module openAiRoleUser 'core/security/role.bicep' = if (isAzureOpenAiHost && deployAzureOpenAi) {
  scope: openAiResourceGroup
  name: 'openai-role-user'
  params: {
    principalId: principalId
    roleDefinitionId: '5e0bd9bd-7b93-4f28-af87-19fc36ad61bd'
    principalType: principalType
  }
}

// For both document intelligence and computer vision
module cognitiveServicesRoleUser 'core/security/role.bicep' = {
  scope: resourceGroup
  name: 'cognitiveservices-role-user'
  params: {
    principalId: principalId
    roleDefinitionId: 'a97b65f3-24c7-4388-baec-2e87135dc908'
    principalType: principalType
  }
}

module speechRoleUser 'core/security/role.bicep' = {
  scope: speechResourceGroup
  name: 'speech-role-user'
  params: {
    principalId: principalId
    roleDefinitionId: 'f2dc8367-1007-4938-bd23-fe263f013447'
    principalType: principalType
  }
}

module storageRoleUser 'core/security/role.bicep' = {
  scope: storageResourceGroup
  name: 'storage-role-user'
  params: {
    principalId: principalId
    roleDefinitionId: '2a2b9908-6ea1-4ae2-8e65-a410df84e7d1'
    principalType: principalType
  }
}

module storageContribRoleUser 'core/security/role.bicep' = {
  scope: storageResourceGroup
  name: 'storage-contrib-role-user'
  params: {
    principalId: principalId
    roleDefinitionId: 'ba92f5b4-2d11-453d-a403-e96b0029c9fe'
    principalType: principalType
  }
}

module storageOwnerRoleUser 'core/security/role.bicep' = if (useUserUpload) {
  scope: storageResourceGroup
  name: 'storage-owner-role-user'
  params: {
    principalId: principalId
    roleDefinitionId: 'b7e6dc6d-f1e8-4753-8033-0f276bb0955b'
    principalType: principalType
  }
}

module searchRoleUser 'core/security/role.bicep' = {
  scope: searchServiceResourceGroup
  name: 'search-role-user'
  params: {
    principalId: principalId
    roleDefinitionId: '1407120a-92aa-4202-b7e9-c0e197c71c8f'
    principalType: principalType
  }
}

module searchContribRoleUser 'core/security/role.bicep' = {
  scope: searchServiceResourceGroup
  name: 'search-contrib-role-user'
  params: {
    principalId: principalId
    roleDefinitionId: '8ebe5a00-799e-43f5-93ac-243d3dce84a7'
    principalType: principalType
  }
}

module searchSvcContribRoleUser 'core/security/role.bicep' = {
  scope: searchServiceResourceGroup
  name: 'search-svccontrib-role-user'
  params: {
    principalId: principalId
    roleDefinitionId: '7ca78c08-252a-4471-8644-bb5ff32d4ba0'
    principalType: principalType
  }
}

module cosmosDbAccountContribRoleUser 'core/security/role.bicep' = if (useAuthentication && useChatHistoryCosmos) {
  scope: cosmosDbResourceGroup
  name: 'cosmosdb-account-contrib-role-user'
  params: {
    principalId: principalId
    roleDefinitionId: '5bd9cd88-fe45-4216-938b-f97437e15450'
    principalType: principalType
  }
}

// RBAC for Cosmos DB
// https://learn.microsoft.com/azure/cosmos-db/nosql/security/how-to-grant-data-plane-role-based-access
module cosmosDbDataContribRoleUser 'core/security/documentdb-sql-role.bicep' = if (useAuthentication && useChatHistoryCosmos) {
  scope: cosmosDbResourceGroup
  name: 'cosmosdb-data-contrib-role-user'
  params: {
    databaseAccountName: (useAuthentication && useChatHistoryCosmos) ? cosmosDb.outputs.name : ''
    principalId: principalId
    // Cosmos DB Built-in Data Contributor role
    roleDefinitionId: (useAuthentication && useChatHistoryCosmos)
      ? '/${subscription().id}/resourceGroups/${cosmosDb.outputs.resourceGroupName}/providers/Microsoft.DocumentDB/databaseAccounts/${cosmosDb.outputs.name}/sqlRoleDefinitions/00000000-0000-0000-0000-000000000002'
      : ''
  }
}

// SYSTEM IDENTITIES
module openAiRoleBackend 'core/security/role.bicep' = if (isAzureOpenAiHost && deployAzureOpenAi) {
  scope: openAiResourceGroup
  name: 'openai-role-backend'
  params: {
    principalId: (deploymentTarget == 'appservice')
      ? backend.outputs.identityPrincipalId
      : acaBackend.outputs.identityPrincipalId
    roleDefinitionId: '5e0bd9bd-7b93-4f28-af87-19fc36ad61bd'
    principalType: 'ServicePrincipal'
  }
}

module openAiRoleSearchService 'core/security/role.bicep' = if (isAzureOpenAiHost && deployAzureOpenAi && (useIntegratedVectorization || useAgenticRetrieval)) {
  scope: openAiResourceGroup
  name: 'openai-role-searchservice'
  params: {
    principalId: searchService.outputs.principalId
    roleDefinitionId: '5e0bd9bd-7b93-4f28-af87-19fc36ad61bd'
    principalType: 'ServicePrincipal'
  }
}

module storageRoleBackend 'core/security/role.bicep' = {
  scope: storageResourceGroup
  name: 'storage-role-backend'
  params: {
    principalId: (deploymentTarget == 'appservice')
      ? backend.outputs.identityPrincipalId
      : acaBackend.outputs.identityPrincipalId
    roleDefinitionId: '2a2b9908-6ea1-4ae2-8e65-a410df84e7d1'
    principalType: 'ServicePrincipal'
  }
}

module storageOwnerRoleBackend 'core/security/role.bicep' = if (useUserUpload) {
  scope: storageResourceGroup
  name: 'storage-owner-role-backend'
  params: {
    principalId: (deploymentTarget == 'appservice')
      ? backend.outputs.identityPrincipalId
      : acaBackend.outputs.identityPrincipalId
    roleDefinitionId: 'b7e6dc6d-f1e8-4753-8033-0f276bb0955b'
    principalType: 'ServicePrincipal'
  }
}

module storageRoleSearchService 'core/security/role.bicep' = if (useIntegratedVectorization) {
  scope: storageResourceGroup
  name: 'storage-role-searchservice'
  params: {
    principalId: searchService.outputs.principalId
    roleDefinitionId: '2a2b9908-6ea1-4ae2-8e65-a410df84e7d1'
    principalType: 'ServicePrincipal'
  }
}

// Used to issue search queries
// https://learn.microsoft.com/azure/search/search-security-rbac
module searchRoleBackend 'core/security/role.bicep' = {
  scope: searchServiceResourceGroup
  name: 'search-role-backend'
  params: {
    principalId: (deploymentTarget == 'appservice')
      ? backend.outputs.identityPrincipalId
      : acaBackend.outputs.identityPrincipalId
    roleDefinitionId: '1407120a-92aa-4202-b7e9-c0e197c71c8f'
    principalType: 'ServicePrincipal'
  }
}

module speechRoleBackend 'core/security/role.bicep' = {
  scope: speechResourceGroup
  name: 'speech-role-backend'
  params: {
    principalId: (deploymentTarget == 'appservice')
      ? backend.outputs.identityPrincipalId
      : acaBackend.outputs.identityPrincipalId
    roleDefinitionId: 'f2dc8367-1007-4938-bd23-fe263f013447'
    principalType: 'ServicePrincipal'
  }
}

// RBAC for Cosmos DB
// https://learn.microsoft.com/azure/cosmos-db/nosql/security/how-to-grant-data-plane-role-based-access
module cosmosDbRoleBackend 'core/security/documentdb-sql-role.bicep' = if (useAuthentication && useChatHistoryCosmos) {
  scope: cosmosDbResourceGroup
  name: 'cosmosdb-role-backend'
  params: {
    databaseAccountName: (useAuthentication && useChatHistoryCosmos) ? cosmosDb.outputs.name : ''
    principalId: (deploymentTarget == 'appservice')
      ? backend.outputs.identityPrincipalId
      : acaBackend.outputs.identityPrincipalId
    // Cosmos DB Built-in Data Contributor role
    roleDefinitionId: (useAuthentication && useChatHistoryCosmos)
      ? '/${subscription().id}/resourceGroups/${cosmosDb.outputs.resourceGroupName}/providers/Microsoft.DocumentDB/databaseAccounts/${cosmosDb.outputs.name}/sqlRoleDefinitions/00000000-0000-0000-0000-000000000002'
      : ''
  }
}

module isolation 'network-isolation.bicep' = {
  name: 'networks'
  scope: resourceGroup
  params: {
    deploymentTarget: deploymentTarget
    location: location
    tags: tags
    vnetName: '${abbrs.virtualNetworks}${resourceToken}'
    // Need to check deploymentTarget due to https://github.com/Azure/bicep/issues/3990
    appServicePlanName: deploymentTarget == 'appservice' ? appServicePlan.outputs.name : ''
    usePrivateEndpoint: usePrivateEndpoint
  }
}

var environmentData = environment()

var openAiPrivateEndpointConnection = (isAzureOpenAiHost && deployAzureOpenAi && deploymentTarget == 'appservice')
  ? [
      {
        groupId: 'account'
        dnsZoneName: 'privatelink.openai.azure.com'
        resourceIds: concat(
          [openAi.outputs.resourceId],
          useGPT4V ? [computerVision.outputs.resourceId] : [],
          useMediaDescriberAzureCU ? [contentUnderstanding.outputs.resourceId] : [],
          !useLocalPdfParser ? [documentIntelligence.outputs.resourceId] : []
        )
      }
    ]
  : []
var otherPrivateEndpointConnections = (usePrivateEndpoint && deploymentTarget == 'appservice')
  ? [
      {
        groupId: 'blob'
        dnsZoneName: 'privatelink.blob.${environmentData.suffixes.storage}'
        resourceIds: concat([storage.outputs.id], useUserUpload ? [userStorage.outputs.id] : [])
      }
      {
        groupId: 'searchService'
        dnsZoneName: 'privatelink.search.windows.net'
        resourceIds: [searchService.outputs.id]
      }
      {
        groupId: 'sites'
        dnsZoneName: 'privatelink.azurewebsites.net'
        resourceIds: [backend.outputs.id]
      }
      {
        groupId: 'sql'
        dnsZoneName: 'privatelink.documents.azure.com'
        resourceIds: (useAuthentication && useChatHistoryCosmos) ? [cosmosDb.outputs.resourceId] : []
      }
    ]
  : []

var privateEndpointConnections = concat(otherPrivateEndpointConnections, openAiPrivateEndpointConnection)

module privateEndpoints 'private-endpoints.bicep' = if (usePrivateEndpoint && deploymentTarget == 'appservice') {
  name: 'privateEndpoints'
  scope: resourceGroup
  params: {
    location: location
    tags: tags
    resourceToken: resourceToken
    privateEndpointConnections: privateEndpointConnections
    applicationInsightsId: useApplicationInsights ? monitoring.outputs.applicationInsightsId : ''
    logAnalyticsWorkspaceId: useApplicationInsights ? monitoring.outputs.logAnalyticsWorkspaceId : ''
    vnetName: isolation.outputs.vnetName
    vnetPeSubnetName: isolation.outputs.backendSubnetId
  }
}

// Used to read index definitions (required when using authentication)
// https://learn.microsoft.com/azure/search/search-security-rbac
module searchReaderRoleBackend 'core/security/role.bicep' = if (useAuthentication) {
  scope: searchServiceResourceGroup
  name: 'search-reader-role-backend'
  params: {
    principalId: (deploymentTarget == 'appservice')
      ? backend.outputs.identityPrincipalId
      : acaBackend.outputs.identityPrincipalId
    roleDefinitionId: 'acdd72a7-3385-48ef-bd42-f606fba81ae7'
    principalType: 'ServicePrincipal'
  }
}

// Used to add/remove documents from index (required for user upload feature)
module searchContribRoleBackend 'core/security/role.bicep' = if (useUserUpload) {
  scope: searchServiceResourceGroup
  name: 'search-contrib-role-backend'
  params: {
    principalId: (deploymentTarget == 'appservice')
      ? backend.outputs.identityPrincipalId
      : acaBackend.outputs.identityPrincipalId
    roleDefinitionId: '8ebe5a00-799e-43f5-93ac-243d3dce84a7'
    principalType: 'ServicePrincipal'
  }
}

// For computer vision access by the backend
module computerVisionRoleBackend 'core/security/role.bicep' = if (useGPT4V) {
  scope: computerVisionResourceGroup
  name: 'computervision-role-backend'
  params: {
    principalId: (deploymentTarget == 'appservice')
      ? backend.outputs.identityPrincipalId
      : acaBackend.outputs.identityPrincipalId
    roleDefinitionId: 'a97b65f3-24c7-4388-baec-2e87135dc908'
    principalType: 'ServicePrincipal'
  }
}

// For document intelligence access by the backend
module documentIntelligenceRoleBackend 'core/security/role.bicep' = if (useUserUpload) {
  scope: documentIntelligenceResourceGroup
  name: 'documentintelligence-role-backend'
  params: {
    principalId: (deploymentTarget == 'appservice')
      ? backend.outputs.identityPrincipalId
      : acaBackend.outputs.identityPrincipalId
    roleDefinitionId: 'a97b65f3-24c7-4388-baec-2e87135dc908'
    principalType: 'ServicePrincipal'
  }
}

output AZURE_LOCATION string = location
output AZURE_TENANT_ID string = tenantId
output AZURE_AUTH_TENANT_ID string = authTenantId
output AZURE_RESOURCE_GROUP string = resourceGroup.name

// Shared by all OpenAI deployments
output OPENAI_HOST string = openAiHost
output AZURE_OPENAI_EMB_MODEL_NAME string = embedding.modelName
output AZURE_OPENAI_EMB_DIMENSIONS int = embedding.dimensions
output AZURE_OPENAI_CHATGPT_MODEL string = chatGpt.modelName
output AZURE_OPENAI_GPT4V_MODEL string = gpt4v.modelName

// Specific to Azure OpenAI
output AZURE_OPENAI_SERVICE string = isAzureOpenAiHost && deployAzureOpenAi ? openAi.outputs.name : ''
output AZURE_OPENAI_ENDPOINT string = isAzureOpenAiHost && deployAzureOpenAi ? openAi.outputs.endpoint : ''
output AZURE_OPENAI_API_VERSION string = isAzureOpenAiHost ? azureOpenAiApiVersion : ''
output AZURE_OPENAI_RESOURCE_GROUP string = isAzureOpenAiHost ? openAiResourceGroup.name : ''
output AZURE_OPENAI_CHATGPT_DEPLOYMENT string = isAzureOpenAiHost ? chatGpt.deploymentName : ''
output AZURE_OPENAI_CHATGPT_DEPLOYMENT_VERSION string = isAzureOpenAiHost ? chatGpt.deploymentVersion : ''
output AZURE_OPENAI_CHATGPT_DEPLOYMENT_SKU string = isAzureOpenAiHost ? chatGpt.deploymentSkuName : ''
output AZURE_OPENAI_EMB_DEPLOYMENT string = isAzureOpenAiHost ? embedding.deploymentName : ''
output AZURE_OPENAI_EMB_DEPLOYMENT_VERSION string = isAzureOpenAiHost ? embedding.deploymentVersion : ''
output AZURE_OPENAI_EMB_DEPLOYMENT_SKU string = isAzureOpenAiHost ? embedding.deploymentSkuName : ''
output AZURE_OPENAI_GPT4V_DEPLOYMENT string = isAzureOpenAiHost && useGPT4V ? gpt4v.deploymentName : ''
output AZURE_OPENAI_GPT4V_DEPLOYMENT_VERSION string = isAzureOpenAiHost && useGPT4V ? gpt4v.deploymentVersion : ''
output AZURE_OPENAI_GPT4V_DEPLOYMENT_SKU string = isAzureOpenAiHost && useGPT4V ? gpt4v.deploymentSkuName : ''
output AZURE_OPENAI_EVAL_DEPLOYMENT string = isAzureOpenAiHost && useEval ? eval.deploymentName : ''
output AZURE_OPENAI_EVAL_DEPLOYMENT_VERSION string = isAzureOpenAiHost && useEval ? eval.deploymentVersion : ''
output AZURE_OPENAI_EVAL_DEPLOYMENT_SKU string = isAzureOpenAiHost && useEval ? eval.deploymentSkuName : ''
output AZURE_OPENAI_EVAL_MODEL string = isAzureOpenAiHost && useEval ? eval.modelName : ''
output AZURE_OPENAI_SEARCHAGENT_DEPLOYMENT string = isAzureOpenAiHost && useAgenticRetrieval ? searchAgent.deploymentName : ''
output AZURE_OPENAI_SEARCHAGENT_MODEL string = isAzureOpenAiHost && useAgenticRetrieval ? searchAgent.modelName : ''
output AZURE_OPENAI_REASONING_EFFORT string  = defaultReasoningEffort
output AZURE_SPEECH_SERVICE_ID string = useSpeechOutputAzure ? speech.outputs.resourceId : ''
output AZURE_SPEECH_SERVICE_LOCATION string = useSpeechOutputAzure ? speech.outputs.location : ''

output AZURE_VISION_ENDPOINT string = useGPT4V ? computerVision.outputs.endpoint : ''
output AZURE_CONTENTUNDERSTANDING_ENDPOINT string = useMediaDescriberAzureCU ? contentUnderstanding.outputs.endpoint : ''

output AZURE_DOCUMENTINTELLIGENCE_SERVICE string = documentIntelligence.outputs.name
output AZURE_DOCUMENTINTELLIGENCE_RESOURCE_GROUP string = documentIntelligenceResourceGroup.name

output AZURE_SEARCH_INDEX string = searchIndexName
output AZURE_SEARCH_AGENT string = searchAgentName
output AZURE_SEARCH_SERVICE string = searchService.outputs.name
output AZURE_SEARCH_SERVICE_RESOURCE_GROUP string = searchServiceResourceGroup.name
output AZURE_SEARCH_SEMANTIC_RANKER string = actualSearchServiceSemanticRankerLevel
output AZURE_SEARCH_SERVICE_ASSIGNED_USERID string = searchService.outputs.principalId
output AZURE_SEARCH_FIELD_NAME_EMBEDDING string = searchFieldNameEmbedding

output AZURE_COSMOSDB_ACCOUNT string = (useAuthentication && useChatHistoryCosmos) ? cosmosDb.outputs.name : ''
output AZURE_CHAT_HISTORY_DATABASE string = chatHistoryDatabaseName
output AZURE_CHAT_HISTORY_CONTAINER string = chatHistoryContainerName
output AZURE_CHAT_HISTORY_VERSION string = chatHistoryVersion

output AZURE_STORAGE_ACCOUNT string = storage.outputs.name
output AZURE_STORAGE_CONTAINER string = storageContainerName
output AZURE_STORAGE_RESOURCE_GROUP string = storageResourceGroup.name

output AZURE_USERSTORAGE_ACCOUNT string = useUserUpload ? userStorage.outputs.name : ''
output AZURE_USERSTORAGE_CONTAINER string = userStorageContainerName
output AZURE_USERSTORAGE_RESOURCE_GROUP string = storageResourceGroup.name

output AZURE_AI_PROJECT string = useAiProject ? ai.outputs.projectName : ''

output AZURE_USE_AUTHENTICATION bool = useAuthentication

output BACKEND_URI string = deploymentTarget == 'appservice' ? backend.outputs.uri : acaBackend.outputs.uri
output AZURE_CONTAINER_REGISTRY_ENDPOINT string = deploymentTarget == 'containerapps'
  ? containerApps.outputs.registryLoginServer
  : ''<|MERGE_RESOLUTION|>--- conflicted
+++ resolved
@@ -195,11 +195,7 @@
   modelName: !empty(evalModelName) ? evalModelName : 'gpt-4o'
   deploymentName: !empty(evalDeploymentName) ? evalDeploymentName : 'eval'
   deploymentVersion: !empty(evalModelVersion) ? evalModelVersion : '2024-08-06'
-<<<<<<< HEAD
-  deploymentSkuName: !empty(evalDeploymentSkuName) ? evalDeploymentSkuName : 'GlobalStandard'
-=======
   deploymentSkuName: !empty(evalDeploymentSkuName) ? evalDeploymentSkuName : 'GlobalStandard' // Not backward-compatible
->>>>>>> faf0d461
   deploymentCapacity: evalDeploymentCapacity != 0 ? evalDeploymentCapacity : 30
 }
 

--- conflicted
+++ resolved
@@ -86,18 +86,6 @@
 param computerVisionResourceGroupLocation string = 'eastus' // Vision vectorize API is yet to be deployed globally
 param computerVisionSkuName string = 'S1'
 
-<<<<<<< HEAD
-param chatGptDeploymentName string // Set in main.parameters.json
-param chatGptDeploymentCapacity int = 30
-param chatGpt4vDeploymentCapacity int = 10
-param chatGptModelName string = startsWith(openAiHost, 'azure') ? 'gpt-35-turbo' : 'gpt-3.5-turbo'
-param chatGptModelVersion string = '0613'
-param embeddingDeploymentName string // Set in main.parameters.json
-param embeddingDeploymentCapacity int = 30
-param embeddingModelName string // Set in main.parameters.json
-param embeddingModelVersion string // Set in main.parameters.json
-param embeddingDimensions int // Set in main.parameters.json
-=======
 param chatGptModelName string = ''
 param chatGptDeploymentName string = ''
 param chatGptDeploymentVersion string = ''
@@ -113,14 +101,15 @@
 param embeddingDeploymentName string = ''
 param embeddingDeploymentVersion string = ''
 param embeddingDeploymentCapacity int = 0
+param embeddingDimensions int = 0
 var embedding = {
   modelName: !empty(embeddingModelName) ? embeddingModelName : 'text-embedding-ada-002'
   deploymentName: !empty(embeddingDeploymentName) ? embeddingDeploymentName : 'embedding'
   deploymentVersion: !empty(embeddingDeploymentVersion) ? embeddingDeploymentVersion : '2'
   deploymentCapacity: embeddingDeploymentCapacity != 0 ? embeddingDeploymentCapacity : 30
-}
-
->>>>>>> 7595a1ef
+  dimensions: embeddingDimensions != 0 ? embeddingDimensions : 1536
+}
+
 param gpt4vModelName string = 'gpt-4'
 param gpt4vDeploymentName string = 'gpt-4v'
 param gpt4vModelVersion string = 'vision-preview'
@@ -273,15 +262,10 @@
       // Shared by all OpenAI deployments
       OPENAI_HOST: openAiHost
       AZURE_OPENAI_CUSTOM_URL: azureOpenAiCustomUrl
-<<<<<<< HEAD
-      AZURE_OPENAI_EMB_MODEL_NAME: embeddingModelName
-      AZURE_OPENAI_EMB_DIMENSIONS: embeddingDimensions
-      AZURE_OPENAI_CHATGPT_MODEL: chatGptModelName
-=======
       AZURE_OPENAI_API_VERSION: azureOpenAiApiVersion
       AZURE_OPENAI_EMB_MODEL_NAME: embedding.modelName
+      AZURE_OPENAI_EMB_DIMENSIONS: embedding.dimensions
       AZURE_OPENAI_CHATGPT_MODEL: chatGpt.modelName
->>>>>>> 7595a1ef
       AZURE_OPENAI_GPT4V_MODEL: gpt4vModelName
       // Specific to Azure OpenAI
       AZURE_OPENAI_SERVICE: isAzureOpenAiHost ? openAi.outputs.name : ''
@@ -326,13 +310,8 @@
     name: embedding.deploymentName
     model: {
       format: 'OpenAI'
-<<<<<<< HEAD
-      name: embeddingModelName
-      version: embeddingModelVersion
-=======
       name: embedding.modelName
       version: embedding.deploymentVersion
->>>>>>> 7595a1ef
     }
     sku: {
       name: 'Standard'

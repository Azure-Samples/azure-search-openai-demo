--- conflicted
+++ resolved
@@ -143,8 +143,8 @@
 param searchNetworkBypass string = 'None'
 
 @description('Public network access value for all deployed resources')
-@allowed(['enabled', 'disabled'])
-param publicNetworkAccess string = 'enabled'
+@allowed(['Enabled', 'Disabled'])
+param publicNetworkAccess string = 'Enabled'
 
 @description('Add a private endpoints for network connectivity')
 param usePrivateEndpoint bool = false
@@ -379,7 +379,7 @@
     location: openAiResourceGroupLocation
     tags: tags
     publicNetworkAccess: publicNetworkAccess
-    allowedIpRules: allowedIp
+    allowedIpRules: ipRules
     sku: {
       name: openAiSkuName
     }
@@ -400,7 +400,7 @@
     sku: {
       name: documentIntelligenceSkuName
     }
-    allowedIpRules: allowedIpRules
+    allowedIpRules: ipRules
   }
 }
 
@@ -479,11 +479,7 @@
     tags: tags
     publicNetworkAccess: publicNetworkAccess
     allowBlobPublicAccess: false
-<<<<<<< HEAD
-=======
     allowSharedKeyAccess: false
-    publicNetworkAccess: 'Enabled'
->>>>>>> f5c8df48
     sku: {
       name: storageSkuName
     }
@@ -497,7 +493,7 @@
         publicAccess: 'None'
       }
     ]
-    allowedIpRules: allowedIpRules
+    allowedIpRules: ipRules
   }
 }
 

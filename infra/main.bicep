--- conflicted
+++ resolved
@@ -49,15 +49,12 @@
 param chatGptDeploymentName string // Set in main.parameters.json
 param chatGptDeploymentCapacity int = 30
 param chatGptModelName string = 'gpt-35-turbo'
-<<<<<<< HEAD
-param speechKey string = ''
-param speechRegion string = ''
-=======
 param chatGptModelVersion string = '0613'
 param embeddingDeploymentName string = 'embedding'
 param embeddingDeploymentCapacity int = 30
 param embeddingModelName string = 'text-embedding-ada-002'
->>>>>>> 62c59626
+param speechKey string = ''
+param speechRegion string = ''
 
 @description('Id of the user or app to assign application roles')
 param principalId string = ''
@@ -140,14 +137,11 @@
       AZURE_SEARCH_INDEX: searchIndexName
       AZURE_SEARCH_SERVICE: searchService.outputs.name
       AZURE_OPENAI_CHATGPT_DEPLOYMENT: chatGptDeploymentName
-<<<<<<< HEAD
-      SPEECH_KEY: speechKey
-      SPEECH_REGION: speechRegion
-=======
       AZURE_OPENAI_CHATGPT_MODEL: chatGptModelName
       AZURE_OPENAI_EMB_DEPLOYMENT: embeddingDeploymentName
       APPLICATIONINSIGHTS_CONNECTION_STRING: useApplicationInsights ? monitoring.outputs.applicationInsightsConnectionString : ''
->>>>>>> 62c59626
+      SPEECH_KEY: speechKey
+      SPEECH_REGION: speechRegion
     }
   }
 }

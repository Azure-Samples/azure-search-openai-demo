--- conflicted
+++ resolved
@@ -249,12 +249,8 @@
     appCommandLine: 'python3 -m gunicorn main:app'
     scmDoBuildDuringDeployment: true
     managedIdentity: true
-<<<<<<< HEAD
     allowInboundNetworkRange: allowedIp
-    allowedOrigins: [allowedOrigin]
-=======
     allowedOrigins: [ allowedOrigin ]
->>>>>>> 9e76dc36
     clientAppId: clientAppId
     serverAppId: serverAppId
     clientSecretSettingName: !empty(clientAppSecret) ? 'AZURE_CLIENT_APP_SECRET' : ''
@@ -374,12 +370,8 @@
   params: {
     name: !empty(documentIntelligenceServiceName) ? documentIntelligenceServiceName : '${abbrs.cognitiveServicesDocumentIntelligence}${resourceToken}'
     kind: 'FormRecognizer'
-<<<<<<< HEAD
-    location: formRecognizerResourceGroupLocation
     publicNetworkAccess: publicNetworkAccess
-=======
     location: documentIntelligenceResourceGroupLocation
->>>>>>> 9e76dc36
     tags: tags
     sku: {
       name: documentIntelligenceSkuName
@@ -623,7 +615,7 @@
     searchServiceId: searchService.outputs.id
     searchServiceName: searchService.outputs.name
     openAiId: openAi.outputs.id
-    formRecognizerId: formRecognizer.outputs.id
+    formRecognizerId: documentIntelligence.outputs.id
   }
 }
 

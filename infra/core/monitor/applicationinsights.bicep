--- conflicted
+++ resolved
@@ -16,11 +16,7 @@
   }
 }
 
-<<<<<<< HEAD
-module applicationInsightsDashboard 'applicationinsights-dashboard.bicep' = if (includeDashboard) {
-=======
 module applicationInsightsDashboard 'applicationinsights-dashboard.bicep' =  if (!empty(dashboardName)) {
->>>>>>> 232a6e02
   name: 'application-insights-dashboard'
   params: {
     name: dashboardName

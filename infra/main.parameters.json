--- conflicted
+++ resolved
@@ -104,79 +104,79 @@
     "backendServiceName": {
       "value": "${AZURE_APP_SERVICE}"
     },
-    "chatGptModelName":{
+    "chatGptModelName": {
       "value": "${AZURE_OPENAI_CHATGPT_MODEL}"
     },
     "chatGptDeploymentName": {
       "value": "${AZURE_OPENAI_CHATGPT_DEPLOYMENT}"
     },
-    "chatGptDeploymentVersion":{
+    "chatGptDeploymentVersion": {
       "value": "${AZURE_OPENAI_CHATGPT_DEPLOYMENT_VERSION}"
     },
-    "chatGptDeploymentSkuName":{
+    "chatGptDeploymentSkuName": {
       "value": "${AZURE_OPENAI_CHATGPT_DEPLOYMENT_SKU}"
     },
-    "chatGptDeploymentCapacity":{
+    "chatGptDeploymentCapacity": {
       "value": "${AZURE_OPENAI_CHATGPT_DEPLOYMENT_CAPACITY}"
     },
-    "embeddingModelName":{
+    "embeddingModelName": {
       "value": "${AZURE_OPENAI_EMB_MODEL_NAME}"
     },
     "embeddingDeploymentName": {
       "value": "${AZURE_OPENAI_EMB_DEPLOYMENT}"
     },
-    "embeddingDeploymentVersion":{
+    "embeddingDeploymentVersion": {
       "value": "${AZURE_OPENAI_EMB_DEPLOYMENT_VERSION}"
     },
-    "embeddingDeploymentSkuName":{
+    "embeddingDeploymentSkuName": {
       "value": "${AZURE_OPENAI_EMB_DEPLOYMENT_SKU}"
     },
-    "embeddingDeploymentCapacity":{
+    "embeddingDeploymentCapacity": {
       "value": "${AZURE_OPENAI_EMB_DEPLOYMENT_CAPACITY}"
     },
     "embeddingDimensions": {
       "value": "${AZURE_OPENAI_EMB_DIMENSIONS}"
     },
-    "evalModelName":{
+    "evalModelName": {
       "value": "${AZURE_OPENAI_EVAL_MODEL}"
     },
-    "evalModelVersion":{
+    "evalModelVersion": {
       "value": "${AZURE_OPENAI_EVAL_MODEL_VERSION}"
     },
     "evalDeploymentName": {
       "value": "${AZURE_OPENAI_EVAL_DEPLOYMENT}"
     },
-    "evalDeploymentSkuName":{
+    "evalDeploymentSkuName": {
       "value": "${AZURE_OPENAI_EVAL_DEPLOYMENT_SKU}"
     },
-    "evalDeploymentCapacity":{
+    "evalDeploymentCapacity": {
       "value": "${AZURE_OPENAI_EVAL_DEPLOYMENT_CAPACITY}"
     },
-    "searchAgentModelName":{
+    "searchAgentModelName": {
       "value": "${AZURE_OPENAI_SEARCHAGENT_MODEL}"
     },
-    "searchAgentModelVersion":{
+    "searchAgentModelVersion": {
       "value": "${AZURE_OPENAI_SEARCHAGENT_MODEL_VERSION}"
     },
     "searchAgentDeploymentName": {
       "value": "${AZURE_OPENAI_SEARCHAGENT_DEPLOYMENT}"
     },
-    "searchAgentDeploymentSkuName":{
+    "searchAgentDeploymentSkuName": {
       "value": "${AZURE_OPENAI_SEARCHAGENT_DEPLOYMENT_SKU}"
     },
-    "searchAgentDeploymentCapacity":{
+    "searchAgentDeploymentCapacity": {
       "value": "${AZURE_OPENAI_SEARCHAGENT_DEPLOYMENT_CAPACITY}"
     },
     "openAiHost": {
       "value": "${OPENAI_HOST=azure}"
     },
-    "azureOpenAiCustomUrl":{
+    "azureOpenAiCustomUrl": {
       "value": "${AZURE_OPENAI_CUSTOM_URL}"
     },
-    "azureOpenAiApiVersion":{
+    "azureOpenAiApiVersion": {
       "value": "${AZURE_OPENAI_API_VERSION}"
     },
-    "azureOpenAiApiKey":{
+    "azureOpenAiApiKey": {
       "value": "${AZURE_OPENAI_API_KEY_OVERRIDE}"
     },
     "azureOpenAiDisableKeys": {
@@ -324,7 +324,7 @@
       "value": "${DEPLOYMENT_TARGET=containerapps}"
     },
     "webAppExists": {
-        "value": "${SERVICE_WEB_RESOURCE_EXISTS=false}"
+      "value": "${SERVICE_WEB_RESOURCE_EXISTS=false}"
     },
     "azureContainerAppsWorkloadProfile": {
       "value": "${AZURE_CONTAINER_APPS_WORKLOAD_PROFILE=Consumption}"
@@ -338,10 +338,9 @@
     "useAgenticRetrieval": {
       "value": "${USE_AGENTIC_RETRIEVAL=false}"
     },
-<<<<<<< HEAD
     "enableAgenticRefHydration": {
       "value": "${ENABLE_AGENTIC_REF_HYDRATION=false}"
-=======
+    },
     "ragSearchTextEmbeddings": {
       "value": "${RAG_SEARCH_TEXT_EMBEDDINGS=true}"
     },
@@ -353,7 +352,6 @@
     },
     "ragSendImageSources": {
       "value": "${RAG_SEND_IMAGE_SOURCES=true}"
->>>>>>> f2007b27
     }
   }
 }
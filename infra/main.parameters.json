{
  "$schema": "https://schema.management.azure.com/schemas/2019-04-01/deploymentParameters.json#",
  "contentVersion": "1.0.0.0",
  "parameters": {
    "environmentName": {
      "value": "${AZURE_ENV_NAME}"
    },
    "resourceGroupName": {
      "value": "${AZURE_RESOURCE_GROUP}"
    },
    "location": {
      "value": "${AZURE_LOCATION}"
    },
    "principalId": {
      "value": "${AZURE_PRINCIPAL_ID}"
    },
    "openAiServiceName": {
      "value": "${AZURE_OPENAI_SERVICE}"
    },
    "openAiResourceGroupName": {
      "value": "${AZURE_OPENAI_RESOURCE_GROUP}"
    },
    "openAiSkuName": {
      "value": "S0"
    },
    "formRecognizerServiceName": {
      "value": "${AZURE_FORMRECOGNIZER_SERVICE}"
    },
    "formRecognizerResourceGroupName": {
      "value": "${AZURE_FORMRECOGNIZER_RESOURCE_GROUP}"
    },
    "formRecognizerSkuName": {
      "value": "S0"
    },
    "searchIndexName": {
      "value": "${AZURE_SEARCH_INDEX=gptkbindex}"
    },
    "searchServiceName": {
      "value": "${AZURE_SEARCH_SERVICE}"
    },
    "searchServiceResourceGroupName": {
      "value": "${AZURE_SEARCH_SERVICE_RESOURCE_GROUP}"
    },
    "searchServiceLocation": {
      "value": "${AZURE_SEARCH_SERVICE_LOCATION}"
    },
    "searchServiceSkuName": {
      "value": "${AZURE_SEARCH_SERVICE_SKU=standard}"
    },
    "searchQueryLanguage": {
      "value": "${AZURE_SEARCH_QUERY_LANGUAGE=en-us}"
    },
    "searchQuerySpeller": {
      "value": "${AZURE_SEARCH_QUERY_SPELLER=lexicon}"
    },
    "storageAccountName": {
      "value": "${AZURE_STORAGE_ACCOUNT}"
    },
    "storageResourceGroupName": {
      "value": "${AZURE_STORAGE_RESOURCE_GROUP}"
    },
    "storageSkuName": {
      "value": "${AZURE_STORAGE_SKU=Standard_LRS}"
    },
    "chatGptDeploymentName": {
      "value": "${AZURE_OPENAI_CHATGPT_DEPLOYMENT=chat}"
    },
    "embeddingDeploymentName": {
      "value": "${AZURE_OPENAI_EMB_DEPLOYMENT=embedding}"
    },
    "openAiHost":{
      "value": "${OPENAI_HOST=azure}"
    },
    "openAiApiKey": {
      "value": "${OPENAI_API_KEY}"
    },
    "openAiApiOrganization": {
      "value": "${OPENAI_ORGANIZATION}"
    },
    "useApplicationInsights": {
      "value": "${AZURE_USE_APPLICATION_INSIGHTS=false}"
    },
    "useAuthentication": {
      "value": "${AZURE_USE_AUTHENTICATION=false}"
    },
<<<<<<< HEAD
    "serverAppId": {
      "value": "${AZURE_SERVER_APP_ID}"
    },
    "serverAppSecret": {
      "value": "${AZURE_SERVER_APP_SECRET}"
    },
    "clientAppId": {
      "value": "${AZURE_CLIENT_APP_ID}"
    },
    "allowedOrigin": {
      "value": "${ALLOWED_ORIGIN}"
=======
    "authClientId": {
      "value": "${AZURE_AUTH_CLIENT_ID}"
    },
    "authClientSecret": {
      "value": "${AZURE_AUTH_CLIENT_SECRET}"
>>>>>>> 07ec9be2
    }
  }
}<|MERGE_RESOLUTION|>--- conflicted
+++ resolved
@@ -83,7 +83,6 @@
     "useAuthentication": {
       "value": "${AZURE_USE_AUTHENTICATION=false}"
     },
-<<<<<<< HEAD
     "serverAppId": {
       "value": "${AZURE_SERVER_APP_ID}"
     },
@@ -93,15 +92,11 @@
     "clientAppId": {
       "value": "${AZURE_CLIENT_APP_ID}"
     },
+    "clientAppSecret": {
+      "value": "${AZURE_CLIENT_APP_SECRET}"
+    },
     "allowedOrigin": {
       "value": "${ALLOWED_ORIGIN}"
-=======
-    "authClientId": {
-      "value": "${AZURE_AUTH_CLIENT_ID}"
-    },
-    "authClientSecret": {
-      "value": "${AZURE_AUTH_CLIENT_SECRET}"
->>>>>>> 07ec9be2
     }
   }
 }
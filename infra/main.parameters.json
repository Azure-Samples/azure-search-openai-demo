{
  "$schema": "https://schema.management.azure.com/schemas/2019-04-01/deploymentParameters.json#",
  "contentVersion": "1.0.0.0",
  "parameters": {
    "environmentName": {
      "value": "${AZURE_ENV_NAME}"
    },
    "resourceGroupName": {
      "value": "${AZURE_RESOURCE_GROUP}"
    },
    "location": {
      "value": "${AZURE_LOCATION}"
    },
    "principalId": {
      "value": "${AZURE_PRINCIPAL_ID}"
    },
    "openAiServiceName": {
      "value": "${AZURE_OPENAI_SERVICE}"
    },
    "openAiResourceGroupName": {
      "value": "${AZURE_OPENAI_RESOURCE_GROUP}"
    },
    "openAiLocation": {
      "value": "${AZURE_OPENAI_LOCATION}"
    },
    "openAiSkuName": {
      "value": "S0"
    },
    "computerVisionServiceName": {
      "value": "${AZURE_COMPUTER_VISION_SERVICE}"
    },
    "computerVisionResourceGroupName": {
      "value": "${AZURE_COMPUTER_VISION_RESOURCE_GROUP}"
    },
    "computerVisionResourceGroupLocation": {
      "value": "${AZURE_COMPUTER_VISION_LOCATION=eastus}"
    },
    "computerVisionSkuName": {
      "value": "${AZURE_COMPUTER_VISION_SKU=S1}"
    },
    "contentUnderstandingServiceName": {
      "value": "${AZURE_CONTENT_UNDERSTANDING_SERVICE}"
    },
    "contentUnderstandingResourceGroupName": {
      "value": "${AZURE_CONTENT_UNDERSTANDING_RESOURCE_GROUP}"
    },
    "documentIntelligenceServiceName": {
      "value": "${AZURE_DOCUMENTINTELLIGENCE_SERVICE}"
    },
    "documentIntelligenceResourceGroupName": {
      "value": "${AZURE_DOCUMENTINTELLIGENCE_RESOURCE_GROUP}"
    },
    "documentIntelligenceSkuName": {
      "value": "${AZURE_DOCUMENTINTELLIGENCE_SKU=S0}"
    },
    "documentIntelligenceResourceGroupLocation": {
      "value": "${AZURE_DOCUMENTINTELLIGENCE_LOCATION}"
    },
    "searchIndexName": {
      "value": "${AZURE_SEARCH_INDEX=gptkbindex}"
    },
    "searchServiceName": {
      "value": "${AZURE_SEARCH_SERVICE}"
    },
    "searchServiceResourceGroupName": {
      "value": "${AZURE_SEARCH_SERVICE_RESOURCE_GROUP}"
    },
    "searchServiceLocation": {
      "value": "${AZURE_SEARCH_SERVICE_LOCATION}"
    },
    "searchServiceSkuName": {
      "value": "${AZURE_SEARCH_SERVICE_SKU=basic}"
    },
    "searchQueryLanguage": {
      "value": "${AZURE_SEARCH_QUERY_LANGUAGE=en-us}"
    },
    "searchQuerySpeller": {
      "value": "${AZURE_SEARCH_QUERY_SPELLER=lexicon}"
    },
    "searchServiceSemanticRankerLevel": {
      "value": "${AZURE_SEARCH_SEMANTIC_RANKER=free}"
    },
    "searchServiceQueryRewriting": {
      "value": "${AZURE_SEARCH_QUERY_REWRITING=false}"
    },
<<<<<<< HEAD
    "searchFieldNameEmbedding": {
      "value": "${AZURE_SEARCH_FIELD_NAME_EMBEDDING=embedding3}"
    },
    "searchFieldNameImageEmbedding": {
      "value": "${AZURE_SEARCH_FIELD_NAME_IMAGE_EMBEDDING=imageEmbedding}"
=======
    "defaultReasoningEffort": {
      "value": "${AZURE_OPENAI_REASONING_EFFORT=medium}"
>>>>>>> 6cc5d195
    },
    "storageAccountName": {
      "value": "${AZURE_STORAGE_ACCOUNT}"
    },
    "storageResourceGroupName": {
      "value": "${AZURE_STORAGE_RESOURCE_GROUP}"
    },
    "storageSkuName": {
      "value": "${AZURE_STORAGE_SKU=Standard_LRS}"
    },
    "appServicePlanName": {
      "value": "${AZURE_APP_SERVICE_PLAN}"
    },
    "appServiceSkuName": {
      "value": "${AZURE_APP_SERVICE_SKU=B1}"
    },
    "backendServiceName": {
      "value": "${AZURE_APP_SERVICE}"
    },
    "chatGptModelName":{
      "value": "${AZURE_OPENAI_CHATGPT_MODEL}"
    },
    "chatGptDeploymentName": {
      "value": "${AZURE_OPENAI_CHATGPT_DEPLOYMENT}"
    },
    "chatGptDeploymentVersion":{
      "value": "${AZURE_OPENAI_CHATGPT_DEPLOYMENT_VERSION}"
    },
    "chatGptDeploymentSkuName":{
      "value": "${AZURE_OPENAI_CHATGPT_DEPLOYMENT_SKU}"
    },
    "chatGptDeploymentCapacity":{
      "value": "${AZURE_OPENAI_CHATGPT_DEPLOYMENT_CAPACITY}"
    },
    "embeddingModelName":{
      "value": "${AZURE_OPENAI_EMB_MODEL_NAME}"
    },
    "embeddingDeploymentName": {
      "value": "${AZURE_OPENAI_EMB_DEPLOYMENT}"
    },
    "embeddingDeploymentVersion":{
      "value": "${AZURE_OPENAI_EMB_DEPLOYMENT_VERSION}"
    },
    "embeddingDeploymentSkuName":{
      "value": "${AZURE_OPENAI_EMB_DEPLOYMENT_SKU}"
    },
    "embeddingDeploymentCapacity":{
      "value": "${AZURE_OPENAI_EMB_DEPLOYMENT_CAPACITY}"
    },
    "embeddingDimensions": {
      "value": "${AZURE_OPENAI_EMB_DIMENSIONS}"
    },
    "gpt4vModelName":{
      "value": "${AZURE_OPENAI_GPT4V_MODEL}"
    },
    "gpt4vDeploymentName": {
      "value": "${AZURE_OPENAI_GPT4V_DEPLOYMENT}"
    },
    "gpt4vDeploymentVersion":{
      "value": "${AZURE_OPENAI_GPT4V_DEPLOYMENT_VERSION}"
    },
    "gpt4vDeploymentSkuName":{
      "value": "${AZURE_OPENAI_GPT4V_DEPLOYMENT_SKU}"
    },
    "gpt4vDeploymentCapacity":{
      "value": "${AZURE_OPENAI_GPT4V_DEPLOYMENT_CAPACITY}"
    },
    "evalModelName":{
      "value": "${AZURE_OPENAI_EVAL_MODEL}"
    },
    "evalModelVersion":{
      "value": "${AZURE_OPENAI_EVAL_MODEL_VERSION}"
    },
    "evalDeploymentName": {
      "value": "${AZURE_OPENAI_EVAL_DEPLOYMENT}"
    },
    "evalDeploymentSkuName":{
      "value": "${AZURE_OPENAI_EVAL_DEPLOYMENT_SKU}"
    },
    "evalDeploymentCapacity":{
      "value": "${AZURE_OPENAI_EVAL_DEPLOYMENT_CAPACITY}"
    },
    "openAiHost": {
      "value": "${OPENAI_HOST=azure}"
    },
    "azureOpenAiCustomUrl":{
      "value": "${AZURE_OPENAI_CUSTOM_URL}"
    },
    "azureOpenAiApiVersion":{
      "value": "${AZURE_OPENAI_API_VERSION}"
    },
    "azureOpenAiApiKey":{
      "value": "${AZURE_OPENAI_API_KEY_OVERRIDE}"
    },
    "azureOpenAiDisableKeys": {
      "value": "${AZURE_OPENAI_DISABLE_KEYS=true}"
    },
    "openAiApiKey": {
      "value": "${OPENAI_API_KEY}"
    },
    "openAiApiOrganization": {
      "value": "${OPENAI_ORGANIZATION}"
    },
    "useApplicationInsights": {
      "value": "${AZURE_USE_APPLICATION_INSIGHTS=true}"
    },
    "applicationInsightsName": {
      "value": "${AZURE_APPLICATION_INSIGHTS}"
    },
    "applicationInsightsDashboardName": {
      "value": "${AZURE_APPLICATION_INSIGHTS_DASHBOARD}"
    },
    "logAnalyticsName": {
      "value": "${AZURE_LOG_ANALYTICS}"
    },
    "useVectors": {
      "value": "${USE_VECTORS=true}"
    },
    "useGPT4V": {
      "value": "${USE_GPT4V=false}"
    },
    "useEval": {
      "value": "${USE_EVAL=false}"
    },
    "enableLanguagePicker": {
      "value": "${ENABLE_LANGUAGE_PICKER=false}"
    },
    "useSpeechInputBrowser": {
      "value": "${USE_SPEECH_INPUT_BROWSER=false}"
    },
    "useSpeechOutputBrowser": {
      "value": "${USE_SPEECH_OUTPUT_BROWSER=false}"
    },
    "useSpeechOutputAzure": {
      "value": "${USE_SPEECH_OUTPUT_AZURE=false}"
    },
    "speechServiceName": {
      "value": "${AZURE_SPEECH_SERVICE}"
    },
    "speechServiceSkuName": {
      "value": "${AZURE_SPEECH_SERVICE_SKU=S0}"
    },
    "speechServiceResourceGroupName": {
      "value": "${AZURE_SPEECH_SERVICE_RESOURCE_GROUP}"
    },
    "speechServiceLocation": {
      "value": "${AZURE_SPEECH_SERVICE_LOCATION}"
    },
    "useChatHistoryBrowser": {
      "value": "${USE_CHAT_HISTORY_BROWSER=false}"
    },
    "useChatHistoryCosmos": {
      "value": "${USE_CHAT_HISTORY_COSMOS=false}"
    },
    "cosmosDbSkuName": {
      "value": "${AZURE_COSMOSDB_SKU=serverless}"
    },
    "cosmodDbResourceGroupName": {
      "value": "${AZURE_COSMOSDB_RESOURCE_GROUP}"
    },
    "cosmosDbLocation": {
      "value": "${AZURE_COSMOSDB_LOCATION}"
    },
    "cosmosDbAccountName": {
      "value": "${AZURE_COSMOSDB_ACCOUNT}"
    },
    "cosmosDbThroughput": {
      "value": "${AZURE_COSMOSDB_THROUGHPUT}"
    },
    "speechServiceVoice": {
      "value": "${AZURE_SPEECH_SERVICE_VOICE}"
    },
    "useAuthentication": {
      "value": "${AZURE_USE_AUTHENTICATION=false}"
    },
    "enforceAccessControl": {
      "value": "${AZURE_ENFORCE_ACCESS_CONTROL=false}"
    },
    "disableAppServicesAuthentication": {
      "value": "${AZURE_DISABLE_APP_SERVICES_AUTHENTICATION=false}"
    },
    "enableGlobalDocuments": {
      "value": "${AZURE_ENABLE_GLOBAL_DOCUMENT_ACCESS=false}"
    },
    "enableUnauthenticatedAccess": {
      "value": "${AZURE_ENABLE_UNAUTHENTICATED_ACCESS=false}"
    },
    "authTenantId": {
      "value": "${AZURE_AUTH_TENANT_ID}"
    },
    "serverAppId": {
      "value": "${AZURE_SERVER_APP_ID}"
    },
    "serverAppSecret": {
      "value": "${AZURE_SERVER_APP_SECRET}"
    },
    "clientAppId": {
      "value": "${AZURE_CLIENT_APP_ID}"
    },
    "clientAppSecret": {
      "value": "${AZURE_CLIENT_APP_SECRET}"
    },
    "allowedOrigin": {
      "value": "${ALLOWED_ORIGIN}"
    },
    "publicNetworkAccess": {
      "value": "${AZURE_PUBLIC_NETWORK_ACCESS=Enabled}"
    },
    "usePrivateEndpoint": {
      "value": "${AZURE_USE_PRIVATE_ENDPOINT=false}"
    },
    "bypass": {
      "value": "${AZURE_NETWORK_BYPASS=AzureServices}"
    },
    "useIntegratedVectorization": {
      "value": "${USE_FEATURE_INT_VECTORIZATION}"
    },
    "useUserUpload": {
      "value": "${USE_USER_UPLOAD}"
    },
    "useLocalPdfParser": {
      "value": "${USE_LOCAL_PDF_PARSER}"
    },
    "useLocalHtmlParser": {
      "value": "${USE_LOCAL_HTML_PARSER}"
    },
    "runningOnGh": {
      "value": "${GITHUB_ACTIONS}"
    },
    "runningOnAdo": {
      "value": "${TF_BUILD}"
    },
    "deploymentTarget": {
      "value": "${DEPLOYMENT_TARGET=containerapps}"
    },
    "webAppExists": {
        "value": "${SERVICE_WEB_RESOURCE_EXISTS=false}"
    },
    "azureContainerAppsWorkloadProfile": {
      "value": "${AZURE_CONTAINER_APPS_WORKLOAD_PROFILE=Consumption}"
    },
    "useMediaDescriberAzureCU": {
      "value": "${USE_MEDIA_DESCRIBER_AZURE_CU=false}"
    },
    "useAiProject": {
      "value": "${USE_AI_PROJECT=false}"
    }
  }
}<|MERGE_RESOLUTION|>--- conflicted
+++ resolved
@@ -83,16 +83,14 @@
     "searchServiceQueryRewriting": {
       "value": "${AZURE_SEARCH_QUERY_REWRITING=false}"
     },
-<<<<<<< HEAD
     "searchFieldNameEmbedding": {
       "value": "${AZURE_SEARCH_FIELD_NAME_EMBEDDING=embedding3}"
     },
     "searchFieldNameImageEmbedding": {
       "value": "${AZURE_SEARCH_FIELD_NAME_IMAGE_EMBEDDING=imageEmbedding}"
-=======
+    },
     "defaultReasoningEffort": {
       "value": "${AZURE_OPENAI_REASONING_EFFORT=medium}"
->>>>>>> 6cc5d195
     },
     "storageAccountName": {
       "value": "${AZURE_STORAGE_ACCOUNT}"

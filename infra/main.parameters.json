--- conflicted
+++ resolved
@@ -197,7 +197,6 @@
     "speechServiceLocation": {
       "value": "${AZURE_SPEECH_SERVICE_LOCATION}"
     },
-<<<<<<< HEAD
     "useChatHistoryBrowser": {
       "value": "${USE_CHAT_HISTORY_BROWSER=false}"
     },
@@ -218,10 +217,9 @@
     },
     "cosmosDbThroughput": {
       "value": "${AZURE_COSMOSDB_THROUGHPUT}"
-=======
+    },
     "speechServiceVoice": {
       "value": "${AZURE_SPEECH_SERVICE_VOICE}"
->>>>>>> 009d5e13
     },
     "useAuthentication": {
       "value": "${AZURE_USE_AUTHENTICATION=false}"

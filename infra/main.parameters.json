{
  "$schema": "https://schema.management.azure.com/schemas/2019-04-01/deploymentParameters.json#",
  "contentVersion": "1.0.0.0",
  "parameters": {
    "environmentName": {
      "value": "${AZURE_ENV_NAME}"
    },
    "resourceGroupName": {
      "value": "${AZURE_RESOURCE_GROUP}"
    },
    "location": {
      "value": "${AZURE_LOCATION}"
    },
    "principalId": {
      "value": "${AZURE_PRINCIPAL_ID}"
    },
    "openAiServiceName": {
      "value": "${AZURE_OPENAI_SERVICE}"
    },
    "openAiResourceGroupName": {
      "value": "${AZURE_OPENAI_RESOURCE_GROUP}"
    },
    "openAiSkuName": {
      "value": "S0"
    },
    "computerVisionServiceName": {
      "value": "${AZURE_COMPUTER_VISION_SERVICE}"
    },
    "computerVisionResourceGroupName": {
      "value": "${AZURE_COMPUTER_VISION_RESOURCE_GROUP}"
    },
    "computerVisionResourceGroupLocation": {
      "value": "${AZURE_COMPUTER_VISION_LOCATION=eastus}"
    },
    "computerVisionSkuName": {
      "value": "${AZURE_COMPUTER_VISION_SKU=S1}"
    },
    "documentIntelligenceServiceName": {
      "value": "${AZURE_DOCUMENTINTELLIGENCE_SERVICE}"
    },
    "documentIntelligenceResourceGroupName": {
      "value": "${AZURE_DOCUMENTINTELLIGENCE_RESOURCE_GROUP}"
    },
    "documentIntelligenceSkuName": {
      "value": "${AZURE_DOCUMENTINTELLIGENCE_SKU=S0}"
    },
    "documentIntelligenceResourceGroupLocation": {
      "value": "${AZURE_DOCUMENTINTELLIGENCE_LOCATION}"
    },
    "searchIndexName": {
      "value": "${AZURE_SEARCH_INDEX=gptkbindex}"
    },
    "searchServiceName": {
      "value": "${AZURE_SEARCH_SERVICE}"
    },
    "searchServiceResourceGroupName": {
      "value": "${AZURE_SEARCH_SERVICE_RESOURCE_GROUP}"
    },
    "searchServiceLocation": {
      "value": "${AZURE_SEARCH_SERVICE_LOCATION}"
    },
    "searchServiceSkuName": {
      "value": "${AZURE_SEARCH_SERVICE_SKU=standard}"
    },
    "searchQueryLanguage": {
      "value": "${AZURE_SEARCH_QUERY_LANGUAGE=en-us}"
    },
    "searchQuerySpeller": {
      "value": "${AZURE_SEARCH_QUERY_SPELLER=lexicon}"
    },
    "searchServiceSemanticRankerLevel": {
      "value": "${AZURE_SEARCH_SEMANTIC_RANKER=free}"
    },
    "storageAccountName": {
      "value": "${AZURE_STORAGE_ACCOUNT}"
    },
    "storageResourceGroupName": {
      "value": "${AZURE_STORAGE_RESOURCE_GROUP}"
    },
    "storageSkuName": {
      "value": "${AZURE_STORAGE_SKU=Standard_LRS}"
    },
    "appServicePlanName": {
      "value": "${AZURE_APP_SERVICE_PLAN}"
    },
    "appServiceSkuName": {
      "value": "${AZURE_APP_SERVICE_SKU=B1}"
    },
    "backendServiceName": {
      "value": "${AZURE_APP_SERVICE}"
    },
    "chatGptModelName":{
      "value": "${AZURE_OPENAI_CHATGPT_MODEL}"
    },
    "chatGptDeploymentName": {
      "value": "${AZURE_OPENAI_CHATGPT_DEPLOYMENT}"
    },
    "chatGptDeploymentVersion":{
      "value": "${AZURE_OPENAI_CHATGPT_DEPLOYMENT_VERSION}"
    },
    "chatGptDeploymentCapacity":{
      "value": "${AZURE_OPENAI_CHATGPT_DEPLOYMENT_CAPACITY}"
    },
    "embeddingModelName":{
      "value": "${AZURE_OPENAI_EMB_MODEL_NAME}"
    },
    "embeddingDeploymentName": {
      "value": "${AZURE_OPENAI_EMB_DEPLOYMENT}"
    },
    "embeddingDeploymentVersion":{
      "value": "${AZURE_OPENAI_EMB_DEPLOYMENT_VERSION}"
    },
    "embeddingDeploymentCapacity":{
      "value": "${AZURE_OPENAI_EMB_DEPLOYMENT_CAPACITY}"
    },
    "embeddingDimensions": {
      "value": "${AZURE_OPENAI_EMB_DIMENSIONS}"
    },
    "openAiHost": {
      "value": "${OPENAI_HOST=azure}"
    },
    "azureOpenAiCustomUrl":{
      "value": "${AZURE_OPENAI_CUSTOM_URL}"
    },
    "azureOpenAiApiVersion":{
      "value": "${AZURE_OPENAI_API_VERSION}"
    },
    "openAiApiKey": {
      "value": "${OPENAI_API_KEY}"
    },
    "openAiApiOrganization": {
      "value": "${OPENAI_ORGANIZATION}"
    },
    "useApplicationInsights": {
<<<<<<< HEAD
      "value": "${AZURE_USE_APPLICATION_INSIGHTS=false}"
    },
    "speechServiceName": {
      "value": "${AZURE_SPEECH_SERVICE}"
    },
    "speechResourceGroupName": {
      "value": "${AZURE_SPEECH_RESOURCE_GROUP}"
=======
      "value": "${AZURE_USE_APPLICATION_INSIGHTS=true}"
    },
    "applicationInsightsName": {
      "value": "${AZURE_APPLICATION_INSIGHTS}"
    },
    "applicationInsightsDashboardName": {
      "value": "${AZURE_APPLICATION_INSIGHTS_DASHBOARD}"
    },
    "logAnalyticsName": {
      "value": "${AZURE_LOG_ANALYTICS}"
    },
    "useVectors": {
      "value": "${USE_VECTORS=true}"
    },
    "useGPT4V": {
      "value": "${USE_GPT4V=false}"
    },
    "useAuthentication": {
      "value": "${AZURE_USE_AUTHENTICATION=false}"
    },
    "enforceAccessControl": {
      "value": "${AZURE_ENFORCE_ACCESS_CONTROL=false}"
    },
    "enableGlobalDocuments": {
      "value": "${AZURE_ENABLE_GLOBAL_DOCUMENT_ACCESS=false}"
    },
    "enableUnauthenticatedAccess": {
      "value": "${AZURE_ENABLE_UNAUTHENTICATED_ACCESS=false}"
    },
    "tenantId": {
      "value": "${AZURE_TENANT_ID}"
    },
    "authTenantId": {
      "value": "${AZURE_AUTH_TENANT_ID}"
    },
    "serverAppId": {
      "value": "${AZURE_SERVER_APP_ID}"
    },
    "serverAppSecret": {
      "value": "${AZURE_SERVER_APP_SECRET}"
    },
    "clientAppId": {
      "value": "${AZURE_CLIENT_APP_ID}"
    },
    "clientAppSecret": {
      "value": "${AZURE_CLIENT_APP_SECRET}"
    },
    "allowedOrigin": {
      "value": "${ALLOWED_ORIGIN}"
    },
    "publicNetworkAccess": {
      "value": "${AZURE_PUBLIC_NETWORK_ACCESS=Enabled}"
    },
    "usePrivateEndpoint": {
      "value": "${AZURE_USE_PRIVATE_ENDPOINT=false}"
    },
    "bypass": {
      "value": "${AZURE_NETWORK_BYPASS=AzureServices}"
    },
    "provisionVm": {
      "value": "${AZURE_PROVISION_VM=false}"
    },
    "vmUserName": {
      "value": "${AZURE_VM_USERNAME}"
    },
    "vmPassword": {
      "value": "${AZURE_VM_PASSWORD}"
    },
    "vmOsVersion": {
      "value": "${AZURE_VM_OS_VERSION=2022-datacenter-azure-edition}"
    },
    "vmOsPublisher": {
      "value": "${AZURE_VM_OS_PUBLISHER=MicrosoftWindowsServer}"
    },
    "vmOsOffer": {
      "value": "${AZURE_VM_OS_OFFER=WindowsServer}"
    },
    "useIntegratedVectorization": {
      "value": "${USE_FEATURE_INT_VECTORIZATION}"
    },
    "useUserUpload": {
      "value": "${USE_USER_UPLOAD}"
    },
    "useLocalPdfParser": {
      "value": "${USE_LOCAL_PDF_PARSER}"
    },
    "useLocalHtmlParser": {
      "value": "${USE_LOCAL_HTML_PARSER}"
    },
    "runningOnGh": {
      "value": "${GITHUB_ACTIONS}"
    },
    "runningOnAdo": {
      "value": "${TF_BUILD}"
>>>>>>> 414b1a99
    }
  }
}<|MERGE_RESOLUTION|>--- conflicted
+++ resolved
@@ -132,31 +132,31 @@
       "value": "${OPENAI_ORGANIZATION}"
     },
     "useApplicationInsights": {
-<<<<<<< HEAD
-      "value": "${AZURE_USE_APPLICATION_INSIGHTS=false}"
+      "value": "${AZURE_USE_APPLICATION_INSIGHTS=true}"
+    },
+    "applicationInsightsName": {
+      "value": "${AZURE_APPLICATION_INSIGHTS}"
+    },
+    "applicationInsightsDashboardName": {
+      "value": "${AZURE_APPLICATION_INSIGHTS_DASHBOARD}"
+    },
+    "logAnalyticsName": {
+      "value": "${AZURE_LOG_ANALYTICS}"
+    },
+    "useVectors": {
+      "value": "${USE_VECTORS=true}"
+    },
+    "useGPT4V": {
+      "value": "${USE_GPT4V=false}"
+    },
+    "useSpeechResource": {
+      "value": "${USE_SPEECH_RESOURCE=false}"
     },
     "speechServiceName": {
       "value": "${AZURE_SPEECH_SERVICE}"
     },
     "speechResourceGroupName": {
       "value": "${AZURE_SPEECH_RESOURCE_GROUP}"
-=======
-      "value": "${AZURE_USE_APPLICATION_INSIGHTS=true}"
-    },
-    "applicationInsightsName": {
-      "value": "${AZURE_APPLICATION_INSIGHTS}"
-    },
-    "applicationInsightsDashboardName": {
-      "value": "${AZURE_APPLICATION_INSIGHTS_DASHBOARD}"
-    },
-    "logAnalyticsName": {
-      "value": "${AZURE_LOG_ANALYTICS}"
-    },
-    "useVectors": {
-      "value": "${USE_VECTORS=true}"
-    },
-    "useGPT4V": {
-      "value": "${USE_GPT4V=false}"
     },
     "useAuthentication": {
       "value": "${AZURE_USE_AUTHENTICATION=false}"
@@ -235,7 +235,6 @@
     },
     "runningOnAdo": {
       "value": "${TF_BUILD}"
->>>>>>> 414b1a99
     }
   }
 }